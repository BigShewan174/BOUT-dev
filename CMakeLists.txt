cmake_minimum_required(VERSION 3.9...3.12)

if(${CMAKE_VERSION} VERSION_LESS 3.12)
  cmake_policy(VERSION ${CMAKE_MAJOR_VERSION}.${CMAKE_MINOR_VERSION})
else()
  cmake_policy(VERSION 3.12)
endif()

# CMake currently doesn't support proper semver
# Set the version here, strip the prerelease identifier to use in `project`
set(BOUT_FULL_VERSION 4.4.0-alpha)
string(REGEX REPLACE "^([0-9]+\.[0-9]+\.[0-9]+)-.*" "\\1" BOUT_CMAKE_ACCEPTABLE_VERSION ${BOUT_FULL_VERSION})

project(BOUT++
  DESCRIPTION "Fluid PDE solver framework"
<<<<<<< HEAD
  VERSION ${BOUT_CMAKE_ACCEPTABLE_VERSION}
=======
  VERSION 4.3.2
>>>>>>> 5a2b6860
  LANGUAGES CXX)

# This might not be entirely sensible, but helps CMake to find the
# correct MPI, workaround for https://gitlab.kitware.com/cmake/cmake/issues/18895
find_program(MPIEXEC_EXECUTABLE NAMES mpiexec mpirun)
find_package(MPI REQUIRED)

set(CMAKE_MODULE_PATH "${PROJECT_SOURCE_DIR}/cmake" ${CMAKE_MODULE_PATH})

# Taken from https://cliutils.gitlab.io/modern-cmake/chapters/projects/submodule.html
find_package(Git QUIET)
if(GIT_FOUND AND EXISTS "${PROJECT_SOURCE_DIR}/.git")
  # Update submodules as needed
  option(GIT_SUBMODULE "Check submodules during build" ON)
  if(GIT_SUBMODULE)
    message(STATUS "Submodule update")
    execute_process(COMMAND ${GIT_EXECUTABLE} submodule update --init --recursive
                    WORKING_DIRECTORY ${CMAKE_CURRENT_SOURCE_DIR}
                    RESULT_VARIABLE GIT_SUBMOD_RESULT)
    if(NOT GIT_SUBMOD_RESULT EQUAL "0")
      message(FATAL_ERROR "git submodule update --init failed with ${GIT_SUBMOD_RESULT}, please checkout submodules")
    endif()
  endif()
endif()

if(NOT EXISTS "${PROJECT_SOURCE_DIR}/externalpackages/mpark.variant/CMakeLists.txt")
  message(FATAL_ERROR "The submodules were not downloaded! GIT_SUBMODULE was turned off or failed. Please update submodules and try again.")
endif()

add_subdirectory(externalpackages/mpark.variant)

set(BOUT_SOURCES
  ./include/boundary_factory.hxx
  ./include/boundary_op.hxx
  ./include/boundary_region.hxx
  ./include/boundary_standard.hxx
  ./include/bout.hxx
  ./include/bout/array.hxx
  ./include/bout/assert.hxx
  ./include/bout/constants.hxx
  ./include/bout/coordinates.hxx
  ./include/bout/deprecated.hxx
  ./include/bout/deriv_store.hxx
  ./include/bout/expr.hxx
  ./include/bout/field_visitor.hxx
  ./include/bout/fieldgroup.hxx
  ./include/bout/format.hxx
  ./include/bout/fv_ops.hxx
  ./include/bout/generic_factory.hxx
  ./include/bout/globalfield.hxx
  ./include/bout/griddata.hxx
  ./include/bout/index_derivs.hxx
  ./include/bout/index_derivs_interface.hxx
  ./include/bout/invert/laplacexy.hxx
  ./include/bout/invert/laplacexz.hxx
  ./include/bout/invertable_operator.hxx
  ./include/bout/macro_for_each.hxx
  ./include/bout/mesh.hxx
  ./include/bout/monitor.hxx
  ./include/bout/openmpwrap.hxx
  ./include/bout/paralleltransform.hxx
  ./include/bout/petsclib.hxx
  ./include/bout/physicsmodel.hxx
  ./include/bout/region.hxx
  ./include/bout/rkscheme.hxx
  ./include/bout/rvec.hxx
  ./include/bout/scorepwrapper.hxx
  ./include/bout/slepclib.hxx
  ./include/bout/solver.hxx
  ./include/bout/solverfactory.hxx
  ./include/bout/surfaceiter.hxx
  ./include/bout/sys/expressionparser.hxx
  ./include/bout/sys/gettext.hxx
  ./include/bout/sys/range.hxx
  ./include/bout/sys/timer.hxx
  ./include/bout/sys/type_name.hxx
  ./include/bout/sys/uncopyable.hxx
  ./include/bout/sys/variant.hxx
  ./include/bout/template_combinations.hxx
  ./include/bout_types.hxx
  ./include/boutcomm.hxx
  ./include/boutexception.hxx
  ./include/boutmain.hxx
  ./include/cyclic_reduction.hxx
  ./include/datafile.hxx
  ./include/dataformat.hxx
  ./include/dcomplex.hxx
  ./include/derivs.hxx
  ./include/difops.hxx
  ./include/fft.hxx
  ./include/field.hxx
  ./include/field2d.hxx
  ./include/field3d.hxx
  ./include/field_data.hxx
  ./include/field_factory.hxx
  ./include/fieldperp.hxx
  ./include/globals.hxx
  ./include/gyro_average.hxx
  ./include/initialprofiles.hxx
  ./include/interpolation.hxx
  ./include/interpolation_factory.hxx
  ./include/invert_laplace.hxx
  ./include/invert_parderiv.hxx
  ./include/lapack_routines.hxx
  ./include/mask.hxx
  ./include/msg_stack.hxx
  ./include/multiostream.hxx
  ./include/options.hxx
  ./include/options_netcdf.hxx
  ./include/optionsreader.hxx
  ./include/output.hxx
  ./include/parallel_boundary_op.hxx
  ./include/parallel_boundary_region.hxx
  ./include/smoothing.hxx
  ./include/sourcex.hxx
  ./include/stencils.hxx
  ./include/unused.hxx
  ./include/utils.hxx
  ./include/vecops.hxx
  ./include/vector2d.hxx
  ./include/vector3d.hxx
  ./include/where.hxx
  ./src/bout++.cxx
  ./src/field/field.cxx
  ./src/field/field2d.cxx
  ./src/field/field3d.cxx
  ./src/field/field_data.cxx
  ./src/field/field_factory.cxx
  ./src/field/fieldgenerators.cxx
  ./src/field/fieldgenerators.hxx
  ./src/field/fieldgroup.cxx
  ./src/field/fieldperp.cxx
  ./src/field/generated_fieldops.cxx
  ./src/field/globalfield.cxx
  ./src/field/initialprofiles.cxx
  ./src/field/vecops.cxx
  ./src/field/vector2d.cxx
  ./src/field/vector3d.cxx
  ./src/field/where.cxx
  ./src/fileio/datafile.cxx
  ./src/fileio/dataformat.cxx
  ./src/fileio/formatfactory.cxx
  ./src/fileio/formatfactory.hxx
  ./src/fileio/impls/emptyformat.hxx
  ./src/fileio/impls/hdf5/h5_format.cxx
  ./src/fileio/impls/hdf5/h5_format.hxx
  ./src/fileio/impls/netcdf/nc_format.cxx
  ./src/fileio/impls/netcdf/nc_format.hxx
  ./src/fileio/impls/netcdf4/ncxx4.cxx
  ./src/fileio/impls/netcdf4/ncxx4.hxx
  ./src/fileio/impls/pnetcdf/pnetcdf.cxx
  ./src/fileio/impls/pnetcdf/pnetcdf.hxx
  ./src/invert/fft_fftw.cxx
  ./src/invert/lapack_routines.cxx
  ./src/invert/laplace/impls/cyclic/cyclic_laplace.cxx
  ./src/invert/laplace/impls/cyclic/cyclic_laplace.hxx
  ./src/invert/laplace/impls/multigrid/multigrid_alg.cxx
  ./src/invert/laplace/impls/multigrid/multigrid_laplace.cxx
  ./src/invert/laplace/impls/multigrid/multigrid_laplace.hxx
  ./src/invert/laplace/impls/multigrid/multigrid_solver.cxx
  ./src/invert/laplace/impls/mumps/mumps_laplace.cxx
  ./src/invert/laplace/impls/mumps/mumps_laplace.hxx
  ./src/invert/laplace/impls/naulin/naulin_laplace.cxx
  ./src/invert/laplace/impls/naulin/naulin_laplace.hxx
  ./src/invert/laplace/impls/pdd/pdd.cxx
  ./src/invert/laplace/impls/pdd/pdd.hxx
  ./src/invert/laplace/impls/petsc/petsc_laplace.cxx
  ./src/invert/laplace/impls/petsc/petsc_laplace.hxx
  ./src/invert/laplace/impls/serial_band/serial_band.cxx
  ./src/invert/laplace/impls/serial_band/serial_band.hxx
  ./src/invert/laplace/impls/serial_tri/serial_tri.cxx
  ./src/invert/laplace/impls/serial_tri/serial_tri.hxx
  ./src/invert/laplace/impls/shoot/shoot_laplace.cxx
  ./src/invert/laplace/impls/shoot/shoot_laplace.hxx
  ./src/invert/laplace/impls/spt/spt.cxx
  ./src/invert/laplace/impls/spt/spt.hxx
  ./src/invert/laplace/invert_laplace.cxx
  ./src/invert/laplace/laplacefactory.cxx
  ./src/invert/laplace/laplacefactory.hxx
  ./src/invert/laplacexy/laplacexy.cxx
  ./src/invert/laplacexz/impls/cyclic/laplacexz-cyclic.cxx
  ./src/invert/laplacexz/impls/cyclic/laplacexz-cyclic.hxx
  ./src/invert/laplacexz/impls/petsc/laplacexz-petsc.cxx
  ./src/invert/laplacexz/impls/petsc/laplacexz-petsc.hxx
  ./src/invert/laplacexz/laplacexz.cxx
  ./src/invert/parderiv/impls/cyclic/cyclic.cxx
  ./src/invert/parderiv/impls/cyclic/cyclic.hxx
  ./src/invert/parderiv/invert_parderiv.cxx
  ./src/invert/parderiv/parderiv_factory.cxx
  ./src/invert/parderiv/parderiv_factory.hxx
  ./src/mesh/boundary_factory.cxx
  ./src/mesh/boundary_region.cxx
  ./src/mesh/boundary_standard.cxx
  ./src/mesh/coordinates.cxx
  ./src/mesh/data/gridfromfile.cxx
  ./src/mesh/data/gridfromoptions.cxx
  ./src/mesh/difops.cxx
  ./src/mesh/fv_ops.cxx
  ./src/mesh/impls/bout/boutmesh.cxx
  ./src/mesh/impls/bout/boutmesh.hxx
  ./src/mesh/index_derivs.cxx
  ./src/mesh/interpolation.cxx
  ./src/mesh/interpolation/bilinear.cxx
  ./src/mesh/interpolation/hermite_spline.cxx
  ./src/mesh/interpolation/interpolation_factory.cxx
  ./src/mesh/interpolation/lagrange_4pt.cxx
  ./src/mesh/interpolation/monotonic_hermite_spline.cxx
  ./src/mesh/mesh.cxx
  ./src/mesh/meshfactory.cxx
  ./src/mesh/meshfactory.hxx
  ./src/mesh/parallel/fci.cxx
  ./src/mesh/parallel/fci.hxx
  ./src/mesh/parallel/identity.cxx
  ./src/mesh/parallel/shiftedmetric.cxx
  ./src/mesh/parallel_boundary_op.cxx
  ./src/mesh/parallel_boundary_region.cxx
  ./src/mesh/surfaceiter.cxx
  ./src/physics/gyro_average.cxx
  ./src/physics/physicsmodel.cxx
  ./src/physics/smoothing.cxx
  ./src/physics/sourcex.cxx
  ./src/physics/snb.cxx
  ./src/solver/impls/arkode/arkode.cxx
  ./src/solver/impls/arkode/arkode.hxx
  ./src/solver/impls/cvode/cvode.cxx
  ./src/solver/impls/cvode/cvode.hxx
  ./src/solver/impls/euler/euler.cxx
  ./src/solver/impls/euler/euler.hxx
  ./src/solver/impls/ida/ida.cxx
  ./src/solver/impls/ida/ida.hxx
  ./src/solver/impls/imex-bdf2/imex-bdf2.cxx
  ./src/solver/impls/imex-bdf2/imex-bdf2.hxx
  ./src/solver/impls/karniadakis/karniadakis.cxx
  ./src/solver/impls/karniadakis/karniadakis.hxx
  ./src/solver/impls/petsc/petsc.cxx
  ./src/solver/impls/petsc/petsc.hxx
  ./src/solver/impls/power/power.cxx
  ./src/solver/impls/power/power.hxx
  ./src/solver/impls/pvode/pvode.cxx
  ./src/solver/impls/pvode/pvode.hxx
  ./src/solver/impls/rk3-ssp/rk3-ssp.cxx
  ./src/solver/impls/rk3-ssp/rk3-ssp.hxx
  ./src/solver/impls/rk4/rk4.cxx
  ./src/solver/impls/rk4/rk4.hxx
  ./src/solver/impls/rkgeneric/impls/cashkarp/cashkarp.cxx
  ./src/solver/impls/rkgeneric/impls/cashkarp/cashkarp.hxx
  ./src/solver/impls/rkgeneric/impls/rk4simple/rk4simple.cxx
  ./src/solver/impls/rkgeneric/impls/rk4simple/rk4simple.hxx
  ./src/solver/impls/rkgeneric/impls/rkf34/rkf34.cxx
  ./src/solver/impls/rkgeneric/impls/rkf34/rkf34.hxx
  ./src/solver/impls/rkgeneric/impls/rkf45/rkf45.cxx
  ./src/solver/impls/rkgeneric/impls/rkf45/rkf45.hxx
  ./src/solver/impls/rkgeneric/rkgeneric.cxx
  ./src/solver/impls/rkgeneric/rkgeneric.hxx
  ./src/solver/impls/rkgeneric/rkscheme.cxx
  ./src/solver/impls/rkgeneric/rkschemefactory.cxx
  ./src/solver/impls/rkgeneric/rkschemefactory.hxx
  ./src/solver/impls/slepc/slepc.cxx
  ./src/solver/impls/slepc/slepc.hxx
  ./src/solver/impls/snes/snes.cxx
  ./src/solver/impls/snes/snes.hxx
  ./src/solver/impls/split-rk/split-rk.cxx
  ./src/solver/impls/split-rk/split-rk.hxx
  ./src/solver/solver.cxx
  ./src/solver/solverfactory.cxx
  ./src/sys/bout_types.cxx
  ./src/sys/boutcomm.cxx
  ./src/sys/boutexception.cxx
  ./src/sys/derivs.cxx
  ./src/sys/expressionparser.cxx
  ./src/sys/msg_stack.cxx
  ./src/sys/options.cxx
  ./src/sys/options/optionparser.hxx
  ./src/sys/options/options_ini.cxx
  ./src/sys/options/options_ini.hxx
  ./src/sys/options/options_netcdf.cxx
  ./src/sys/optionsreader.cxx
  ./src/sys/output.cxx
  ./src/sys/petsclib.cxx
  ./src/sys/range.cxx
  ./src/sys/slepclib.cxx
  ./src/sys/timer.cxx
  ./src/sys/type_name.cxx
  ./src/sys/utils.cxx
  )

add_library(bout++
  ${BOUT_SOURCES}
  )
add_library(bout++::bout++ ALIAS bout++)
target_link_libraries(bout++ PUBLIC MPI::MPI_CXX mpark_variant)
target_include_directories(bout++ PUBLIC
  $<BUILD_INTERFACE:${CMAKE_CURRENT_SOURCE_DIR}/include>
  $<INSTALL_INTERFACE:include>
  )

target_compile_definitions(bout++
  PUBLIC "BOUT_VERSION_STRING=\"${BOUT_FULL_VERSION}\""
  PUBLIC "BOUT_VERSION_DOUBLE=${PROJECT_VERSION_MAJOR}.${PROJECT_VERSION_MINOR}${PROJECT_VERSION_PATCH}"
  )

target_compile_features(bout++ PUBLIC cxx_std_11)
set_target_properties(bout++ PROPERTIES CXX_EXTENSIONS OFF)

option(ENABLE_WARNINGS "Enable compiler warnings" ON)
if (ENABLE_WARNINGS)
  target_compile_options(bout++ PRIVATE
    $<$<OR:$<CXX_COMPILER_ID:GNU>,$<CXX_COMPILER_ID:Clang>,$<CXX_COMPILER_ID:AppleClang>>:
      -Wall -Wextra >
    $<$<CXX_COMPILER_ID:MSVC>:
      /W4 >
   )

 include(EnableCXXWarningIfSupport)
 # Note we explicitly turn off -Wcast-function-type as PETSc *requires*
 # we cast a function to the wrong type in MatFDColoringSetFunction
 target_enable_cxx_warning_if_supported(bout++
   FLAGS -Wnull-dereference -Wno-cast-function-type
   )

endif()

# Compile time features

set(CHECK_LEVELS 0 1 2 3 4)
set(CHECK 3 CACHE STRINGS "Set run-time checking level")
set_property(CACHE CHECK PROPERTY STRINGS ${CHECK_LEVELS})
if (NOT CHECK IN_LIST CHECK_LEVELS)
  message(FATAL_ERROR "CHECK must be one of ${CHECK_LEVELS}")
endif()
message(STATUS "Runtime checking level: CHECK=${CHECK}")
target_compile_definitions(bout++
  PUBLIC "CHECK=${CHECK}"
  PUBLIC "BOUT_CHECK=${CHECK}")
set(BOUT_CHECK_LEVEL ${CHECK})

option(DEBUG_ENABLED "Enable extra debug output" OFF)
option(ENABLE_OUTPUT_DEBUG "Enable extra debug output" OFF)
if (ENABLE_OUTPUT_DEBUG OR DEBUG_ENABLED)
  target_compile_definitions(bout++
    PUBLIC "DEBUG_ENABLED"
    PUBLIC "BOUT_OUTPUT_DEBUG")
endif()
message(STATUS "Extra debug output: DEBUG_ENABLED=${DEBUG_ENABLED}")
set(BOUT_USE_OUTPUT_DEBUG ${DEBUG_ENABLED})

option(ENABLE_SIGNAL "SegFault handling" ON)
if (ENABLE_SIGNAL)
  target_compile_definitions(bout++
    PUBLIC "SIGHANDLE"
    PUBLIC "BOUT_SIGHANDLE")
endif()
message(STATUS "Signal handling: SIGHANDLE=${ENABLE_SIGNAL}")
set(BOUT_USE_SIGNAL ${ENABLE_SIGNAL})

option(ENABLE_COLOR "Output coloring" ON)
if (ENABLE_COLOR)
  target_compile_definitions(bout++
    PUBLIC "LOGCOLOR"
    PUBLIC "BOUT_LOGCOLOR")
endif()
message(STATUS "Output coloring: LOGCOLOR=${ENABLE_COLOR}")
set(BOUT_USE_COLOR ${ENABLE_COLOR})

option(ENABLE_TRACK "Field name tracking" ON)
if (ENABLE_TRACK)
  target_compile_definitions(bout++
    PUBLIC "TRACK"
    PUBLIC "BOUT_TRACK")
endif()
message(STATUS "Field name tracking: TRACK=${ENABLE_TRACK}")
set(BOUT_USE_TRACK ${ENABLE_TRACK})

option(ENABLE_SIGFPE "Signalling floating point exceptions" OFF)
if (ENABLE_SIGFPE)
  target_compile_definitions(bout++
    PUBLIC "BOUT_FPE")
endif()
message(STATUS "Signalling floating point exceptions: BOUT_FPE=${ENABLE_SIGFPE}")
set(BOUT_USE_SIGFPE ${ENABLE_SIGFPE})

option(ENABLE_BACKTRACE "Enable backtrace" ON)
if (ENABLE_BACKTRACE)
  find_program(ADDR2LINE_FOUND addr2line)
  if (NOT ADDR2LINE_FOUND)
    message(FATAL_ERROR "addr2line not found")
  endif()
  target_compile_definitions(bout++
    PUBLIC "BACKTRACE"
    PUBLIC "BOUT_BACKTRACE")
  target_link_libraries(bout++ PUBLIC ${CMAKE_DL_LIBS})
endif()
message(STATUS "Enable backtrace: BACKTRACE=${ENABLE_BACKTRACE}")
set(BOUT_USE_BACKTRACE ${ENABLE_BACKTRACE})

option(ENABLE_OPENMP "Enable OpenMP support" OFF)
if (ENABLE_OPENMP)
  find_package(OpenMP REQUIRED)
  target_link_libraries(bout++ PUBLIC OpenMP::OpenMP_CXX)
  set(possible_openmp_schedules static dynamic guided auto)
  set(OPENMP_SCHEDULE static CACHE STRINGS "Set OpenMP schedule")
  if (NOT OPENMP_SCHEDULE IN_LIST possible_openmp_schedules)
    message(FATAL_ERROR "OPENMP_SCHEDULE must be one of ${possible_openmp_schedules}")
  endif()
  target_compile_definitions(bout++
    PUBLIC "OPENMP_SCHEDULE=${OPENMP_SCHEDULE}"
    PUBLIC "BOUT_OPENMP_SCHEDULE=${OPENMP_SCHEDULE}")
  message(STATUS "OpenMP schedule: ${OPENMP_SCHEDULE}")
endif()
message(STATUS "Enable OpenMP: ${ENABLE_OPENMP}")
set(BOUT_USE_OPENMP ${ENABLE_OPENMP})

include(GetGitRevisionDescription)
get_git_head_revision(GIT_REFSPEC GIT_SHA1)
message(STATUS "Git revision: ${GIT_SHA1}")
target_compile_definitions(bout++
  PUBLIC "GIT_REVISION=${GIT_SHA1}")
set(BOUT_GIT_REVISION ${GIT_SHA1})

# Optional dependencies

option(USE_PVODE "Enable support for bundled PVODE" ON)
if (USE_PVODE)
  add_subdirectory(externalpackages/PVODE)
  target_link_libraries(bout++ PUBLIC pvode pvpre)
  target_compile_definitions(bout++
    PUBLIC "BOUT_HAS_PVODE")
endif()
message(STATUS "PVODE support: ${USE_PVODE}")
set(BOUT_HAS_PVODE ${USE_PVODE})

option(USE_NETCDF "Enable support for NetCDF output" ON)
if (USE_NETCDF)
  find_package(NetCDF REQUIRED)
  target_compile_definitions(bout++
    PUBLIC "NCDF4"
    PUBLIC "BOUT_HAS_NETCDF")
  target_link_libraries(bout++ PUBLIC NetCDF::NetCDF_CXX)
endif()
message(STATUS "NetCDF support: ${USE_NETCDF}")
set(BOUT_HAS_NETCDF ${USE_NETCDF})

option(USE_HDF5 "Enable support for HDF5 output" OFF)
if (USE_HDF5)
  find_package(HDF5 REQUIRED COMPONENTS CXX)
  target_compile_definitions(bout++
    PUBLIC "HDF5"
    PUBLIC "BOUT_HAS_HDF5")
  target_link_libraries(bout++ PUBLIC "${HDF5_CXX_LIBRARIES}")
  target_include_directories(bout++ PUBLIC "${HDF5_CXX_INCLUDE_DIRS}")
endif()
message(STATUS "HDF5 support: ${USE_HDF5}")
set(BOUT_HAS_HDF5 ${USE_HDF5})

option(USE_FFTW "Enable support for FFTW" ON)
if (USE_FFTW)
  find_package(FFTW REQUIRED)
  target_compile_definitions(bout++
    PUBLIC "BOUT_HAS_FFTW")
  target_link_libraries(bout++ PUBLIC FFTW::FFTW)
endif()
message(STATUS "FFTW support: ${USE_FFTW}")
set(BOUT_HAS_FFTW ${USE_FFTW})

option(USE_LAPACK "Enable support for LAPACK" ON)
if (USE_LAPACK)
  if (NOT CMAKE_SYSTEM_NAME STREQUAL "CrayLinuxEnvironment")
    # Cray wrappers sort this out for us
    find_package(LAPACK REQUIRED)
    target_link_libraries(bout++ PUBLIC "${LAPACK_LIBRARIES}")
  endif()
  target_compile_definitions(bout++
    PUBLIC "LAPACK"
    PUBLIC "BOUT_HAS_LAPACK")
endif()
message(STATUS "LAPACK support: ${USE_LAPACK}")
set(BOUT_HAS_LAPACK ${USE_LAPACK})

option(USE_PETSC "Enable support for PETSc time solvers and inversions" OFF)
if (USE_PETSC)
  if (NOT CMAKE_SYSTEM_NAME STREQUAL "CrayLinuxEnvironment")
    # Cray wrappers sort this out for us
    find_package(PETSc REQUIRED)
    target_link_libraries(bout++ PUBLIC PETSc::PETSc)
  endif()
  target_compile_definitions(bout++
    PUBLIC "BOUT_HAS_PETSC")
endif()
message(STATUS "PETSc support: ${USE_PETSC}")
set(BOUT_HAS_PETSC ${USE_PETSC})

option(USE_SLEPC "Enable support for SLEPc eigen solver" OFF)
if (USE_SLEPC)
  find_package(SLEPc REQUIRED)
  target_compile_definitions(bout++
    PUBLIC "BOUT_HAS_SLEPC")
  target_link_libraries(bout++ PUBLIC SLEPc::SLEPc)
endif()
message(STATUS "SLEPc support: ${USE_SLEPC}")
set(BOUT_HAS_SLEPC ${USE_SLEPC})

option(USE_SUNDIALS "Enable support for SUNDIALS time solvers" OFF)
if (USE_SUNDIALS)
  find_package(SUNDIALS REQUIRED)
  target_compile_definitions(bout++
    PUBLIC "BOUT_HAS_CVODE"
    PUBLIC "BOUT_HAS_IDA"
    PUBLIC "BOUT_HAS_ARKODE"
    PUBLIC "BOUT_HAS_SUNDIALS")
  target_link_libraries(bout++ PUBLIC SUNDIALS::cvode)
  target_link_libraries(bout++ PUBLIC SUNDIALS::ida)
  target_link_libraries(bout++ PUBLIC SUNDIALS::arkode)
endif()
message(STATUS "SUNDIALS support: ${USE_SUNDIALS}")
set(BOUT_HAS_SUNDIALS ${USE_SUNDIALS})

option(USE_NLS "Enable Native Language Support" ON)
find_package(Gettext)
if (GETTEXT_FOUND)
  target_compile_definitions(bout++
    PUBLIC "BOUT_HAS_GETTEXT")
  find_package(Intl)
  if (Intl_FOUND)
    target_link_libraries(bout++
      PUBLIC ${Intl_LIBRARIES})
    target_include_directories(bout++
      PUBLIC ${Intl_INCLUDE_DIRS})
  endif()
endif()
set(BOUT_HAS_GETTEXT ${GETTEXT_FOUND})

option(USE_SCOREP "Enable support for Score-P based instrumentation" OFF)
if (USE_SCOREP)
  target_compile_definitions(bout++
    PUBLIC "BOUT_HAS_SCOREP")
  message(STATUS "Score-P support enabled. Please make sure you are calling CMake like so:

  SCOREP_WRAPPER=off cmake -DCMAKE_C_COMPILER=scorep-mpicc -DCMAKE_CXX_COMPILER=scorep-mpicxx <other CMake options>
")
endif()
set(BOUT_HAS_SCOREP ${USE_SCOREP})

include(CheckCXXSourceCompiles)
check_cxx_source_compiles("int main() { const char* name = __PRETTY_FUNCTION__; }"
  HAS_PRETTY_FUNCTION)
set(BOUT_HAS_PRETTY_FUNCTION ${HAS_PRETTY_FUNCTION})
if (HAS_PRETTY_FUNCTION)
  target_compile_definitions(bout++
    PUBLIC "HAS_PRETTY_FUNCTION"
    PUBLIC "BOUT_HAS_PRETTY_FUNCTION")
endif()

# Copy FILENAME from source directory to build directory
# and add dependency on TARGET
macro(bout_test_copy_file TARGET FILENAME)
  add_custom_command(TARGET "${TARGET}" POST_BUILD
    COMMAND ${CMAKE_COMMAND} -E copy
    ${CMAKE_CURRENT_SOURCE_DIR}/"${FILENAME}"
    ${CMAKE_CURRENT_BINARY_DIR}/"${FILENAME}")
endmacro()

# Add a new integrated test
#
# Required arguments:
#
# - TESTNAME: name of the test
#
# - SOURCES: list of source files
#
# Optional arguments:
#
# - USE_RUNTEST: if given, the test uses `./runtest` as the test
#   command, otherwise it uses the executable
#
# - USE_DATA_BOUT_INP: if given, copy `data/BOUT.inp`
#
# - EXTRA_FILES: any extra files that are required to run the test
#
# - REQUIRES: list of variables that must be truthy to enable test

function(bout_add_integrated_test TESTNAME)
  set(options USE_RUNTEST USE_DATA_BOUT_INP)
  set(multiValueArgs SOURCES EXTRA_FILES REQUIRES)
  cmake_parse_arguments(BOUT_TEST_OPTIONS "${options}" "" "${multiValueArgs}" ${ARGN})

  foreach (REQUIREMENT IN LISTS BOUT_TEST_OPTIONS_REQUIRES)
    if (NOT ${REQUIREMENT})
      message(STATUS "Not building test ${TESTNAME}, requirement not met: ${REQUIREMENT}")
      return()
    endif()
  endforeach()

  add_executable(${TESTNAME} ${BOUT_TEST_OPTIONS_SOURCES})
  target_link_libraries(${TESTNAME} bout++)
  target_include_directories(${TESTNAME} PRIVATE $<BUILD_INTERFACE:${CMAKE_CURRENT_SOURCE_DIR}>)

  if (BOUT_TEST_OPTIONS_USE_RUNTEST)
    add_test(NAME ${TESTNAME} COMMAND ./runtest)
    bout_test_copy_file("${TESTNAME}" runtest)
  else()
    add_test(NAME ${TESTNAME} COMMAND ${TESTNAME})
  endif()
  if (BOUT_TEST_OPTIONS_USE_DATA_BOUT_INP)
    bout_test_copy_file("${TESTNAME}" data/BOUT.inp)
  endif()
  if (BOUT_TEST_OPTIONS_EXTRA_FILES)
    foreach (FILE ${BOUT_TEST_OPTIONS_EXTRA_FILES})
      bout_test_copy_file("${TESTNAME}" "${FILE}")
    endforeach()
  endif()
  set_target_properties(${TESTNAME} PROPERTIES FOLDER tests/integrated)
endfunction()

option(PACKAGE_TESTS "Build the tests" ON)
if(PACKAGE_TESTS)
  enable_testing()
  add_subdirectory(tests/unit)
  add_subdirectory(tests/integrated)
endif()

##################################################
# Installation

include(GNUInstallDirs)
install(TARGETS bout++
  EXPORT bout++Targets
  LIBRARY DESTINATION "${CMAKE_INSTALL_LIBDIR}"
  ARCHIVE DESTINATION "${CMAKE_INSTALL_LIBDIR}"
  RUNTIME DESTINATION "${CMAKE_INSTALL_BINDIR}"
  INCLUDES DESTINATION "${CMAKE_INSTALL_INCLUDEDIR}"
  )
install(DIRECTORY include/ DESTINATION ${CMAKE_INSTALL_INCLUDEDIR})

include(CMakePackageConfigHelpers)
write_basic_package_version_file(
  bout++ConfigVersion.cmake
  VERSION ${PACKAGE_VERSION}
  COMPATIBILITY SameMajorVersion
  )

install(EXPORT bout++Targets
  FILE bout++Targets.cmake
  NAMESPACE bout++::
  DESTINATION "${CMAKE_INSTALL_LIBDIR}/cmake/bout++"
  )

configure_package_config_file(bout++Config.cmake.in bout++Config.cmake
  INSTALL_DESTINATION "${CMAKE_CURRENT_BINARY_DIR}/bout++Config.cmake"
  )
install(
  FILES
      "${CMAKE_CURRENT_BINARY_DIR}/bout++Config.cmake"
      "${CMAKE_CURRENT_BINARY_DIR}/bout++ConfigVersion.cmake"
      "${CMAKE_CURRENT_SOURCE_DIR}/cmake/CorrectWindowsPaths.cmake"
      "${CMAKE_CURRENT_SOURCE_DIR}/cmake/FindFFTW.cmake"
      "${CMAKE_CURRENT_SOURCE_DIR}/cmake/FindNetCDF.cmake"
      "${CMAKE_CURRENT_SOURCE_DIR}/cmake/FindPackageMultipass.cmake"
      "${CMAKE_CURRENT_SOURCE_DIR}/cmake/FindPETSc.cmake"
      "${CMAKE_CURRENT_SOURCE_DIR}/cmake/FindScoreP.cmake"
      "${CMAKE_CURRENT_SOURCE_DIR}/cmake/FindSLEPc.cmake"
      "${CMAKE_CURRENT_SOURCE_DIR}/cmake/FindSUNDIALS.cmake"
      "${CMAKE_CURRENT_SOURCE_DIR}/cmake/ResolveCompilerPaths.cmake"
  DESTINATION "${CMAKE_INSTALL_LIBDIR}/cmake/bout++"
  )

export(EXPORT bout++Targets
  FILE "${CMAKE_CURRENT_BINARY_DIR}/bout++Targets.cmake"
  NAMESPACE bout++::
  )

export(PACKAGE bout)

##################################################
# Configure summary

message("
   --------------------------------
     BOUT++ Configuration Summary
   --------------------------------

   Bundled PVODE support    : ${BOUT_HAS_PVODE}
   PETSc support            : ${BOUT_HAS_PETSC}
   SLEPc support            : ${BOUT_HAS_SLEPC}
   SUNDIALS support         : ${BOUT_HAS_SUNDIALS}
   NetCDF support           : ${BOUT_HAS_NETCDF}
   HDF5 support             : ${BOUT_HAS_HDF5}
   FFTW support             : ${BOUT_HAS_FFTW}
   LAPACK support           : ${BOUT_HAS_LAPACK}
   OpenMP support           : ${BOUT_USE_OPENMP}
   Natural language support : ${BOUT_HAS_GETTEXT}
   ScoreP support           : ${BOUT_HAS_SCOREP}
   Extra debug output       : ${BOUT_USE_OUTPUT_DEBUG}
   CHECK level              : ${BOUT_CHECK_LEVEL}
   Signal handling          : ${BOUT_USE_SIGNAL}
   Output coloring          : ${BOUT_USE_COLOR}
   Field name tracking      : ${BOUT_USE_TRACK}
   Floating point exceptions: ${BOUT_USE_SIGFPE}
   Backtrace enabled        : ${BOUT_USE_BACKTRACE}

   === Python ===

   Make sure that the tools/pylib directory is in your PYTHONPATH
   e.g. by adding to your ~/.bashrc file

       export PYTHONPATH=$PWD/tools/pylib/:\$PYTHONPATH

*** Now run `cmake --build .` to compile BOUT++ ***
")<|MERGE_RESOLUTION|>--- conflicted
+++ resolved
@@ -13,11 +13,7 @@
 
 project(BOUT++
   DESCRIPTION "Fluid PDE solver framework"
-<<<<<<< HEAD
   VERSION ${BOUT_CMAKE_ACCEPTABLE_VERSION}
-=======
-  VERSION 4.3.2
->>>>>>> 5a2b6860
   LANGUAGES CXX)
 
 # This might not be entirely sensible, but helps CMake to find the
