/**************************************************************************
 * Operators on vector objects
 * B.Dudson, October 2007
 *
 **************************************************************************
 * Copyright 2010 B.D.Dudson, S.Farley, M.V.Umansky, X.Q.Xu
 *
 * Contact: Ben Dudson, bd512@york.ac.uk
 * 
 * This file is part of BOUT++.
 *
 * BOUT++ is free software: you can redistribute it and/or modify
 * it under the terms of the GNU Lesser General Public License as published by
 * the Free Software Foundation, either version 3 of the License, or
 * (at your option) any later version.
 *
 * BOUT++ is distributed in the hope that it will be useful,
 * but WITHOUT ANY WARRANTY; without even the implied warranty of
 * MERCHANTABILITY or FITNESS FOR A PARTICULAR PURPOSE.  See the
 * GNU Lesser General Public License for more details.
 *
 * You should have received a copy of the GNU Lesser General Public License
 * along with BOUT++.  If not, see <http://www.gnu.org/licenses/>.
 *
 **************************************************************************/

#include <bout/mesh.hxx>
#include <bout/scorepwrapper.hxx>

#include <globals.hxx>
#include <vecops.hxx>
#include <derivs.hxx>
#include <msg_stack.hxx>
#include <unused.hxx>
#include <utils.hxx>

/**************************************************************************
 * Gradient operators
 **************************************************************************/

const Vector2D Grad(const Field2D& f, CELL_LOC outloc, const std::string& method) {
  TRACE("Grad( Field2D )");
  SCOREP0();
  CELL_LOC outloc_x, outloc_y, outloc_z;
  if (outloc == CELL_VSHIFT) {
    outloc_x = CELL_XLOW;
    outloc_y = CELL_YLOW;
    outloc_z = CELL_ZLOW;
  } else {
    outloc_x = outloc_y = outloc_z = outloc;
  }

  Vector2D result(f.getMesh());

  result.x = DDX(f, outloc_x, method);
  result.y = DDY(f, outloc_y, method);
  result.z = DDZ(f, outloc_z, method);

  if (outloc == CELL_DEFAULT) {
    result.setLocation(result.x.getLocation());
  } else {
    result.setLocation(outloc);
  }

  result.covariant = true;

  return result;
}

const Vector3D Grad(const Field3D &f, CELL_LOC outloc, const std::string& method) {
  TRACE("Grad( Field3D )");
  SCOREP0();
  CELL_LOC outloc_x, outloc_y, outloc_z;
  if (outloc == CELL_VSHIFT) {
    outloc_x = CELL_XLOW;
    outloc_y = CELL_YLOW;
    outloc_z = CELL_ZLOW;
  } else {
    outloc_x = outloc_y = outloc_z = outloc;
  }

  Vector3D result(f.getMesh());

  result.x = DDX(f, outloc_x, method);
  result.y = DDY(f, outloc_y, method);
  result.z = DDZ(f, outloc_z, method);

  if (outloc == CELL_DEFAULT) {
    result.setLocation(result.x.getLocation());
  } else {
    result.setLocation(outloc);
  }

  result.covariant = true;

  return result;
}

const Vector3D Grad_perp(const Field3D &f, CELL_LOC outloc, const std::string& method) {
  TRACE("Grad_perp( Field3D )");
  SCOREP0();
  ASSERT1(outloc == CELL_DEFAULT || outloc == f.getLocation());

  Coordinates *metric = f.getCoordinates(outloc);

  Vector3D result(f.getMesh());

  result.x = DDX(f, outloc, method)
             - metric->g_12 * DDY(f, outloc, method) / SQ(metric->J * metric->Bxy);
  result.y = 0.0;
  result.z = DDZ(f, outloc, method)
             - metric->g_23 * DDY(f, outloc, method) / SQ(metric->J * metric->Bxy);

  result.setLocation(result.x.getLocation());

  result.covariant = true;

  return result;
}

/**************************************************************************
 * Divergence operators
 **************************************************************************/

const Coordinates::metric_field_type Div(const Vector2D &v, CELL_LOC outloc, const std::string& method) {
  TRACE("Div( Vector2D )");
  SCOREP0();
  if (outloc == CELL_DEFAULT) {
    outloc = v.getLocation();
  }

  ASSERT1(outloc != CELL_VSHIFT);

  Mesh *localmesh = v.x.getMesh();
<<<<<<< HEAD
  Coordinates::metric_field_type result(localmesh);
=======
>>>>>>> 47c0e350

  Coordinates *metric = localmesh->getCoordinates(outloc);

  // get contravariant components of v
  Vector2D vcn = v;
  vcn.toContravariant();
  
  Field2D result = DDX(metric->J*vcn.x, outloc, method);
  result += DDY(metric->J*vcn.y, outloc, method);
  result += DDZ(metric->J*vcn.z, outloc, method);
  result /= metric->J;

  return result;
}

const Field3D Div(const Vector3D& v, CELL_LOC outloc, const std::string& method) {
  TRACE("Div( Vector3D )");
  SCOREP0();
  if (outloc == CELL_DEFAULT) {
    outloc = v.getLocation();
  }

  // This also catches the combination of v at VSHIFT and outloc at DEFAULT
  ASSERT1(outloc != CELL_VSHIFT);

  Mesh *localmesh = v.x.getMesh();

  Coordinates *metric = localmesh->getCoordinates(outloc);

  // get contravariant components of v
  Vector3D vcn = v;
  vcn.toContravariant();

  Field3D result = DDX(vcn.x.getCoordinates()->J * vcn.x, outloc, method);
  result += DDY(vcn.y.getCoordinates()->J * vcn.y, outloc, method);
  result += DDZ(vcn.z.getCoordinates()->J * vcn.z, outloc, method);
  result /= metric->J;

  return result;
}

/**************************************************************************
 * Divergence operators for flux methods
 **************************************************************************/

const Coordinates::metric_field_type Div(const Vector2D &v, const Field2D &f, CELL_LOC outloc,
                                         const std::string& method) {
  TRACE("Div( Vector2D, Field2D )");
  SCOREP0();
  if (outloc == CELL_DEFAULT) {
    outloc = v.getLocation();
  }

  ASSERT1(outloc != CELL_VSHIFT);

  Mesh *localmesh = f.getMesh();

  Coordinates *metric = localmesh->getCoordinates(outloc);

  // get contravariant components of v
  Vector2D vcn = v;
  vcn.toContravariant();

<<<<<<< HEAD
  Coordinates::metric_field_type result(localmesh);
  result = FDDX(vcn.x.getCoordinates()->J * vcn.x, f, outloc, method);
=======
  Field2D result = FDDX(vcn.x.getCoordinates()->J * vcn.x, f, outloc, method);
>>>>>>> 47c0e350
  result += FDDY(vcn.y.getCoordinates()->J * vcn.y, f, outloc, method);
  result += FDDZ(vcn.z.getCoordinates()->J * vcn.z, f, outloc, method);
  result /= metric->J;

  return result;
}

const Field3D Div(const Vector3D& v, const Field3D& f, CELL_LOC outloc,
                  const std::string& method) {
  TRACE("Div( Vector3D, Field3D )");

  if (outloc == CELL_DEFAULT) {
    outloc = v.getLocation();
  }
  ASSERT1(outloc != CELL_VSHIFT);

  Mesh *localmesh = f.getMesh();

  Coordinates *metric = localmesh->getCoordinates(outloc);

  // get contravariant components of v
  Vector3D vcn = v;
  vcn.toContravariant();

  Field3D result = FDDX(vcn.x.getCoordinates()->J * vcn.x, f, outloc, method);
  result += FDDY(vcn.y.getCoordinates()->J * vcn.y, f, outloc, method);
  result += FDDZ(vcn.z.getCoordinates()->J * vcn.z, f, outloc, method);
  result /= metric->J;

  return result;
}

/**************************************************************************
 * Curl operators
 **************************************************************************/

const Vector2D Curl(const Vector2D &v) {

  TRACE("Curl( Vector2D )");

  ASSERT1(v.getLocation() != CELL_VSHIFT);
  Mesh *localmesh = v.x.getMesh();
  auto metric = v.x.getCoordinates();

  // Get covariant components of v
  Vector2D vco = v;
  vco.toCovariant();

  // get components (curl(v))^j
  Vector2D result(localmesh);
  result.x = (DDY(vco.z) - DDZ(vco.y)) / metric->J;
  result.y = (DDZ(vco.x) - DDX(vco.z)) / metric->J;
  result.z = (DDX(vco.y) - DDY(vco.x)) / metric->J;

  /// Coordinate torsion
  result.z -= metric->ShiftTorsion * vco.z / metric->J;

  result.setLocation(v.getLocation());

  result.covariant = false; // result is contravariant

  return result;
}

const Vector3D Curl(const Vector3D &v) {
  TRACE("Curl( Vector3D )");
  SCOREP0();
  ASSERT1(v.getLocation() != CELL_VSHIFT);

  Mesh *localmesh = v.x.getMesh();
  auto metric = v.x.getCoordinates();

  // Get covariant components of v
  Vector3D vco = v;
  vco.toCovariant();

  // get components (curl(v))^j
  Vector3D result(localmesh);
  result.x = (DDY(vco.z) - DDZ(vco.y)) / metric->J;
  result.y = (DDZ(vco.x) - DDX(vco.z)) / metric->J;
  result.z = (DDX(vco.y) - DDY(vco.x)) / metric->J;

  // Coordinate torsion
  result.z -= metric->ShiftTorsion * vco.z / metric->J;

  result.setLocation(v.getLocation());

  result.covariant = false; // result is contravariant

  return result;
}

/**************************************************************************
 * Upwinding operators
 **************************************************************************/
const Coordinates::metric_field_type V_dot_Grad(const Vector2D &v, const Field2D &f) {
  TRACE("V_dot_Grad( Vector2D , Field2D )");
  SCOREP0();
<<<<<<< HEAD
  Coordinates::metric_field_type result(f.getMesh());
=======
>>>>>>> 47c0e350

  // Get contravariant components of v
  auto vcn = v;
  vcn.toContravariant();
  
  return VDDX(vcn.x, f) + VDDY(vcn.y, f) + VDDZ(vcn.z, f);
}

const Field3D V_dot_Grad(const Vector2D &v, const Field3D &f) {
  TRACE("V_dot_Grad( Vector2D , Field3D )");
  SCOREP0();

  // Get contravariant components of v
  auto vcn = v;
  vcn.toContravariant();
  
  return VDDX(vcn.x, f) + VDDY(vcn.y, f) + VDDZ(vcn.z, f);
}

const Field3D V_dot_Grad(const Vector3D &v, const Field2D &f) {
  TRACE("V_dot_Grad( Vector3D , Field2D )");
  SCOREP0();

  // Get contravariant components of v
  auto vcn = v;
  vcn.toContravariant();
  
  return VDDX(vcn.x, f) + VDDY(vcn.y, f) + VDDZ(vcn.z, f);
}

const Field3D V_dot_Grad(const Vector3D &v, const Field3D &f) {
  TRACE("V_dot_Grad( Vector3D , Field3D )");
  SCOREP0();

  // Get contravariant components of v
  auto vcn = v;
  vcn.toContravariant();
  
  return VDDX(vcn.x, f) + VDDY(vcn.y, f) + VDDZ(vcn.z, f);
}

// Here R is the deduced return type based on a promoting
// operation (addition) between the two input types.
template<typename T, typename F, typename R = decltype(T{}+F{})>
R V_dot_Grad(const T &v, const F &a) {
  AUTO_TRACE();
  SCOREP0();
  ASSERT1(v.getLocation() == a.getLocation());
  ASSERT1(v.getLocation() != CELL_VSHIFT);

  // Note by default R will describe a const vector type. By using
  // the following form of declaring result we ignore the const
  // qualifier here but keep it on the return type in the function
  // signature.
  auto result = R{v.x.getMesh()};

  auto metric = v.x.getCoordinates();

  auto vcn = v;
  vcn.toContravariant();

   if (a.covariant) {
    result.x = VDDX(vcn.x, a.x) + VDDY(vcn.y, a.x) + VDDZ(vcn.z, a.x);
    BOUT_FOR(i, result.x.getRegion("RGN_ALL")) {
      result.x[i] -= vcn.x[i] * (metric->G1_11[i] * a.x[i] + metric->G2_11[i] * a.y[i] + metric->G3_11[i] * a.z[i]);
      result.x[i] -= vcn.y[i] * (metric->G1_12[i] * a.x[i] + metric->G2_12[i] * a.y[i] + metric->G3_12[i] * a.z[i]);
      result.x[i] -= vcn.z[i] * (metric->G1_13[i] * a.x[i] + metric->G2_13[i] * a.y[i] + metric->G3_13[i] * a.z[i]);
    }
    
    result.y = VDDX(vcn.x, a.y) + VDDY(vcn.y, a.y) + VDDZ(vcn.z, a.y);
    BOUT_FOR(i, result.y.getRegion("RGN_ALL")) {
      result.y[i] -= vcn.x[i] * (metric->G1_12[i] * a.x[i] + metric->G2_12[i] * a.y[i] + metric->G3_12[i] * a.z[i]);
      result.y[i] -= vcn.y[i] * (metric->G1_22[i] * a.x[i] + metric->G2_22[i] * a.y[i] + metric->G3_22[i] * a.z[i]);
      result.y[i] -= vcn.z[i] * (metric->G1_23[i] * a.x[i] + metric->G2_23[i] * a.y[i] + metric->G3_23[i] * a.z[i]);
    }
    
    result.z = VDDX(vcn.x, a.z) + VDDY(vcn.y, a.z) + VDDZ(vcn.z, a.z);
    BOUT_FOR(i, result.z.getRegion("RGN_ALL")) {
      result.z[i] -= vcn.x[i] * (metric->G1_13[i] * a.x[i] + metric->G2_13[i] * a.y[i] + metric->G3_13[i] * a.z[i]);
      result.z[i] -= vcn.y[i] * (metric->G1_23[i] * a.x[i] + metric->G2_23[i] * a.y[i] + metric->G3_23[i] * a.z[i]);
      result.z[i] -= vcn.z[i] * (metric->G1_33[i] * a.x[i] + metric->G2_33[i] * a.y[i] + metric->G3_33[i] * a.z[i]);
    }
    result.covariant = true;
  } else {
    result.x = VDDX(vcn.x, a.x) + VDDY(vcn.y, a.x) + VDDZ(vcn.z, a.x);
    BOUT_FOR(i, result.x.getRegion("RGN_ALL")) {    
      result.x[i] += vcn.x[i] * (metric->G1_11[i] * a.x[i] + metric->G1_12[i] * a.y[i] + metric->G1_13[i] * a.z[i]);
      result.x[i] += vcn.y[i] * (metric->G1_12[i] * a.x[i] + metric->G1_22[i] * a.y[i] + metric->G1_23[i] * a.z[i]);
      result.x[i] += vcn.z[i] * (metric->G1_13[i] * a.x[i] + metric->G1_23[i] * a.y[i] + metric->G1_33[i] * a.z[i]);
    }
    
    result.y = VDDX(vcn.x, a.y) + VDDY(vcn.y, a.y) + VDDZ(vcn.z, a.y);
    BOUT_FOR(i, result.y.getRegion("RGN_ALL")) {    
      result.y[i] += vcn.x[i] * (metric->G2_11[i] * a.x[i] + metric->G2_12[i] * a.y[i] + metric->G2_13[i] * a.z[i]);
      result.y[i] += vcn.y[i] * (metric->G2_12[i] * a.x[i] + metric->G2_22[i] * a.y[i] + metric->G2_23[i] * a.z[i]);
      result.y[i] += vcn.z[i] * (metric->G2_13[i] * a.x[i] + metric->G2_23[i] * a.y[i] + metric->G2_33[i] * a.z[i]);
    }
    
    result.z = VDDX(vcn.x, a.z) + VDDY(vcn.y, a.z) + VDDZ(vcn.z, a.z);
    BOUT_FOR(i, result.z.getRegion("RGN_ALL")) {
      result.z[i] += vcn.x[i] * (metric->G3_11[i] * a.x[i] + metric->G3_12[i] * a.y[i] + metric->G3_13[i] * a.z[i]);
      result.z[i] += vcn.y[i] * (metric->G3_12[i] * a.x[i] + metric->G3_22[i] * a.y[i] + metric->G3_23[i] * a.z[i]);
      result.z[i] += vcn.z[i] * (metric->G3_13[i] * a.x[i] + metric->G3_23[i] * a.y[i] + metric->G3_33[i] * a.z[i]);
    }
    
    result.covariant = false;
  }

  result.setLocation(v.getLocation());

  return result;
  
};

// Implement vector-vector operation in terms of templated routine above
const Vector2D V_dot_Grad(const Vector2D &v, const Vector2D &a) {
  return V_dot_Grad<Vector2D, Vector2D>(v, a);
}
const Vector3D V_dot_Grad(const Vector2D &v, const Vector3D &a) {
  return V_dot_Grad<Vector2D, Vector3D>(v, a);
}
const Vector3D V_dot_Grad(const Vector3D &v, const Vector2D &a) {
  return V_dot_Grad<Vector3D, Vector2D>(v, a);
}
const Vector3D V_dot_Grad(const Vector3D &v, const Vector3D &a) {
  return V_dot_Grad<Vector3D, Vector3D>(v, a);
}<|MERGE_RESOLUTION|>--- conflicted
+++ resolved
@@ -132,10 +132,6 @@
   ASSERT1(outloc != CELL_VSHIFT);
 
   Mesh *localmesh = v.x.getMesh();
-<<<<<<< HEAD
-  Coordinates::metric_field_type result(localmesh);
-=======
->>>>>>> 47c0e350
 
   Coordinates *metric = localmesh->getCoordinates(outloc);
 
@@ -143,7 +139,7 @@
   Vector2D vcn = v;
   vcn.toContravariant();
   
-  Field2D result = DDX(metric->J*vcn.x, outloc, method);
+  Coordinates::metric_field_type result = DDX(metric->J*vcn.x, outloc, method);
   result += DDY(metric->J*vcn.y, outloc, method);
   result += DDZ(metric->J*vcn.z, outloc, method);
   result /= metric->J;
@@ -199,12 +195,7 @@
   Vector2D vcn = v;
   vcn.toContravariant();
 
-<<<<<<< HEAD
-  Coordinates::metric_field_type result(localmesh);
-  result = FDDX(vcn.x.getCoordinates()->J * vcn.x, f, outloc, method);
-=======
-  Field2D result = FDDX(vcn.x.getCoordinates()->J * vcn.x, f, outloc, method);
->>>>>>> 47c0e350
+  Coordinates::metric_field_type result = FDDX(vcn.x.getCoordinates()->J * vcn.x, f, outloc, method);
   result += FDDY(vcn.y.getCoordinates()->J * vcn.y, f, outloc, method);
   result += FDDZ(vcn.z.getCoordinates()->J * vcn.z, f, outloc, method);
   result /= metric->J;
@@ -303,10 +294,6 @@
 const Coordinates::metric_field_type V_dot_Grad(const Vector2D &v, const Field2D &f) {
   TRACE("V_dot_Grad( Vector2D , Field2D )");
   SCOREP0();
-<<<<<<< HEAD
-  Coordinates::metric_field_type result(f.getMesh());
-=======
->>>>>>> 47c0e350
 
   // Get contravariant components of v
   auto vcn = v;
