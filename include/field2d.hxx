--- conflicted
+++ resolved
@@ -104,16 +104,12 @@
    * function.
    */
   Field2D & operator=(const Field2D &rhs);
-<<<<<<< HEAD
 
   /*!
    * Allocates data if not already allocated, then
    * sets all cells to \p rhs
    */ 
-  Field2D & operator=(const BoutReal rhs);
-=======
   Field2D & operator=(BoutReal rhs);
->>>>>>> 61587a43
 
   /////////////////////////////////////////////////////////
   // Data access
@@ -199,26 +195,15 @@
     return operator()(jx, jy);
   }
   
-<<<<<<< HEAD
   Field2D & operator+=(const Field2D &rhs); ///< In-place addition. Copy-on-write used if data is shared
-  Field2D & operator+=(const BoutReal rhs); ///< In-place addition. Copy-on-write used if data is shared
+  Field2D & operator+=(BoutReal rhs);       ///< In-place addition. Copy-on-write used if data is shared
   Field2D & operator-=(const Field2D &rhs); ///< In-place subtraction. Copy-on-write used if data is shared
-  Field2D & operator-=(const BoutReal rhs); ///< In-place subtraction. Copy-on-write used if data is shared
+  Field2D & operator-=(BoutReal rhs);       ///< In-place subtraction. Copy-on-write used if data is shared
   Field2D & operator*=(const Field2D &rhs); ///< In-place multiplication. Copy-on-write used if data is shared
-  Field2D & operator*=(const BoutReal rhs); ///< In-place multiplication. Copy-on-write used if data is shared
+  Field2D & operator*=(BoutReal rhs);       ///< In-place multiplication. Copy-on-write used if data is shared
   Field2D & operator/=(const Field2D &rhs); ///< In-place division. Copy-on-write used if data is shared
-  Field2D & operator/=(const BoutReal rhs); ///< In-place division. Copy-on-write used if data is shared
-=======
-  Field2D & operator+=(const Field2D &rhs);
-  Field2D & operator+=(BoutReal rhs);
-  Field2D & operator-=(const Field2D &rhs);
-  Field2D & operator-=(BoutReal rhs);
-  Field2D & operator*=(const Field2D &rhs);
-  Field2D & operator*=(BoutReal rhs);
-  Field2D & operator/=(const Field2D &rhs);
-  Field2D & operator/=(BoutReal rhs);
->>>>>>> 61587a43
-  
+  Field2D & operator/=(BoutReal rhs);       ///< In-place division. Copy-on-write used if data is shared
+
   // Stencils
 
   void getXArray(int y, int z, rvec &xv) const;
