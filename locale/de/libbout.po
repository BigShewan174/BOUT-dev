--- conflicted
+++ resolved
@@ -7,13 +7,8 @@
 msgstr ""
 "Project-Id-Version: BOUT++ 4.2.1\n"
 "Report-Msgid-Bugs-To: \n"
-<<<<<<< HEAD
-"POT-Creation-Date: 2022-02-15 16:11+0000\n"
-"PO-Revision-Date: 2020-03-19 12:42+0000\n"
-=======
 "POT-Creation-Date: 2019-11-22 16:33+0000\n"
 "PO-Revision-Date: 2019-02-06 17:32+0000\n"
->>>>>>> abc4771a
 "Last-Translator: David <schword2@mail.dcu.ie>\n"
 "Language-Team: German\n"
 "Language: de\n"
@@ -285,13 +280,8 @@
 "  -v, --verbose\t\tWortreicherer Ausgabe\n"
 "  -q, --quiet\t\tNur wichtigere Ausgaben anzeigen\n"
 
-<<<<<<< HEAD
-#: ../src/solver/solver.cxx:510
-#, c-format
-=======
 #: ../src/solver/solver.cxx:507
 #, fuzzy
->>>>>>> abc4771a
 msgid ""
 "\n"
 "Run finished at  : {:s}\n"
@@ -299,13 +289,8 @@
 "\n"
 "Simulation beendet um {:s}\n"
 
-<<<<<<< HEAD
-#: ../src/solver/solver.cxx:475
-#, c-format
-=======
 #: ../src/solver/solver.cxx:472
 #, fuzzy
->>>>>>> abc4771a
 msgid ""
 "\n"
 "Run started at  : {:s}\n"
@@ -342,7 +327,7 @@
 msgid ") overwritten with:"
 msgstr ") überschrieben mit {:s}"
 
-#: ../tests/unit/src/test_bout++.cxx:293
+#: ../tests/unit/src/test_bout++.cxx:294
 msgid "4 of 8"
 msgstr ""
 
@@ -389,20 +374,12 @@
 msgid "Command line"
 msgstr "Befehlszeile"
 
-<<<<<<< HEAD
-#: ../src/bout++.cxx:389 ../tests/unit/src/test_bout++.cxx:299
-msgid "Compile-time options:\n"
-msgstr "Kompiliert mit:\n"
-
-#: ../tests/unit/src/test_bout++.cxx:303
-=======
 #: ../tests/unit/src/test_bout++.cxx:300 ../src/bout++.cxx:425
 msgid "Compile-time options:\n"
 msgstr "Kompiliert mit:\n"
 
 #: ../tests/unit/src/test_bout++.cxx:304
 #, fuzzy
->>>>>>> abc4771a
 msgid "Compiled with flags"
 msgstr "\tWurde kompiliert mit den Optionen : {:s}\n"
 
@@ -444,47 +421,6 @@
 "Der Befehl 'bout-log-color' konnte nicht ausgeführt werden. Stellen Sie "
 "sicher, dass er sich in $PATH befindet.\n"
 
-<<<<<<< HEAD
-#: ../src/solver/solver.cxx:668
-#, c-format
-msgid "Couldn't add Monitor: %g is not a multiple of %g!"
-msgstr ""
-"'Monitor' konnte nicht hinzugefügt werden: %g ist nicht ein Vielfaches von "
-"%g!"
-
-#: ../src/mesh/mesh.cxx:386
-#, c-format
-msgid "Couldn't find region %s in regionMap2D"
-msgstr "Die Region '%s' ist nicht in regionMap2D"
-
-#: ../src/mesh/mesh.cxx:378
-#, c-format
-msgid "Couldn't find region %s in regionMap3D"
-msgstr "Die Region '%s' ist nicht in regionMap3D"
-
-#: ../src/mesh/mesh.cxx:394
-#, c-format
-msgid "Couldn't find region %s in regionMapPerp"
-msgstr "Die Region '%s' ist nicht in regionMapPerp"
-
-#. Convert any exceptions to something a bit more useful
-#: ../src/sys/options.cxx:227
-#, fuzzy, c-format
-msgid "Couldn't get %s from option %s = '%s': %s"
-msgstr "Die Option %s = '%s' konnte nicht als ganze Zahl interpretiert werden."
-
-#: ../src/bout++.cxx:352
-#, c-format
-msgid "DataDir \"%s\" does not exist or is not accessible\n"
-msgstr "Der Datenordner \"%s\" existiert nicht oder ist nicht lesbar\n"
-
-#: ../src/bout++.cxx:349
-#, c-format
-msgid "DataDir \"%s\" is not a directory\n"
-msgstr "\"%s\" soll als Datenordner verwendet werden, ist jedoch kein Ordner\n"
-
-#: ../src/solver/solver.cxx:588
-=======
 #: ../src/solver/solver.cxx:590
 #, fuzzy
 msgid "Couldn't add Monitor: {:g} is not a multiple of {:g}!"
@@ -529,7 +465,6 @@
 msgstr "\"{:s}\" soll als Datenordner verwendet werden, ist jedoch kein Ordner\n"
 
 #: ../src/solver/solver.cxx:540
->>>>>>> abc4771a
 msgid "ERROR: Solver is already initialised\n"
 msgstr "FEHLER: Der Integrator ist bereits initialisiert.\n"
 
@@ -547,11 +482,7 @@
 msgid "Error: nx must be greater than 2 times MXG (2 * {:d})"
 msgstr "Fehler: nx muss größer als 2 mal MXG sein (2 * {:d})"
 
-<<<<<<< HEAD
-#: ../src/solver/solver.cxx:455
-=======
 #: ../src/solver/solver.cxx:465
->>>>>>> abc4771a
 msgid "Failed to initialise solver-> Aborting\n"
 msgstr ""
 "Der Integrator konnte nicht initialisiert werden. Der Prozess wird "
@@ -562,11 +493,7 @@
 msgid "Finding value for NXPE (ideal = {:f})\n"
 msgstr "Suche NXPE Wert (optimal = {:f})\n"
 
-<<<<<<< HEAD
-#: ../src/solver/solver.cxx:426
-=======
 #: ../src/solver/solver.cxx:542
->>>>>>> abc4771a
 msgid "Initialising solver\n"
 msgstr "initialisiere den Integrator\n"
 
@@ -601,19 +528,11 @@
 msgid "Missing integer array {:s}\n"
 msgstr "Ganzzahlen-Array '{:s}' nicht gesetzt\n"
 
-<<<<<<< HEAD
-#: ../src/solver/solver.cxx:772
-msgid "Monitor signalled to quit"
-msgstr "Der Monitor signaliserte die Beendigung"
-
-#: ../src/solver/solver.cxx:779
-=======
 #: ../src/solver/solver.cxx:695
 msgid "Monitor signalled to quit"
 msgstr "Der Monitor signaliserte die Beendigung"
 
 #: ../src/solver/solver.cxx:702
->>>>>>> abc4771a
 msgid "Monitor signalled to quit\n"
 msgstr "Beendigung durch Monitor\n"
 
@@ -700,20 +619,12 @@
 msgid "Revision: {:s}\n"
 msgstr "Revision: {:s}\n"
 
-<<<<<<< HEAD
-#: ../src/solver/solver.cxx:511
-=======
 #: ../src/solver/solver.cxx:508
->>>>>>> abc4771a
 msgid "Run time : "
 msgstr "Dauer: "
 
 #. / Run the solver
-<<<<<<< HEAD
-#: ../src/solver/solver.cxx:468
-=======
 #: ../src/solver/solver.cxx:469
->>>>>>> abc4771a
 msgid ""
 "Running simulation\n"
 "\n"
@@ -721,7 +632,7 @@
 "Simulation wird gestartet\n"
 "\n"
 
-#: ../tests/unit/src/test_bout++.cxx:300
+#: ../tests/unit/src/test_bout++.cxx:301
 msgid "Signal"
 msgstr ""
 
@@ -744,27 +655,12 @@
 "Komm    I/O   Integrator\n"
 "\n"
 
-<<<<<<< HEAD
-#: ../src/solver/solver.cxx:450
-#, c-format
-msgid "Solver running for %d outputs with monitor timestep of %e\n"
-=======
 #: ../src/solver/solver.cxx:460
 #, fuzzy
 msgid "Solver running for {:d} outputs with monitor timestep of {:e}\n"
->>>>>>> abc4771a
 msgstr ""
 "Integriere mit einem `Monitor`-Zeitschritt von {1:e} für {0:d} Aufrufe.\n"
 
-<<<<<<< HEAD
-#: ../src/solver/solver.cxx:446
-#, c-format
-msgid "Solver running for %d outputs with output timestep of %e\n"
-msgstr "Integriere %d Zeitschritte von je %e\n"
-
-#: ../src/solver/solver.cxx:683
-#, c-format
-=======
 #: ../src/solver/solver.cxx:456
 #, fuzzy
 msgid "Solver running for {:d} outputs with output timestep of {:e}\n"
@@ -772,7 +668,6 @@
 
 #: ../src/solver/solver.cxx:606
 #, fuzzy
->>>>>>> abc4771a
 msgid ""
 "Solver::addMonitor: Cannot reduce timestep (from {:g} to {:g}) after init is "
 "called!"
@@ -780,13 +675,8 @@
 "Der Integrator kann den Zeitschritt nicht von {:g} auf {:g} reduzieren, nachdem "
 "er initialisiert wurde!"
 
-<<<<<<< HEAD
-#: ../src/solver/solver.cxx:1131
-#, c-format
-=======
 #: ../src/solver/solver.cxx:1054
 #, fuzzy
->>>>>>> abc4771a
 msgid ""
 "Time derivative at wrong location - Field is at {:s}, derivative is at {:s} "
 "for field '{:s}'\n"
@@ -794,17 +684,10 @@
 "Die zeitliche Ableitung ist an der falschen Stelle. Das Feld '{2:s}' ist an "
 "Position {0:s}, während die Ableitung an Position {1:s} ist.\n"
 
-<<<<<<< HEAD
-#: ../src/solver/solver.cxx:1353
-#, c-format
-msgid "Time derivative for variable '%s' not set"
-msgstr "Zeitliche Ableitung für Variable '%s' nicht gesetzt"
-=======
 #: ../src/solver/solver.cxx:1276
 #, fuzzy
 msgid "Time derivative for variable '{:s}' not set"
 msgstr "Zeitliche Ableitung für Variable '{:s}' nicht gesetzt"
->>>>>>> abc4771a
 
 #: ../src/mesh/mesh.cxx:537
 #, fuzzy
@@ -853,7 +736,7 @@
 msgid "Usage is {:s} -o <settings filename>\n"
 msgstr "Benutzung: {:s} -f <Einstellungsdatei>\n"
 
-#: ../tests/unit/src/test_bout++.cxx:29 ../tests/unit/src/test_bout++.cxx:43
+#: ../tests/unit/src/test_bout++.cxx:30 ../tests/unit/src/test_bout++.cxx:44
 msgid "Usage:"
 msgstr ""
 
@@ -869,12 +752,8 @@
 "[VAR=WERT]\n"
 
 #. restart file should be written by physics model
-<<<<<<< HEAD
-#: ../src/solver/solver.cxx:794
-=======
 #: ../src/solver/solver.cxx:717
 #, fuzzy
->>>>>>> abc4771a
 msgid "User signalled to quit. Returning\n"
 msgstr "Beendigung durch Monitor\n"
 
@@ -907,17 +786,10 @@
 msgid "Value for option {:s} is not an integer"
 msgstr "Wert der Option {:s} = {:e} ist keine Ganzzahl"
 
-<<<<<<< HEAD
-#: ../src/solver/solver.cxx:1090 ../src/solver/solver.cxx:1094
-#, c-format
-msgid "Variable '%s' not initialised"
-msgstr "Variable '%s' ist nicht initialisiert"
-=======
 #: ../src/solver/solver.cxx:1013 ../src/solver/solver.cxx:1017
 #, fuzzy
 msgid "Variable '{:s}' not initialised"
 msgstr "Variable '{:s}' ist nicht initialisiert"
->>>>>>> abc4771a
 
 #: ../src/mesh/impls/bout/boutmesh.cxx:119
 #, fuzzy
