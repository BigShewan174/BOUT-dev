--- conflicted
+++ resolved
@@ -23,13 +23,8 @@
   
   output << "Setting boundary for variable " << name << endl;
   /// Loop over the mesh boundary regions
-<<<<<<< HEAD
   for(const auto& reg : mesh->getBoundaries()) {
-    BoundaryOp* op = bfact->createFromOptions(name, reg);
-=======
-  for(vector<BoundaryRegion*>::iterator it=reg.begin(); it != reg.end(); it++) {
-    BoundaryOp* op = static_cast<BoundaryOp*>(bfact->createFromOptions(name, (*it)));
->>>>>>> 111524f0
+    BoundaryOp* op = static_cast<BoundaryOp*>(bfact->createFromOptions(name, reg));
     if(op != NULL)
       bndry_op.push_back(op);
     output << endl;
