--- conflicted
+++ resolved
@@ -47,221 +47,6 @@
     nz=-1;
   }
 #endif
-<<<<<<< HEAD
-  
-  return data[jx];
-}
-
-const BoutReal & FieldPerp::operator()(int jx, int jz) const {
-#if CHECK > 2
-  if(data == (BoutReal**) NULL) {
-    throw BoutException("FieldPerp: () operator on empty data\n");
-  }
-  
-  if((jx < 0) || (jx >= mesh->ngx) ||
-     (jz < 0) || (jz >= mesh->ngz)) {
-    throw BoutException("FieldPerp: () operator out of bounds\n");
-  }
-#endif
-  
-  return data[jx][jz];
-}
-
-BoutReal & FieldPerp::operator()(int jx, int jz) {
-#if CHECK > 2
-  if(data == (BoutReal**) NULL) {
-    throw BoutException("FieldPerp: () operator on empty data\n");
-  }
-  
-  if((jx < 0) || (jx >= mesh->ngx) ||
-     (jz < 0) || (jz >= mesh->ngz)) {
-    throw BoutException("FieldPerp: () operator out of bounds\n");
-  }
-#endif
-  
-  return data[jx][jz];
-}
-
-//////////////// ASSIGNMENT //////////////////
-
-FieldPerp& FieldPerp::operator=(const FieldPerp &rhs) {
-  int jx, jz;
-  
-  // Check for self-assignment
-  if(this == &rhs)
-    return(*this); // skip this assignment
-
-  if(rhs.data == (BoutReal**) NULL) {
-    // No data
-    throw BoutException("FieldPerp: No data in assignment from FieldPerp");
-  }
-
-  allocData();
-
-  yindex = rhs.getIndex();
-
-  for(jx=0;jx<mesh->ngx;jx++)
-    for(jz=0;jz<mesh->ngz;jz++)
-      data[jx][jz] = rhs.data[jx][jz];
-
-  return(*this);
-}
-
-FieldPerp & FieldPerp::operator=(const BoutReal rhs) {
-  int jx, jz;
-
-  allocData();
-
-  for(jx=0;jx<mesh->ngx;jx++)
-    for(jz=0;jz<mesh->ngz;jz++)
-      data[jx][jz] = rhs;
-
-  return(*this);
-}
-
-////////////////// ADDITION //////////////////////
-
-FieldPerp & FieldPerp::operator+=(const FieldPerp &rhs) {
-  int jx, jz;
-  
-  if(rhs.data == (BoutReal**) NULL) {
-    // No data
-    error("FieldPerp: += operates on empty FieldPerp");
-    return(*this);
-  }
-  if(data == (BoutReal**) NULL) {
-    error("FieldPerp: += operates on empty data");
-    return(*this);
-  }
-
-  for(jx=0;jx<mesh->ngx;jx++)
-    for(jz=0;jz<mesh->ngz;jz++)
-      data[jx][jz] += rhs.data[jx][jz];
-
-  return(*this);
-}
-
-FieldPerp & FieldPerp::operator+=(const Field3D &rhs)
-{
-  int jx, jz;
-  BoutReal ***d;
-
-  d = rhs.getData();
-  
-  if(d == (BoutReal***) NULL) {
-    // No data
-    error("FieldPerp: += operates on empty Field3D");
-    return(*this);
-  }
-  
-  if(data == (BoutReal**) NULL) {
-    error("FieldPerp: += operates on empty data");
-    return(*this);
-  }
-
-  for(jx=0;jx<mesh->ngx;jx++)
-    for(jz=0;jz<mesh->ngz;jz++)
-      data[jx][jz] += d[jx][yindex][jz];
-
-  return(*this);
-}
-
-FieldPerp & FieldPerp::operator+=(const Field2D &rhs)
-{
-  int jx, jz;
-  BoutReal **d;
-
-  d = rhs.getData();
-  
-  if(d == (BoutReal**) NULL) {
-    // No data
-    error("FieldPerp: += operates on empty Field2D");
-    return(*this);
-  }
-  
-  if(data == (BoutReal**) NULL) {
-    error("FieldPerp: += operates on empty data");
-    return(*this);
-  }
-
-  for(jx=0;jx<mesh->ngx;jx++)
-    for(jz=0;jz<mesh->ngz;jz++)
-      data[jx][jz] += d[jx][yindex];
-
-  return(*this);
-}
-
-FieldPerp & FieldPerp::operator+=(const BoutReal rhs)
-{
-  int jx, jz;
-
-  if(data == (BoutReal**) NULL) {
-    error("FieldPerp: += operates on empty data");
-    return(*this);
-  }
-  
-  for(jx=0;jx<mesh->ngx;jx++)
-    for(jz=0;jz<mesh->ngz;jz++)
-      data[jx][jz] += rhs;
-
-  return(*this);
-}
-
-/////////////////// SUBTRACTION /////////////////////////
-
-FieldPerp & FieldPerp::operator-=(const FieldPerp &rhs)
-{
-  int jx, jz;
-  
-  if(rhs.data == (BoutReal**) NULL) {
-    // No data
-    error("FieldPerp: -= operates on empty FieldPerp");
-    return(*this);
-  }
-  
-  if(data == (BoutReal**) NULL) {
-    error("FieldPerp: -= operates on empty data");
-    return(*this);
-  }
-
-  for(jx=0;jx<mesh->ngx;jx++)
-    for(jz=0;jz<mesh->ngz;jz++)
-      data[jx][jz] -= rhs.data[jx][jz];
-
-  return(*this);
-}
-
-FieldPerp & FieldPerp::operator-=(const Field3D &rhs)
-{
-  int jx, jz;
-  BoutReal ***d;
-
-  d = rhs.getData();
-  
-  if(d == (BoutReal***) NULL) {
-    // No data
-    error("FieldPerp: -= operates on empty Field3D");
-    return(*this);
-  }
-  
-  if(data == (BoutReal**) NULL) {
-    error("FieldPerp: -= operates on empty data");
-    return(*this);
-  }
-
-  for(jx=0;jx<mesh->ngx;jx++)
-    for(jz=0;jz<mesh->ngz;jz++)
-      data[jx][jz] -= d[jx][yindex][jz];
-
-  return(*this);
-}
-
-FieldPerp & FieldPerp::operator-=(const Field2D &rhs)
-{
-  int jx, jz;
-  BoutReal **d;
-=======
->>>>>>> dac34faf
 
   yindex = -1;
 }
