/*!*************************************************************************
 * \file field3d.cxx
 *
 * Class for 3D X-Y-Z scalar fields
 *
 **************************************************************************
 * Copyright 2010 B.D.Dudson, S.Farley, M.V.Umansky, X.Q.Xu
 *
 * Contact: Ben Dudson, bd512@york.ac.uk
 * 
 * This file is part of BOUT++.
 *
 * BOUT++ is free software: you can redistribute it and/or modify
 * it under the terms of the GNU Lesser General Public License as published by
 * the Free Software Foundation, either version 3 of the License, or
 * (at your option) any later version.
 *
 * BOUT++ is distributed in the hope that it will be useful,
 * but WITHOUT ANY WARRANTY; without even the implied warranty of
 * MERCHANTABILITY or FITNESS FOR A PARTICULAR PURPOSE.  See the
 * GNU Lesser General Public License for more details.
 *
 * You should have received a copy of the GNU Lesser General Public License
 * along with BOUT++.  If not, see <http://www.gnu.org/licenses/>.
 *
 **************************************************************************/

#include "bout/build_config.hxx"

#include <boutcomm.hxx>
#include <globals.hxx>

#include <cmath>

#include <field3d.hxx>
#include <utils.hxx>
#include <fft.hxx>
#include <dcomplex.hxx>
#include <interpolation.hxx>
#include <boundary_op.hxx>
#include <boundary_factory.hxx>
#include <boutexception.hxx>
#include <output.hxx>
#include <msg_stack.hxx>
#include <bout/constants.hxx>
#include <bout/assert.hxx>

/// Constructor
Field3D::Field3D(Mesh* localmesh, CELL_LOC location_in,
                 DirectionTypes directions_in)
    : Field(localmesh, location_in, directions_in) {
#if BOUT_USE_TRACK
  name = "<F3D>";
#endif

  if (fieldmesh) {
    nx = fieldmesh->LocalNx;
    ny = fieldmesh->LocalNy;
    nz = fieldmesh->LocalNz;
  }
}

/// Doesn't copy any data, just create a new reference to the same data (copy on change
/// later)
Field3D::Field3D(const Field3D& f)
    : Field(f), data(f.data), yup_fields(f.yup_fields), ydown_fields(f.ydown_fields) {

  TRACE("Field3D(Field3D&)");

  if (fieldmesh) {
    nx = fieldmesh->LocalNx;
    ny = fieldmesh->LocalNy;
    nz = fieldmesh->LocalNz;
  }
}

Field3D::Field3D(const Field2D& f) : Field(f) {

  TRACE("Field3D: Copy constructor from Field2D");

  nx = fieldmesh->LocalNx;
  ny = fieldmesh->LocalNy;
  nz = fieldmesh->LocalNz;

  *this = f;
}

Field3D::Field3D(const BoutReal val, Mesh* localmesh) : Field3D(localmesh) {

  TRACE("Field3D: Copy constructor from value");

  *this = val;
}

Field3D::Field3D(Array<BoutReal> data_in, Mesh* localmesh, CELL_LOC datalocation,
                 DirectionTypes directions_in)
    : Field(localmesh, datalocation, directions_in), data(std::move(data_in)) {
  TRACE("Field3D: Copy constructor from Array and Mesh");

  nx = fieldmesh->LocalNx;
  ny = fieldmesh->LocalNy;
  nz = fieldmesh->LocalNz;

  ASSERT1(data.size() == nx * ny * nz);
}

Field3D::~Field3D() { delete deriv; }

Field3D& Field3D::allocate() {
  if(data.empty()) {
    if(!fieldmesh) {
      // fieldmesh was not initialized when this field was initialized, so use
      // the global mesh and set some members to default values
      fieldmesh = bout::globals::mesh;
      nx = fieldmesh->LocalNx;
      ny = fieldmesh->LocalNy;
      nz = fieldmesh->LocalNz;
    }
    data.reallocate(nx * ny * nz);
#if CHECK > 2
    invalidateGuards(*this);
#endif
  } else
    data.ensureUnique();

  return *this;
}

BOUT_HOST_DEVICE Field3D* Field3D::timeDeriv() {
  if(deriv == nullptr) {
    deriv = new Field3D{emptyFrom(*this)};
  }
  return deriv;
}

void Field3D::splitParallelSlices() {
  TRACE("Field3D::splitParallelSlices");

  if (hasParallelSlices()) {
    return;
  }

  for (int i = 0; i < fieldmesh->ystart; ++i) {
    // Note the fields constructed here will be fully overwritten by the
    // ParallelTransform, so we don't need a full constructor
    yup_fields.emplace_back(fieldmesh);
    ydown_fields.emplace_back(fieldmesh);
  }
}

void Field3D::clearParallelSlices() {
  TRACE("Field3D::clearParallelSlices");

  if (!hasParallelSlices()) {
    return;
  }

  yup_fields.clear();
  ydown_fields.clear();
}

const Field3D& Field3D::ynext(int dir) const {
#if CHECK > 0
  // Asked for more than yguards
  if (std::abs(dir) > fieldmesh->ystart) {
    throw BoutException(
        "Field3D: Call to ynext with {:d} which is more than number of yguards ({:d})",
        dir, fieldmesh->ystart);
  }
#endif

  // ynext uses 1-indexing, but yup wants 0-indexing
  if (dir > 0) {
    return yup(dir - 1);
  } else if (dir < 0) {
    return ydown(- dir - 1);
  } else {
    return *this;
  }
}

Field3D &Field3D::ynext(int dir) {
  // Call the `const` version: need to add `const` to `this` to call
  // it, then throw it away after. This is ok because `this` wasn't
  // `const` to begin with.
  // See Effective C++, Scott Meyers, p23, for a better explanation
  return const_cast<Field3D&>(static_cast<const Field3D&>(*this).ynext(dir));
}

bool Field3D::requiresTwistShift(bool twist_shift_enabled) {
  // Workaround for 3D coordinates.
  // We need to communicate in the coordinates constructor in that
  // case a Field3D, but coordinates isn't valid yet. As such we
  // disable twist-shift in that case.
  if (getCoordinates() == nullptr) {
    return false;
  }
  return getCoordinates()->getParallelTransform().requiresTwistShift(twist_shift_enabled,
      getDirectionY());
}

// Not in header because we need to access fieldmesh
BoutReal &Field3D::operator()(const IndPerp &d, int jy) {
  return operator[](fieldmesh->indPerpto3D(d, jy));
}

const BoutReal &Field3D::operator()(const IndPerp &d, int jy) const {
  return operator[](fieldmesh->indPerpto3D(d, jy));
}

BoutReal &Field3D::operator()(const Ind2D &d, int jz) {
  return operator[](fieldmesh->ind2Dto3D(d, jz));
}

const BoutReal &Field3D::operator()(const Ind2D &d, int jz) const {
  return operator[](fieldmesh->ind2Dto3D(d, jz));
}

const Region<Ind3D> &Field3D::getRegion(REGION region) const {
  return fieldmesh->getRegion3D(toString(region));
}
const Region<Ind3D> &Field3D::getRegion(const std::string &region_name) const {
  return fieldmesh->getRegion3D(region_name);
}

const Region<Ind2D> &Field3D::getRegion2D(REGION region) const {
  return fieldmesh->getRegion2D(toString(region));
}
const Region<Ind2D> &Field3D::getRegion2D(const std::string &region_name) const {
  return fieldmesh->getRegion2D(region_name);
}

/***************************************************************
 *                         OPERATORS 
 ***************************************************************/

/////////////////// ASSIGNMENT ////////////////////

Field3D & Field3D::operator=(const Field3D &rhs) {
  /// Check for self-assignment
  if(this == &rhs)
    return(*this); // skip this assignment

  TRACE("Field3D: Assignment from Field3D");

  // Copy base slice
  Field::operator=(rhs);

  // Copy parallel slices or delete existing ones.
  yup_fields = rhs.yup_fields;
  ydown_fields = rhs.ydown_fields;

  // Copy the data and data sizes
  nx = rhs.nx;
  ny = rhs.ny;
  nz = rhs.nz;

  data = rhs.data;

  return *this;
}

Field3D& Field3D::operator=(Field3D&& rhs) {
  TRACE("Field3D: Assignment from Field3D");

  // Move parallel slices or delete existing ones.
  yup_fields = std::move(rhs.yup_fields);
  ydown_fields = std::move(rhs.ydown_fields);

  // Move the data and data sizes
  nx = rhs.nx;
  ny = rhs.ny;
  nz = rhs.nz;

  data = std::move(rhs.data);

  // Move base slice last
  Field::operator=(std::move(rhs));

  return *this;
}

Field3D & Field3D::operator=(const Field2D &rhs) {
  TRACE("Field3D = Field2D");

  /// Check that the data is allocated
  ASSERT1(rhs.isAllocated());

  // Delete existing parallel slices. We don't copy parallel slices, so any
  // that currently exist will be incorrect.
  clearParallelSlices();

  setLocation(rhs.getLocation());

  /// Make sure there's a unique array to copy data into
  allocate();
  ASSERT1_FIELDS_COMPATIBLE(*this, rhs);

  /// Copy data
  BOUT_FOR(i, rhs.getRegion("RGN_ALL")) {
    for (int iz = 0; iz < nz; iz++) {
      (*this)(i, iz) = rhs[i];
    }
  }

  return *this;
}

void Field3D::operator=(const FieldPerp &rhs) {
  TRACE("Field3D = FieldPerp");

  ASSERT1_FIELDS_COMPATIBLE(*this, rhs);
  /// Check that the data is allocated
  ASSERT1(rhs.isAllocated());

  // Delete existing parallel slices. We don't copy parallel slices, so any
  // that currently exist will be incorrect.
  clearParallelSlices();

  /// Make sure there's a unique array to copy data into
  allocate();

  /// Copy data
  BOUT_FOR(i, rhs.getRegion("RGN_ALL")) { (*this)(i, rhs.getIndex()) = rhs[i]; }
}

Field3D & Field3D::operator=(const BoutReal val) {
  TRACE("Field3D = BoutReal");

  // Delete existing parallel slices. We don't copy parallel slices, so any
  // that currently exist will be incorrect.
  clearParallelSlices();

  allocate();

  BOUT_FOR(i, getRegion("RGN_ALL")) { (*this)[i] = val; }

  return *this;
}

Field3D& Field3D::calcParallelSlices() {
  getCoordinates()->getParallelTransform().calcParallelSlices(*this);
  return *this;
}

///////////////////// BOUNDARY CONDITIONS //////////////////

void Field3D::applyBoundary(bool init) {
  TRACE("Field3D::applyBoundary()");

#if CHECK > 0
  if (init) {
    if (not isBoundarySet()) {
      output_warn << "WARNING: Call to Field3D::applyBoundary(), but no boundary set\n";
    }
  }
#endif

  checkData(*this);

  // Apply boundary to this field
  for (const auto& bndry : getBoundaryOps()) {
    // Always apply to the values when initialising
    // fields, otherwise apply only if wanted
    if (!bndry->apply_to_ddt || init) {
      bndry->apply(*this);
    }
  }
}

void Field3D::applyBoundary(BoutReal t) {
  TRACE("Field3D::applyBoundary()");

#if CHECK > 0
  if (not isBoundarySet()) {
    output_warn << "WARNING: Call to Field3D::applyBoundary(t), but no boundary set.\n";
  }
#endif

  checkData(*this);

  // Apply boundary to this field
  for (const auto& bndry : getBoundaryOps()) {
    bndry->apply(*this, t);
  }
}

void Field3D::applyBoundary(const std::string &condition) {
  TRACE("Field3D::applyBoundary(condition)");
  
  checkData(*this);

  /// Get the boundary factory (singleton)
  BoundaryFactory *bfact = BoundaryFactory::getInstance();
  
  /// Loop over the mesh boundary regions
  for(const auto& reg : fieldmesh->getBoundaries()) {
    auto op = std::unique_ptr<BoundaryOp>{
        dynamic_cast<BoundaryOp*>(bfact->create(condition, reg))};
    op->apply(*this);
  }

  //Field2D sets the corners to zero here, should we do the same here?
}

void Field3D::applyBoundary(const std::string &region, const std::string &condition) {
  TRACE("Field3D::applyBoundary(string, string)");
  checkData(*this);

  /// Get the boundary factory (singleton)
  BoundaryFactory *bfact = BoundaryFactory::getInstance();

  bool region_found = false;
  /// Loop over the mesh boundary regions
  for (const auto &reg : fieldmesh->getBoundaries()) {
    if (reg->label == region) {
      region_found = true;
      auto op = std::unique_ptr<BoundaryOp>{
          dynamic_cast<BoundaryOp*>(bfact->create(condition, reg))};
      op->apply(*this);
      break;
    }
  }

  if (!region_found) {
    throw BoutException("Region '{:s}' not found", region);
  }

  //Field2D sets the corners to zero here, should we do the same here?
}

void Field3D::applyTDerivBoundary() {
  TRACE("Field3D::applyTDerivBoundary()");

  checkData(*this);
  ASSERT1(deriv != nullptr);
  checkData(*deriv);

  for (const auto& bndry : getBoundaryOps()) {
    bndry->apply_ddt(*this);
  }
}

void Field3D::setBoundaryTo(const Field3D &f3d) {
  TRACE("Field3D::setBoundary(const Field3D&)");
  
  checkData(f3d);

  allocate(); // Make sure data allocated

  /// Loop over boundary regions
  for(const auto& reg : fieldmesh->getBoundaries()) {
    /// Loop within each region
    for(reg->first(); !reg->isDone(); reg->next()) {
      for(int z=0;z<nz;z++) {
        // Get value half-way between cells
        BoutReal val = 0.5*(f3d(reg->x,reg->y,z) + f3d(reg->x-reg->bx, reg->y-reg->by, z));
        // Set to this value
        (*this)(reg->x,reg->y,z) = 2.*val - (*this)(reg->x-reg->bx, reg->y-reg->by, z);
      }
    }
  }
}

void Field3D::applyParallelBoundary() {

  TRACE("Field3D::applyParallelBoundary()");

  checkData(*this);
<<<<<<< HEAD
  ASSERT1(! yup_fields.empty());
=======
  ASSERT1(hasParallelSlices());
>>>>>>> b719d447

  // Apply boundary to this field
  for (const auto& bndry : getBoundaryOpPars()) {
    bndry->apply(*this);
  }
}

void Field3D::applyParallelBoundary(BoutReal t) {

  TRACE("Field3D::applyParallelBoundary(t)");

  checkData(*this);
<<<<<<< HEAD
  ASSERT1(! yup_fields.empty());
=======
  ASSERT1(hasParallelSlices());
>>>>>>> b719d447

  // Apply boundary to this field
  for (const auto& bndry : getBoundaryOpPars()) {
    bndry->apply(*this, t);
  }
}

void Field3D::applyParallelBoundary(const std::string &condition) {

  TRACE("Field3D::applyParallelBoundary(condition)");

  checkData(*this);
<<<<<<< HEAD
  ASSERT1(! yup_fields.empty());
=======
  ASSERT1(hasParallelSlices());
>>>>>>> b719d447

  /// Get the boundary factory (singleton)
  BoundaryFactory* bfact = BoundaryFactory::getInstance();

  /// Loop over the mesh boundary regions
  for (const auto& reg : fieldmesh->getBoundariesPar()) {
    auto op = std::unique_ptr<BoundaryOpPar>{
        dynamic_cast<BoundaryOpPar*>(bfact->create(condition, reg))};
    op->apply(*this);
  }
}

void Field3D::applyParallelBoundary(const std::string &region, const std::string &condition) {

  TRACE("Field3D::applyParallelBoundary(region, condition)");

  checkData(*this);
<<<<<<< HEAD
  ASSERT1(! yup_fields.empty());
=======
  ASSERT1(hasParallelSlices());
>>>>>>> b719d447

  /// Get the boundary factory (singleton)
  BoundaryFactory* bfact = BoundaryFactory::getInstance();

  /// Loop over the mesh boundary regions
  for (const auto& reg : fieldmesh->getBoundariesPar()) {
    if (reg->label == region) {
      auto op = std::unique_ptr<BoundaryOpPar>{
          dynamic_cast<BoundaryOpPar*>(bfact->create(condition, reg))};
      op->apply(*this);
      break;
    }
  }
}

void Field3D::applyParallelBoundary(const std::string &region, const std::string &condition, Field3D *f) {

  TRACE("Field3D::applyParallelBoundary(region, condition, f)");

  checkData(*this);
<<<<<<< HEAD
  ASSERT1(! yup_fields.empty());
=======
  ASSERT1(hasParallelSlices());
>>>>>>> b719d447

  /// Get the boundary factory (singleton)
  BoundaryFactory* bfact = BoundaryFactory::getInstance();

  /// Loop over the mesh boundary regions
  for (const auto& reg : fieldmesh->getBoundariesPar()) {
    if (reg->label == region) {
      // BoundaryFactory can't create boundaries using Field3Ds, so get temporary
      // boundary of the right type
      auto tmp = std::unique_ptr<BoundaryOpPar>{
          dynamic_cast<BoundaryOpPar*>(bfact->create(condition, reg))};
      // then clone that with the actual argument
      auto op = std::unique_ptr<BoundaryOpPar>{tmp->clone(reg, f)};
      op->apply(*this);
      break;
    }
  }
}


/***************************************************************
 *               NON-MEMBER OVERLOADED OPERATORS
 ***************************************************************/

Field3D operator-(const Field3D &f) { return -1.0 * f; }

//////////////// NON-MEMBER FUNCTIONS //////////////////

Field3D pow(const Field3D &lhs, const Field2D &rhs, const std::string& rgn) {
  TRACE("pow(Field3D, Field2D)");
  // Check if the inputs are allocated
  checkData(lhs);
  checkData(rhs);
  ASSERT1_FIELDS_COMPATIBLE(lhs, rhs);

  // Define and allocate the output result
  Field3D result{emptyFrom(lhs)};

  BOUT_FOR(i, result.getRegion(rgn)) { result[i] = ::pow(lhs[i], rhs[i]); }

  checkData(result);
  return result;
}

FieldPerp pow(const Field3D &lhs, const FieldPerp &rhs, const std::string& rgn) {
  TRACE("pow(Field3D, FieldPerp)");

  checkData(lhs);
  checkData(rhs);
  ASSERT1_FIELDS_COMPATIBLE(lhs, rhs);

  FieldPerp result{emptyFrom(rhs)};
  
  BOUT_FOR(i, result.getRegion(rgn)) {
    result[i] = ::pow(lhs(i, rhs.getIndex()), rhs[i]);
  }

  checkData(result);
  return result;
}

/////////////////////////////////////////////////////////////////////
// Friend functions

Field3D filter(const Field3D &var, int N0, const std::string& rgn) {
  TRACE("filter(Field3D, int)");
  
  checkData(var);

  int ncz = var.getNz();

  Field3D result{emptyFrom(var)};

  const auto region_str = toString(rgn);

  // Only allow a whitelist of regions for now
  ASSERT2(region_str == "RGN_ALL" || region_str == "RGN_NOBNDRY" ||
          region_str == "RGN_NOX" || region_str == "RGN_NOY");

  const Region<Ind2D> &region = var.getRegion2D(region_str);

  BOUT_OMP(parallel)
  {
    Array<dcomplex> f(ncz / 2 + 1);

    BOUT_FOR_INNER(i, region) {
      // Forward FFT
      rfft(var(i.x(), i.y()), ncz, f.begin());

      for (int jz = 0; jz <= ncz / 2; jz++) {
        if (jz != N0) {
          // Zero this component
          f[jz] = 0.0;
        }
      }

      // Reverse FFT
      irfft(f.begin(), ncz, result(i.x(), i.y()));
    }
  }

#if BOUT_USE_TRACK
  result.name = "filter(" + var.name + ")";
#endif

  checkData(result);
  return result;
}

// Fourier filter in z with zmin
Field3D lowPass(const Field3D &var, int zmax, bool keep_zonal, const std::string& rgn) {
  TRACE("lowPass(Field3D, {}, {})", zmax, keep_zonal);

  checkData(var);
  int ncz = var.getNz();

  if (((zmax >= ncz / 2) || (zmax < 0)) && keep_zonal) {
    // Removing nothing
    return var;
  }

  Field3D result{emptyFrom(var)};

  const auto region_str = toString(rgn);

  // Only allow a whitelist of regions for now
  ASSERT2(region_str == "RGN_ALL" || region_str == "RGN_NOBNDRY" ||
          region_str == "RGN_NOX" || region_str == "RGN_NOY");

  const Region<Ind2D> &region = var.getRegion2D(region_str);

  BOUT_OMP(parallel) {
    Array<dcomplex> f(ncz / 2 + 1);

    BOUT_FOR_INNER(i, region) {
      // Take FFT in the Z direction
      rfft(var(i.x(), i.y()), ncz, f.begin());

      // Filter in z
      for (int jz = zmax + 1; jz <= ncz / 2; jz++)
        f[jz] = 0.0;

      // Filter zonal mode
      if (!keep_zonal) {
        f[0] = 0.0;
      }
      // Reverse FFT
      irfft(f.begin(), ncz, result(i.x(), i.y()));
    }
  }

  checkData(result);
  return result;
}

/* 
 * Use FFT to shift by an angle in the Z direction
 */
void shiftZ(Field3D &var, int jx, int jy, double zangle) {
  TRACE("shiftZ");
  checkData(var);
  var.allocate(); // Ensure that var is unique
  Mesh *localmesh = var.getMesh();

  int ncz = localmesh->LocalNz;
  if(ncz == 1)
    return; // Shifting doesn't do anything
  
  Array<dcomplex> v(ncz/2 + 1);
  
  rfft(&(var(jx,jy,0)), ncz, v.begin()); // Forward FFT

  BoutReal zlength = var.getCoordinates()->zlength()(jx, jy);

  // Apply phase shift
  for(int jz=1;jz<=ncz/2;jz++) {
    BoutReal kwave=jz*2.0*PI/zlength; // wave number is 1/[rad]
    v[jz] *= dcomplex(cos(kwave*zangle) , -sin(kwave*zangle));
  }

  irfft(v.begin(), ncz, &(var(jx,jy,0))); // Reverse FFT
}

void shiftZ(Field3D &var, double zangle, const std::string& rgn) {
  const auto region_str = toString(rgn);

  // Only allow a whitelist of regions for now
  ASSERT2(region_str == "RGN_ALL" || region_str == "RGN_NOBNDRY" ||
          region_str == "RGN_NOX" || region_str == "RGN_NOY");

  const Region<Ind2D> &region = var.getRegion2D(region_str);

  // Could be OpenMP if shiftZ(Field3D, int, int, double) didn't throw
  BOUT_FOR_SERIAL(i, region) {
    shiftZ(var, i.x(), i.y(), zangle);
  }
}

namespace {
  // Internal routine to avoid ugliness with interactions between CHECK
  // levels and UNUSED parameters
#if CHECK > 2
void checkDataIsFiniteOnRegion(const Field3D& f, const std::string& region) {
  // Do full checks
  BOUT_FOR_SERIAL(i, f.getDefaultRegion(region)) {
    if (!finite(f[i])) {
      throw BoutException("Field3D: Operation on non-finite data at [{:d}][{:d}][{:d}]\n",
                          i.x(), i.y(), i.z());
    }
  }
}
void checkDataIsFiniteOnRegion(const Field3D& f, const std::string& region, const std::string& src, const Field3D& s1, const Field3D& s2) {
  // Do full checks
  BOUT_FOR_SERIAL(i, f.getDefaultRegion(region)) {
    if (!finite(f[i])) {
      throw BoutException("Field3D: Operation on non-finite data at [{:d}][{:d}][{:d}] From: {:s} {:e} {:e}\n",
                          i.x(), i.y(), i.z(), src, s1[i], s2[i]);
    }
  }
}
#elif CHECK > 0
// No-op for no checking
void checkDataIsFiniteOnRegion(const Field3D &UNUSED(f), const std::string& UNUSED(region)) {}
#endif
}

#if CHECK > 0
void checkData(const Field3D &f, const std::string& region) {
  if (!f.isAllocated())
    throw BoutException("Field3D: Operation on empty data\n");

  checkDataIsFiniteOnRegion(f, region);
}

void checkData(const Field3D &f, const std::string& region, const std::string& src, const Field3D& s1, const Field3D& s2) {
  if (!f.isAllocated())
    throw BoutException("Field3D: Operation on empty data\n");

  checkDataIsFiniteOnRegion(f, region, src, s1, s2);
}
#endif

Field2D DC(const Field3D &f, const std::string& rgn) {
  TRACE("DC(Field3D)");

  checkData(f);

  Mesh *localmesh = f.getMesh();
  Field2D result(localmesh, f.getLocation());
  result.allocate();

  BOUT_FOR(i, result.getRegion(rgn)) {
    result[i] = 0.0;
    for (int k = 0; k < localmesh->LocalNz; k++) {
      result[i] += f[localmesh->ind2Dto3D(i, k)];
    }
    result[i] /= (localmesh->LocalNz);
  }

  checkData(result);
  return result;
}

#if CHECK > 2
void invalidateGuards(Field3D &var) {
  BOUT_FOR(i, var.getRegion("RGN_GUARDS")) { var[i] = BoutNaN; }
}
#endif

bool operator==(const Field3D &a, const Field3D &b) {
  if (!a.isAllocated() || !b.isAllocated()) {
    return false;
  }
  return min(abs(a - b)) < 1e-10;
}

std::ostream& operator<<(std::ostream &out, const Field3D &value) {
  out << toString(value);
  return out;
}

void swap(Field3D& first, Field3D& second) noexcept {
  using std::swap;

  // Swap base class members
  swap(static_cast<Field&>(first), static_cast<Field&>(second));

  swap(first.data, second.data);
  swap(first.nx, second.nx);
  swap(first.ny, second.ny);
  swap(first.nz, second.nz);
  swap(first.deriv, second.deriv);
  swap(first.yup_fields, second.yup_fields);
  swap(first.ydown_fields, second.ydown_fields);
}

const Region<Ind3D>& Field3D::getDefaultRegion(const std::string& region_name) const {
  if (regionID != -1) {
    return fieldmesh->getRegion(regionID);
  }
  return fieldmesh->getRegion(region_name);
}

void Field3D::setRegion(const std::string& region_name) {
  regionID = fieldmesh->getRegionID(region_name);
}<|MERGE_RESOLUTION|>--- conflicted
+++ resolved
@@ -467,11 +467,7 @@
   TRACE("Field3D::applyParallelBoundary()");
 
   checkData(*this);
-<<<<<<< HEAD
-  ASSERT1(! yup_fields.empty());
-=======
   ASSERT1(hasParallelSlices());
->>>>>>> b719d447
 
   // Apply boundary to this field
   for (const auto& bndry : getBoundaryOpPars()) {
@@ -484,11 +480,7 @@
   TRACE("Field3D::applyParallelBoundary(t)");
 
   checkData(*this);
-<<<<<<< HEAD
-  ASSERT1(! yup_fields.empty());
-=======
   ASSERT1(hasParallelSlices());
->>>>>>> b719d447
 
   // Apply boundary to this field
   for (const auto& bndry : getBoundaryOpPars()) {
@@ -501,11 +493,7 @@
   TRACE("Field3D::applyParallelBoundary(condition)");
 
   checkData(*this);
-<<<<<<< HEAD
-  ASSERT1(! yup_fields.empty());
-=======
   ASSERT1(hasParallelSlices());
->>>>>>> b719d447
 
   /// Get the boundary factory (singleton)
   BoundaryFactory* bfact = BoundaryFactory::getInstance();
@@ -523,11 +511,7 @@
   TRACE("Field3D::applyParallelBoundary(region, condition)");
 
   checkData(*this);
-<<<<<<< HEAD
-  ASSERT1(! yup_fields.empty());
-=======
   ASSERT1(hasParallelSlices());
->>>>>>> b719d447
 
   /// Get the boundary factory (singleton)
   BoundaryFactory* bfact = BoundaryFactory::getInstance();
@@ -548,11 +532,7 @@
   TRACE("Field3D::applyParallelBoundary(region, condition, f)");
 
   checkData(*this);
-<<<<<<< HEAD
-  ASSERT1(! yup_fields.empty());
-=======
   ASSERT1(hasParallelSlices());
->>>>>>> b719d447
 
   /// Get the boundary factory (singleton)
   BoundaryFactory* bfact = BoundaryFactory::getInstance();
