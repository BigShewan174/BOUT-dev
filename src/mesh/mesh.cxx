--- conflicted
+++ resolved
@@ -75,19 +75,9 @@
 
   if (s == nullptr) {
     throw BoutException("GridDataSource passed to Mesh::Mesh() is NULL");
-<<<<<<< HEAD
-
-  /// Get mesh options
-  OPTION(options, StaggerGrids,   false); // Stagger grids
-  OPTION(options, maxregionblocksize, MAXREGIONBLOCKSIZE);
-  OPTION(options, calcParallelSlices_on_communicate, true);
-  // Initialise derivatives
-  derivs_init(options);  // in index_derivs.cxx for now
-=======
   }
 
   derivs_init(options); // in index_derivs.cxx for now
->>>>>>> bbac1d08
 }
 
 Mesh::~Mesh() { delete source; }
