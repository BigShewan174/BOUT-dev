/*********************************************************
 * Data file class
 * 
 * Changelog:
 *
 * 2009-08 Ben Dudson <bd512@york.ac.uk>
 *    * Added enable and wtime global properties
 *
 * 2009-07 Ben Dudson <bd512@york.ac.uk>
 *    * Adapted to handle PDB and/or NetCDF files
 *
 * 2009-04 Ben Dudson <bd512@york.ac.uk>
 *    * Initial version
 *
 **************************************************************************
 * Copyright 2010 B.D.Dudson, S.Farley, M.V.Umansky, X.Q.Xu
 *
 * Contact Ben Dudson, bd512@york.ac.uk
 * 
 * This file is part of BOUT++.
 *
 * BOUT++ is free software: you can redistribute it and/or modify
 * it under the terms of the GNU Lesser General Public License as published by
 * the Free Software Foundation, either version 3 of the License, or
 * (at your option) any later version.
 *
 * BOUT++ is distributed in the hope that it will be useful,
 * but WITHOUT ANY WARRANTY; without even the implied warranty of
 * MERCHANTABILITY or FITNESS FOR A PARTICULAR PURPOSE.  See the
 * GNU Lesser General Public License for more details.
 *
 * You should have received a copy of the GNU Lesser General Public License
 * along with BOUT++.  If not, see <http://www.gnu.org/licenses/>.
 * 
 *********************************************************/
//#include "mpi.h" // For MPI_Wtime()

#include <globals.hxx>
#include <bout/mesh.hxx>
#include <bout/sys/timer.hxx>
#include <datafile.hxx>
#include <boutexception.hxx>
#include <options.hxx>
#include <output.hxx>
#include <boutcomm.hxx>
#include <utils.hxx>
#include <msg_stack.hxx>
#include <cstring>
#include "formatfactory.hxx"

Datafile::Datafile(Options *opt, Mesh* mesh_in)
  : mesh(mesh_in==nullptr ? bout::globals::mesh : mesh_in),
    parallel(false), flush(true), guards(true), floats(false), openclose(true),
    enabled(true), shiftOutput(false), shiftInput(false),
    flushFrequencyCounter(0), flushFrequency(1), file(nullptr), writable(false),
    appending(false), first_time(true)
{
  filenamelen=FILENAMELEN;
  filename=new char[filenamelen];
  filename[0] = 0; // Terminate the string
  
  if (opt == nullptr) {
    return; // To allow static initialisation
  }
  // Read options
  
  OPTION(opt, parallel, false); // By default no parallel formats for now
  OPTION(opt, flush, true);     // Safer. Disable explicitly if required
  OPTION(opt, guards, true);    // Compatible with old behavior
  OPTION(opt, floats, false); // High precision by default
  OPTION(opt, openclose, true); // Open and close every write or read
  OPTION(opt, enabled, true);
  OPTION(opt, init_missing, false); // Initialise missing variables?
  OPTION(opt, shiftOutput, false); // Do we want to write 3D fields in shifted space?
  OPTION(opt, shiftInput, false); // Do we want to read 3D fields in shifted space?
  OPTION(opt, flushFrequency, 1); // How frequently do we flush the file
  
}

Datafile::Datafile(Datafile &&other) noexcept
    : parallel(other.parallel), flush(other.flush), guards(other.guards),
      floats(other.floats), openclose(other.openclose), Lx(other.Lx), Ly(other.Ly),
      Lz(other.Lz), enabled(other.enabled), shiftOutput(other.shiftOutput),
      shiftInput(other.shiftInput), flushFrequencyCounter(other.flushFrequencyCounter),
      flushFrequency(other.flushFrequency), file(std::move(other.file)),
      writable(other.writable), appending(other.appending), first_time(other.first_time),
      int_arr(std::move(other.int_arr)), BoutReal_arr(std::move(other.BoutReal_arr)),
      f2d_arr(std::move(other.f2d_arr)), f3d_arr(std::move(other.f3d_arr)),
      v2d_arr(std::move(other.v2d_arr)), v3d_arr(std::move(other.v3d_arr)) {
  filenamelen = other.filenamelen;
  filename = other.filename;
  other.filenamelen = 0;
  other.filename = nullptr;
  other.file = nullptr;
}

Datafile::Datafile(const Datafile &other) :
  mesh(other.mesh), parallel(other.parallel), flush(other.flush), guards(other.guards),
  floats(other.floats), openclose(other.openclose), Lx(other.Lx), Ly(other.Ly), Lz(other.Lz),
  enabled(other.enabled), shiftOutput(other.shiftOutput), shiftInput(other.shiftInput), flushFrequencyCounter(other.flushFrequencyCounter), flushFrequency(other.flushFrequency), 
  file(nullptr), writable(other.writable), appending(other.appending), first_time(other.first_time),
  int_arr(other.int_arr), BoutReal_arr(other.BoutReal_arr),
  f2d_arr(other.f2d_arr), f3d_arr(other.f3d_arr), v2d_arr(other.v2d_arr),
  v3d_arr(other.v3d_arr)
{
  filenamelen=other.filenamelen;
  filename=new char[filenamelen];
  strncpy(filename,other.filename,filenamelen);
  // Same added variables, but the file not the same 
}

Datafile& Datafile::operator=(Datafile &&rhs) noexcept {
  mesh         = rhs.mesh;
  parallel     = rhs.parallel;
  flush        = rhs.flush;
  guards       = rhs.guards;
  floats       = rhs.floats;
  openclose    = rhs.openclose;
  enabled      = rhs.enabled;
  init_missing = rhs.init_missing;
  shiftOutput  = rhs.shiftOutput;
  shiftInput   = rhs.shiftInput;
  flushFrequencyCounter = 0;
  flushFrequency = rhs.flushFrequency;
  file         = std::move(rhs.file);
  writable     = rhs.writable;
  appending    = rhs.appending;
  first_time   = rhs.first_time;
  int_arr      = std::move(rhs.int_arr);
  BoutReal_arr = std::move(rhs.BoutReal_arr);
  f2d_arr      = std::move(rhs.f2d_arr);
  f3d_arr      = std::move(rhs.f3d_arr);
  v2d_arr      = std::move(rhs.v2d_arr);
  v3d_arr      = std::move(rhs.v3d_arr);
  if (filenamelen < rhs.filenamelen){
    delete[] filename;
    filenamelen=rhs.filenamelen;
    filename=new char[filenamelen];
  }
  strncpy(filename,rhs.filename,filenamelen);
  return *this;
}

Datafile::~Datafile() {
  if (filename != nullptr){
    delete[] filename;
    filename=nullptr;
    filenamelen=0;
  }
}

bool Datafile::openr(const char *format, ...) {
  if (format == nullptr) {
    throw BoutException("Datafile::open: No argument given for opening file!");
  }

  bout_vsnprintf(filename,filenamelen, format);
  
  // Get the data format
  file = FormatFactory::getInstance()->createDataFormat(filename, parallel);
  
  if(!file)
    throw BoutException("Datafile::open: Factory failed to create a DataFormat!");
  
  // If parallel do not want to write ghost points, and it is easier then to ignore the boundary guard cells as well
  if (parallel) {
    file->setLocalOrigin(0, 0, 0, mesh->xstart, mesh->ystart, 0);
  }
  else {
    file->setGlobalOrigin(0,0,0);
  }
  
  if(!openclose) {
    // Open the file now. Otherwise defer until later
    int MYPE;
    MPI_Comm_rank(BoutComm::get(), &MYPE);
    if(!file->openr(filename, MYPE))
      throw BoutException("Datafile::open: Failed to open file!");
  }

  writable = false;
  
  return true;
}

bool Datafile::openw(const char *format, ...) {
  if(!enabled)
    return true;
  
  if (format == nullptr) {
    throw BoutException("Datafile::open: No argument given for opening file!");
  }

  bout_vsnprintf(filename, filenamelen, format);
  
  // Get the data format
  file = FormatFactory::getInstance()->createDataFormat(filename, parallel, mesh);
  
  if(!file)
    throw BoutException("Datafile::open: Factory failed to create a DataFormat!");
  
  // If parallel do not want to write ghost points, and it is easier then to ignore the boundary guard cells as well
  if (parallel) {
    file->setLocalOrigin(0, 0, 0, mesh->xstart, mesh->ystart, 0);
    Lx = mesh->LocalNx-2*mesh->xstart;
    Ly = mesh->LocalNy-2*mesh->ystart;
    Lz = mesh->LocalNz;
  }
  else {
    file->setGlobalOrigin(0,0,0);
    Lx = mesh->LocalNx;
    Ly = mesh->LocalNy;
    Lz = mesh->LocalNz;
  }
  
  appending = false;
  // Open the file
  int MYPE;
  MPI_Comm_rank(BoutComm::get(), &MYPE);
  if(!file->openw(filename, MYPE, appending))
    throw BoutException("Datafile::open: Failed to open file!");

  appending = true;
  first_time = true; // newly opened file, so write attributes when variables are first written

  // Add variables to file
  // Add integers
  for(const auto& var : int_arr) {
    if (!file->addVarInt(var.name, var.save_repeat)) {
      throw BoutException("Failed to add int variable %s to Datafile", var.name.c_str());
    }
  }
  
  // Add BoutReals
  for(const auto& var : BoutReal_arr) {
    if (!file->addVarBoutReal(var.name, var.save_repeat)) {
      throw BoutException("Failed to add BoutReal variable %s to Datafile", var.name.c_str());
    }
  }

  // Add 2D fields
  for (const auto& var : f2d_arr) {
    if (!file->addVarField2D(var.name, var.save_repeat)) {
      throw BoutException("Failed to add Field2D variable %s to Datafile", var.name.c_str());
    }
  }

  // Add 3D fields
  for (const auto& var : f3d_arr) {
    if (!file->addVarField3D(var.name, var.save_repeat)) {
      throw BoutException("Failed to add Field3D variable %s to Datafile", var.name.c_str());
    }
  }

  // 2D vectors
  for(const auto& var : v2d_arr) {
    if (!file->addVarField2D(var.name + "_x", var.save_repeat)) {
      throw BoutException("Failed to add Vector2D variable %s to Datafile", var.name.c_str());
    }
    if (!file->addVarField2D(var.name + "_y", var.save_repeat)) {
      throw BoutException("Failed to add Vector2D variable %s to Datafile", var.name.c_str());
    }
    if (!file->addVarField2D(var.name + "_y", var.save_repeat)) {
      throw BoutException("Failed to add Vector2D variable %s to Datafile", var.name.c_str());
    }
  }

  // 3D vectors
  for(const auto& var : v3d_arr) {
    if (!file->addVarField3D(var.name + "_x", var.save_repeat)) {
      throw BoutException("Failed to add Vector3D variable %s to Datafile", var.name.c_str());
    }
    if (!file->addVarField3D(var.name + "_y", var.save_repeat)) {
      throw BoutException("Failed to add Vector3D variable %s to Datafile", var.name.c_str());
    }
    if (!file->addVarField3D(var.name + "_y", var.save_repeat)) {
      throw BoutException("Failed to add Vector3D variable %s to Datafile", var.name.c_str());
    }
  }
  if (openclose) {
    file->close();
  }

  writable = true;

  return true;
}

bool Datafile::opena(const char *format, ...) {
  if(!enabled)
    return true;

  if (format == nullptr) {
    throw BoutException("Datafile::open: No argument given for opening file!");
  }

  bout_vsnprintf(filename, filenamelen, format);

  // Get the data format
  file = FormatFactory::getInstance()->createDataFormat(filename, parallel);
  
  if(!file)
    throw BoutException("Datafile::open: Factory failed to create a DataFormat!");

  // If parallel do not want to write ghost points, and it is easier then to ignore the boundary guard cells as well
  if (parallel) {
    file->setLocalOrigin(0, 0, 0, mesh->xstart, mesh->ystart, 0);
    Lx = mesh->LocalNx-2*mesh->xstart;
    Ly = mesh->LocalNy-2*mesh->ystart;
    Lz = mesh->LocalNz;
  }
  else {
    file->setGlobalOrigin(0,0,0);
    Lx = mesh->LocalNx;
    Ly = mesh->LocalNy;
    Lz = mesh->LocalNz;
  }
  
  appending = true;
  // Open the file
  int MYPE;
  MPI_Comm_rank(BoutComm::get(), &MYPE);
  if(!file->openw(filename, MYPE, true))
    throw BoutException("Datafile::open: Failed to open file!");

  first_time = true; // newly opened file, so write attributes when variables are first written

  // Add variables to file
  // Add integers
  for(const auto& var : int_arr) {
    if (!file->addVarInt(var.name, var.save_repeat)) {
      throw BoutException("Failed to add int variable %s to Datafile", var.name.c_str());
    }
  }

  // Add BoutReals
  for(const auto& var : BoutReal_arr) {
    if (!file->addVarBoutReal(var.name, var.save_repeat)) {
      throw BoutException("Failed to add BoutReal variable %s to Datafile", var.name.c_str());
    }
  }

  // Add 2D fields
  for (const auto& var : f2d_arr) {
    if (!file->addVarField2D(var.name, var.save_repeat)) {
      throw BoutException("Failed to add Field2D variable %s to Datafile", var.name.c_str());
    }
  }

  // Add 3D fields
  for (const auto& var : f3d_arr) {
    if (!file->addVarField3D(var.name, var.save_repeat)) {
      throw BoutException("Failed to add Field3D variable %s to Datafile", var.name.c_str());
    }
  }

  // 2D vectors
  for(const auto& var : v2d_arr) {
    if (!file->addVarField2D(var.name + "_x", var.save_repeat)) {
      throw BoutException("Failed to add Vector2D variable %s to Datafile", var.name.c_str());
    }
    if (!file->addVarField2D(var.name + "_y", var.save_repeat)) {
      throw BoutException("Failed to add Vector2D variable %s to Datafile", var.name.c_str());
    }
    if (!file->addVarField2D(var.name + "_y", var.save_repeat)) {
      throw BoutException("Failed to add Vector2D variable %s to Datafile", var.name.c_str());
    }
  }

  // 3D vectors
  for(const auto& var : v3d_arr) {
    if (!file->addVarField3D(var.name + "_x", var.save_repeat)) {
      throw BoutException("Failed to add Vector3D variable %s to Datafile", var.name.c_str());
    }
    if (!file->addVarField3D(var.name + "_y", var.save_repeat)) {
      throw BoutException("Failed to add Vector3D variable %s to Datafile", var.name.c_str());
    }
    if (!file->addVarField3D(var.name + "_y", var.save_repeat)) {
      throw BoutException("Failed to add Vector3D variable %s to Datafile", var.name.c_str());
    }
  }
  if (openclose) {
    file->close();
  }

  writable = true;

  return true;
}

bool Datafile::isValid() {
  if(!enabled)
    return true; // Pretend to be valid
  
  if(!file)
    return false;
  
  return file->is_valid();
}

void Datafile::close() {
  if(!file)
    return;
  if(!openclose)
    file->close();
  // free:
  file = nullptr;
  writable = false;
}

void Datafile::setLowPrecision() {
  if(!enabled)
    return;
  floats = true;
  file->setLowPrecision();
}

void Datafile::add(int &i, const char *name, bool save_repeat) {
  TRACE("DataFile::add(int)");
  if (!enabled)
    return;
  if (varAdded(name)) {
    // Check if it's the same variable
    if (&i == varPtr(name)) {
      output_warn.write("WARNING: variable '%s' added again to Datafile\n", name);
    } else {
      throw BoutException("Variable with name '%s' already added to Datafile", name);
    }
  }

  VarStr<int> d;

  d.ptr = &i;
  d.name = name;
  d.save_repeat = save_repeat;
  d.covar = false;
  
  int_arr.push_back(d);

  if (writable) {
    // Otherwise will add variables when Datafile is opened for writing/appending
    if (openclose) {
      // Open the file
      int MYPE;
      MPI_Comm_rank(BoutComm::get(), &MYPE);
      // Check filename has been set
      if (strcmp(filename, "") == 0)
        throw BoutException("Datafile::add: Filename has not been set");
      if(!file->openw(filename, MYPE, appending))
        throw BoutException("Datafile::add: Failed to open file!");
      appending = true;
    }

    if(!file->is_valid())
      throw BoutException("Datafile::add: File is not valid!");

    // Add variable to file
    if (!file->addVarInt(name, save_repeat)) {
      throw BoutException("Failed to add int variable %s to Datafile", name);
    }

    if(openclose) {
      file->close();
    }
  }
}

void Datafile::add(BoutReal &r, const char *name, bool save_repeat) {
  TRACE("DataFile::add(BoutReal)");
  if (!enabled)
    return;
  if (varAdded(name)) {
    // Check if it's the same variable
    if (&r == varPtr(name)) {
      output_warn.write("WARNING: variable '%s' added again to Datafile\n", name);
    } else {
      throw BoutException("Variable with name '%s' already added to Datafile", name);
    }
  }

  VarStr<BoutReal> d;

  d.ptr = &r;
  d.name = name;
  d.save_repeat = save_repeat;
  d.covar = false;
  
  BoutReal_arr.push_back(d);

  if (writable) {
    // Otherwise will add variables when Datafile is opened for writing/appending
    if (openclose) {
      // Open the file
      int MYPE;
      MPI_Comm_rank(BoutComm::get(), &MYPE);
      if (strcmp(filename, "") == 0)
        throw BoutException("Datafile::add: Filename has not been set");
      if(!file->openw(filename, MYPE, appending))
        throw BoutException("Datafile::add: Failed to open file!");
      appending = true;
    }

    if(!file->is_valid())
      throw BoutException("Datafile::add: File is not valid!");

    if(floats)
      file->setLowPrecision();

    // Add variable to file
    if (!file->addVarBoutReal(name, save_repeat)) {
      throw BoutException("Failed to add BoutReal variable %s to Datafile", name);
    }

    if(openclose) {
      file->close();
    }
  }
}

void Datafile::add(Field2D &f, const char *name, bool save_repeat) {
  TRACE("DataFile::add(Field2D)");
  if (!enabled)
    return;
  if (varAdded(name)) {
    // Check if it's the same variable
    if (&f == varPtr(name)) {
      output_warn.write("WARNING: variable '%s' added again to Datafile", name);
    } else {
      throw BoutException("Variable with name '%s' already added to Datafile", name);
    }
  }

  VarStr<Field2D> d;

  d.ptr = &f;
  d.name = name;
  d.save_repeat = save_repeat;
  d.covar = false;
  
  f2d_arr.push_back(d);

  if (writable) {
    // Otherwise will add variables when Datafile is opened for writing/appending
    if (openclose) {
      // Open the file
      int MYPE;
      MPI_Comm_rank(BoutComm::get(), &MYPE);
      if (strcmp(filename, "") == 0)
        throw BoutException("Datafile::add: Filename has not been set");
      if(!file->openw(filename, MYPE, appending))
        throw BoutException("Datafile::add: Failed to open file!");
      appending = true;
    }

    if(!file->is_valid())
      throw BoutException("Datafile::add: File is not valid!");

    if(floats)
      file->setLowPrecision();

    // Add variable to file
    if (!file->addVarField2D(name, save_repeat)) {
      throw BoutException("Failed to add Field2D variable %s to Datafile", name);
    }

    if(openclose) {
      file->close();
    }
  }
}

void Datafile::add(Field3D &f, const char *name, bool save_repeat) {
  TRACE("DataFile::add(Field3D)");
  if (!enabled)
    return;
  if (varAdded(name)) {
    // Check if it's the same variable
    if (&f == varPtr(name)) {
      output_warn.write("WARNING: variable '%s' added again to Datafile\n", name);
    } else {
      throw BoutException("Variable with name '%s' already added to Datafile", name);
    }
  }

  VarStr<Field3D> d;

  d.ptr = &f;
  d.name = name;
  d.save_repeat = save_repeat;
  d.covar = false;
  
  f3d_arr.push_back(d);

  if (writable) {
    // Otherwise will add variables when Datafile is opened for writing/appending
    if (openclose) {
      // Open the file
      int MYPE;
      MPI_Comm_rank(BoutComm::get(), &MYPE);
      if (strcmp(filename, "") == 0)
        throw BoutException("Datafile::add: Filename has not been set");
      if(!file->openw(filename, MYPE, appending))
        throw BoutException("Datafile::add: Failed to open file!");
      appending = true;
    }

    if(!file->is_valid())
      throw BoutException("Datafile::add: File is not valid!");

    if(floats)
      file->setLowPrecision();

    // Add variable to file
    if (!file->addVarField3D(name, save_repeat)) {
      throw BoutException("Failed to add Field3D variable %s to Datafile", name);
    }

    if(openclose) {
      file->close();
    }
  }
}

void Datafile::add(Vector2D &f, const char *name, bool save_repeat) {
  TRACE("DataFile::add(Vector2D)");
  if (!enabled)
    return;
  if (varAdded(name)) {
    // Check if it's the same variable
    if (&f == varPtr(name)) {
      output_warn.write("WARNING: variable '%s' added again to Datafile\n", name);
    } else {
      throw BoutException("Variable with name '%s' already added to Datafile", name);
    }
  }

  VarStr<Vector2D> d;

  d.ptr = &f;
  d.name = name;
  d.save_repeat = save_repeat;
  d.covar = f.covariant;

  v2d_arr.push_back(d);

  if (writable) {
    // Otherwise will add variables when Datafile is opened for writing/appending
    if (openclose) {
      // Open the file
      int MYPE;
      MPI_Comm_rank(BoutComm::get(), &MYPE);
      if (strcmp(filename, "") == 0)
        throw BoutException("Datafile::add: Filename has not been set");
      if(!file->openw(filename, MYPE, appending))
        throw BoutException("Datafile::add: Failed to open file!");
      appending = true;
    }

    if(!file->is_valid())
      throw BoutException("Datafile::add: File is not valid!");

    if(floats)
      file->setLowPrecision();

    // Add variables to file
    if (!file->addVarField2D(d.name + "_x", save_repeat)) {
      throw BoutException("Failed to add Vector2D variable %s to Datafile", name);
    }
    if (!file->addVarField2D(d.name + "_y", save_repeat)) {
      throw BoutException("Failed to add Vector2D variable %s to Datafile", name);
    }
    if (!file->addVarField2D(d.name + "_z", save_repeat)) {
      throw BoutException("Failed to add Vector2D variable %s to Datafile", name);
    }

    if(openclose) {
      file->close();
    }
  }
}

void Datafile::add(Vector3D &f, const char *name, bool save_repeat) {
  TRACE("DataFile::add(Vector3D)");
  if (!enabled)
    return;
  if (varAdded(name)) {
    // Check if it's the same variable
    if (&f == varPtr(name)) {
      output_warn.write("WARNING: variable '%s' added again to Datafile\n", name);
    } else {
      throw BoutException("Variable with name '%s' already added to Datafile", name);
    }
  }

  VarStr<Vector3D> d;

  d.ptr = &f;
  d.name = name;
  d.save_repeat = save_repeat;
  d.covar = f.covariant;

  v3d_arr.push_back(d);

  if (writable) {
    // Otherwise will add variables when Datafile is opened for writing/appending
    if (openclose) {
      // Open the file
      int MYPE;
      MPI_Comm_rank(BoutComm::get(), &MYPE);
      if (strcmp(filename, "") == 0)
        throw BoutException("Datafile::add: Filename has not been set");
      if(!file->openw(filename, MYPE, appending))
        throw BoutException("Datafile::add: Failed to open file!");
      appending = true;
    }

    if(!file->is_valid())
      throw BoutException("Datafile::add: File is not valid!");

    if(floats)
      file->setLowPrecision();

    // Add variables to file
    if (!file->addVarField3D(d.name + "_x", save_repeat)) {
      throw BoutException("Failed to add Vector3D variable %s to Datafile", name);
    }
    if (!file->addVarField3D(d.name + "_y", save_repeat)) {
      throw BoutException("Failed to add Vector3D variable %s to Datafile", name);
    }
    if (!file->addVarField3D(d.name + "_z", save_repeat)) {
      throw BoutException("Failed to add Vector3D variable %s to Datafile", name);
    }

    if(openclose) {
      file->close();
    }
  }
}

bool Datafile::read() {
  Timer timer("io");  ///< Start timer. Stops when goes out of scope

  if(openclose) {
    // Open the file
    int MYPE;
    MPI_Comm_rank(BoutComm::get(), &MYPE);
    if(!file->openr(filename, MYPE))
      throw BoutException("Datafile::read: Failed to open file!");
  }
  
  if(!file->is_valid())
    throw BoutException("Datafile::read: File is not valid!");

  file->setRecord(-1); // Read the latest record

  // Read integers
  for(const auto& var : int_arr) {
    if(var.save_repeat) {
      if(!file->read_rec(var.ptr, var.name.c_str())) {
        if(!init_missing) {
          throw BoutException("Missing data for %s in input. Set init_missing=true to set to zero.", var.name.c_str());
        }
        output_warn.write("\tWARNING: Could not read integer %s. Setting to zero\n", var.name.c_str());
        *(var.ptr) = 0;
        continue;
      }
    } else {
      if(!file->read(var.ptr, var.name.c_str())) {
        if(!init_missing) {
          throw BoutException("Missing data for %s in input. Set init_missing=true to set to zero.", var.name.c_str());
        }
        output_warn.write("\tWARNING: Could not read integer %s. Setting to zero\n", var.name.c_str());
        *(var.ptr) = 0;
        continue;
      }
    }
  }

  // Read BoutReals
  for(const auto& var : BoutReal_arr) {
    if(var.save_repeat) {
      if(!file->read_rec(var.ptr, var.name)) {
        if(!init_missing) {
          throw BoutException("Missing data for %s in input. Set init_missing=true to set to zero.", var.name.c_str());
        }
        output_warn.write("\tWARNING: Could not read BoutReal %s. Setting to zero\n", var.name.c_str());
        *(var.ptr) = 0;
        continue;
      }
    } else {
      if(!file->read(var.ptr, var.name)) {
        if(!init_missing) {
          throw BoutException("Missing data for %s in input. Set init_missing=true to set to zero.", var.name.c_str());
        }
        output_warn.write("\tWARNING: Could not read BoutReal %s. Setting to zero\n", var.name.c_str());
        *(var.ptr) = 0;
        continue;
      }
    }
  }
  
  // Read 2D fields
  for(const auto& var : f2d_arr) {
    read_f2d(var.name, var.ptr, var.save_repeat);
  }

  // Read 3D fields
  for(const auto& var : f3d_arr) {
    read_f3d(var.name, var.ptr, var.save_repeat);
  }

  // 2D vectors
  for(const auto& var : v2d_arr) {
    if(var.covar) {
      // Reading covariant vector
      read_f2d(var.name + "_x", &(var.ptr->x), var.save_repeat);
      read_f2d(var.name + "_y", &(var.ptr->y), var.save_repeat);
      read_f2d(var.name + "_z", &(var.ptr->z), var.save_repeat);
    } else {
      read_f2d(var.name + "x", &(var.ptr->x), var.save_repeat);
      read_f2d(var.name + "y", &(var.ptr->y), var.save_repeat);
      read_f2d(var.name + "z", &(var.ptr->z), var.save_repeat);
    }

    var.ptr->covariant = var.covar;
  }

  // 3D vectors
  for(const auto& var : v3d_arr) {
    if(var.covar) {
      // Reading covariant vector
      read_f3d(var.name + "_x", &(var.ptr->x), var.save_repeat);
      read_f3d(var.name + "_y", &(var.ptr->y), var.save_repeat);
      read_f3d(var.name + "_z", &(var.ptr->z), var.save_repeat);
    } else {
      read_f3d(var.name + "x", &(var.ptr->x), var.save_repeat);
      read_f3d(var.name + "y", &(var.ptr->y), var.save_repeat);
      read_f3d(var.name + "z", &(var.ptr->z), var.save_repeat);
    }

    var.ptr->covariant = var.covar;
  }

  if(openclose) {
    // Close the file
    file->close();
  }

  return true;
}

template <typename T>
void Datafile::writeFieldAttributes(const std::string name, T* f) {
  file->setAttribute(name, "cell_location", CELL_LOC_STRING(f->getLocation()));
  file->setAttribute(name, "direction_y", toString(f->getDirectionY()));
  file->setAttribute(name, "direction_z", toString(f->getDirectionZ()));
}

bool Datafile::write() {
  if(!enabled)
    return true; // Just pretend it worked

  TRACE("Datafile::write()");

  if(!file)
    throw BoutException("Datafile::write: File is not valid!");

  if(openclose && (flushFrequencyCounter % flushFrequency == 0)) {
    // Open the file
    int MYPE;
    MPI_Comm_rank(BoutComm::get(), &MYPE);
    if(!file->openw(filename, MYPE, appending))
      throw BoutException("Datafile::write: Failed to open file!");
    appending = true;
    flushFrequencyCounter = 0;
  }
  
  if(!file->is_valid())
    throw BoutException("Datafile::open: File is not valid!");

  if(floats)
    file->setLowPrecision();
  
  Timer timer("io");
  
  file->setRecord(-1); // Latest record

  if (first_time) {
    first_time = false;

    // Set the field attributes from field meta-data.
    // Attributes must have been set for all fields before the first time
    // output is written, since this happens after the first rhs evaluation
    // 2D fields
    for (const auto& var : f2d_arr) {
<<<<<<< HEAD
      writeFieldAttributes(var.name, var.ptr);
=======
      file->setAttribute(var.name, "cell_location", toString(var.ptr->getLocation()));
>>>>>>> bd7a6856
    }

    // 3D fields
    for (const auto& var : f3d_arr) {
<<<<<<< HEAD
      writeFieldAttributes(var.name, var.ptr);
=======
      file->setAttribute(var.name, "cell_location", toString(var.ptr->getLocation()));
>>>>>>> bd7a6856
    }

    // 2D vectors
    for(const auto& var : v2d_arr) {
      Vector2D v  = *(var.ptr);
<<<<<<< HEAD
      writeFieldAttributes(var.name+"_x", &v.x);
      writeFieldAttributes(var.name+"_y", &v.y);
      writeFieldAttributes(var.name+"_z", &v.z);
=======
      file->setAttribute(var.name+"_x", "cell_location",
                         toString(v.x.getLocation()));
      file->setAttribute(var.name+"_y", "cell_location",
                         toString(v.y.getLocation()));
      file->setAttribute(var.name+"_z", "cell_location",
                         toString(v.z.getLocation()));
>>>>>>> bd7a6856
    }

    // 3D vectors
    for(const auto& var : v3d_arr) {
      Vector3D v  = *(var.ptr);
<<<<<<< HEAD
      writeFieldAttributes(var.name+"_x", &v.x);
      writeFieldAttributes(var.name+"_y", &v.y);
      writeFieldAttributes(var.name+"_z", &v.z);
=======
      file->setAttribute(var.name+"_x", "cell_location",
                         toString(v.x.getLocation()));
      file->setAttribute(var.name+"_y", "cell_location",
                         toString(v.y.getLocation()));
      file->setAttribute(var.name+"_z", "cell_location",
                         toString(v.z.getLocation()));
>>>>>>> bd7a6856
    }
  }

  // Write integers
  for(const auto& var : int_arr) {
    write_int(var.name, var.ptr, var.save_repeat);
  }
  
  // Write BoutReals
  for(const auto& var : BoutReal_arr) {
    write_real(var.name, var.ptr, var.save_repeat);
  }

  // Write 2D fields
  for (const auto& var : f2d_arr) {
    write_f2d(var.name, var.ptr, var.save_repeat);
  }

  // Write 3D fields
  for (const auto& var : f3d_arr) {
    write_f3d(var.name, var.ptr, var.save_repeat);
  }
  
  // 2D vectors
  for(const auto& var : v2d_arr) {
    if(var.covar) {
      // Writing covariant vector
      Vector2D v  = *(var.ptr);
      v.toCovariant();
      
      write_f2d(var.name+"_x", &(v.x), var.save_repeat);
      write_f2d(var.name+"_y", &(v.y), var.save_repeat);
      write_f2d(var.name+"_z", &(v.z), var.save_repeat);
    } else {
      // Writing contravariant vector
      Vector2D v  = *(var.ptr);
      v.toContravariant();
      
      write_f2d(var.name+"x", &(v.x), var.save_repeat);
      write_f2d(var.name+"y", &(v.y), var.save_repeat);
      write_f2d(var.name+"z", &(v.z), var.save_repeat);
    }
  }

  // 3D vectors
  for(const auto& var : v3d_arr) {
    if(var.covar) {
      // Writing covariant vector
      Vector3D v  = *(var.ptr);
      v.toCovariant();
      
      write_f3d(var.name+"_x", &(v.x), var.save_repeat);
      write_f3d(var.name+"_y", &(v.y), var.save_repeat);
      write_f3d(var.name+"_z", &(v.z), var.save_repeat);
    } else {
      // Writing contravariant vector
      Vector3D v  = *(var.ptr);
      v.toContravariant();
      
      write_f3d(var.name+"x", &(v.x), var.save_repeat);
      write_f3d(var.name+"y", &(v.y), var.save_repeat);
      write_f3d(var.name+"z", &(v.z), var.save_repeat);
    }
  }
  
  if(openclose  && (flushFrequencyCounter+1 % flushFrequency == 0)){
    file->close();
  }
  flushFrequencyCounter++;
  return true;
}

bool Datafile::write(const char *format, ...) const {
  if(!enabled)
    return true;

  if (format == nullptr) {
    throw BoutException("Datafile::write: No argument given!");
  }

  int filenamelen=FILENAMELEN;
  char * filename=new char[filenamelen];

  bout_vsnprintf(filename, filenamelen, format);

  // Create a new datafile
  Datafile tmp(*this);

  tmp.openw("%s",filename);
  bool ret = tmp.write();
  tmp.close();

  delete[] filename;

  return ret;
}

void Datafile::setAttribute(const std::string &varname, const std::string &attrname, const std::string &text) {

  TRACE("Datafile::setAttribute(string, string, string)");

  Timer timer("io");

  if(!file)
    throw BoutException("Datafile::write: File is not valid!");

  if(openclose && (flushFrequencyCounter % flushFrequency == 0)) {
    // Open the file
    int MYPE;
    MPI_Comm_rank(BoutComm::get(), &MYPE);
    if(!file->openw(filename, MYPE, appending))
      throw BoutException("Datafile::write: Failed to open file!");
    appending = true;
    flushFrequencyCounter = 0;
  }

  if(!file->is_valid())
    throw BoutException("Datafile::setAttribute: File is not valid!");

  file->setAttribute(varname, attrname, text);

  if (openclose) {
    file->close();
  }
}

void Datafile::setAttribute(const std::string &varname, const std::string &attrname, int value) {

  TRACE("Datafile::setAttribute(string, string, int)");

  Timer timer("io");

  if(!file)
    throw BoutException("Datafile::write: File is not valid!");

  if(openclose && (flushFrequencyCounter % flushFrequency == 0)) {
    // Open the file
    int MYPE;
    MPI_Comm_rank(BoutComm::get(), &MYPE);
    if(!file->openw(filename, MYPE, appending))
      throw BoutException("Datafile::write: Failed to open file!");
    appending = true;
    flushFrequencyCounter = 0;
  }

  if(!file->is_valid())
    throw BoutException("Datafile::setAttribute: File is not valid!");

  file->setAttribute(varname, attrname, value);

  if (openclose) {
    file->close();
  }
}

void Datafile::setAttribute(const std::string &varname, const std::string &attrname, BoutReal value) {

  TRACE("Datafile::setAttribute(string, string, BoutReal)");

  Timer timer("io");

  if(!file)
    throw BoutException("Datafile::write: File is not valid!");

  if(openclose && (flushFrequencyCounter % flushFrequency == 0)) {
    // Open the file
    int MYPE;
    MPI_Comm_rank(BoutComm::get(), &MYPE);
    if(!file->openw(filename, MYPE, appending))
      throw BoutException("Datafile::write: Failed to open file!");
    appending = true;
    flushFrequencyCounter = 0;
  }

  if(!file->is_valid())
    throw BoutException("Datafile::setAttribute: File is not valid!");

  file->setAttribute(varname, attrname, value);

  if (openclose) {
    file->close();
  }
}

/////////////////////////////////////////////////////////////

bool Datafile::read_f2d(const std::string &name, Field2D *f, bool save_repeat) {
  f->allocate();
  
  if(save_repeat) {
    if(!file->read_rec(&((*f)(0,0)), name, mesh->LocalNx, mesh->LocalNy)) {
      if(init_missing) {
        output_warn.write("\tWARNING: Could not read 2D field %s. Setting to zero\n", name.c_str());
        *f = 0.0;
      } else {
        throw BoutException("Missing 2D evolving field %s in input. Set init_missing=true to set to zero.", name.c_str());
      }
      return false;
    }
  }else {
    if(!file->read(&((*f)(0,0)), name, mesh->LocalNx, mesh->LocalNy)) {
      if(init_missing) {
        output_warn.write("\tWARNING: Could not read 2D field %s. Setting to zero\n", name.c_str());
        *f = 0.0;
      } else {
        throw BoutException("Missing 2D field %s in input. Set init_missing=true to set to zero.", name.c_str());
      }
      return false;
    }
  }
  
  return true;
}

bool Datafile::read_f3d(const std::string &name, Field3D *f, bool save_repeat) {
  f->allocate();
  
  if(save_repeat) {
    if(!file->read_rec(&((*f)(0,0,0)), name, mesh->LocalNx, mesh->LocalNy, mesh->LocalNz)) {
      if(init_missing) {
        output_warn.write("\tWARNING: Could not read 3D field %s. Setting to zero\n", name.c_str());
        *f = 0.0;
      }else {
        throw BoutException("Missing 3D evolving field %s in input. Set init_missing=true to set to zero.", name.c_str());
      }
      return false;
    }
  }else {
    if(!file->read(&((*f)(0,0,0)), name, mesh->LocalNx, mesh->LocalNy, mesh->LocalNz)) {
      if(init_missing) {
        output_warn.write("\tWARNING: Could not read 3D field %s. Setting to zero\n", name.c_str());
        *f = 0.0;
      }else {
        throw BoutException("Missing 3D field %s in input. Set init_missing=true to set to zero.", name.c_str());
      }
      return false;
    }
  }

  
  if (shiftInput) {
    // Input file is in field-aligned coordinates e.g. BOUT++ 3.x restart file
    *f = mesh->fromFieldAligned(*f, RGN_ALL);
  }
  
  return true;
}

bool Datafile::write_int(const std::string &name, int *f, bool save_repeat) {
  if(save_repeat) {
    return file->write_rec(f, name);
  }else {
    return file->write(f, name);
  }
}

bool Datafile::write_real(const std::string &name, BoutReal *f, bool save_repeat) {
  if(save_repeat) {
    return file->write_rec(f, name);
  }else {
    return file->write(f, name);
  }
}

bool Datafile::write_f2d(const std::string &name, Field2D *f, bool save_repeat) {
  if (!f->isAllocated()) {
    throw BoutException("Datafile::write_f2d: Field2D '%s' is not allocated!", name.c_str());
  }
  if (save_repeat) {
    if (!file->write_rec(&((*f)(0, 0)), name, mesh->LocalNx, mesh->LocalNy)) {
      throw BoutException("Datafile::write_f2d: Failed to write %s!", name.c_str());
    }
  } else {
    if (!file->write(&((*f)(0, 0)), name, mesh->LocalNx, mesh->LocalNy)) {
      throw BoutException("Datafile::write_f2d: Failed to write %s!", name.c_str());
    }
  }
  return true;
}

bool Datafile::write_f3d(const std::string &name, Field3D *f, bool save_repeat) {
  if (!f->isAllocated()) {
    throw BoutException("Datafile::write_f3d: Field3D '%s' is not allocated!", name.c_str());
  }

  //Deal with shifting the output
  Field3D f_out{emptyFrom(*f)};
  if(shiftOutput) {
    f_out = mesh->toFieldAligned(*f);
  }else {
    f_out = *f;
  }

  if(save_repeat) {
    return file->write_rec(&(f_out(0,0,0)), name, mesh->LocalNx, mesh->LocalNy, mesh->LocalNz);
  }else {
    return file->write(&(f_out(0,0,0)), name, mesh->LocalNx, mesh->LocalNy, mesh->LocalNz);
  }
}

bool Datafile::varAdded(const std::string &name) {
  for(const auto& var : int_arr ) {
    if(name == var.name)
      return true;
  }

  for(const auto& var : BoutReal_arr ) {
    if(name == var.name)
      return true;
  }

  for(const auto& var : f2d_arr ) {
    if(name == var.name)
      return true;
  }
  
  for(const auto& var : f3d_arr ) {
    if(name == var.name)
      return true;
  }
  
  for(const auto& var : v2d_arr ) {
    if(name == var.name)
      return true;
  }

  for(const auto& var : v3d_arr ) {
    if(name == var.name)
      return true;
  }
  return false;
}

void *Datafile::varPtr(const std::string &name) {
  for (const auto &var : int_arr) {
    if (name == var.name) {
      return static_cast<void *>(var.ptr);
    }
  }

  for (const auto &var : BoutReal_arr) {
    if (name == var.name) {
      return static_cast<void *>(var.ptr);
    }
  }

  for (const auto &var : f2d_arr) {
    if (name == var.name) {
      return static_cast<void *>(var.ptr);
    }
  }

  for (const auto &var : f3d_arr) {
    if (name == var.name) {
      return static_cast<void *>(var.ptr);
    }
  }

  for (const auto &var : v2d_arr) {
    if (name == var.name) {
      return static_cast<void *>(var.ptr);
    }
  }

  for (const auto &var : v3d_arr) {
    if (name == var.name) {
      return static_cast<void *>(var.ptr);
    }
  }
  return nullptr;
}
<|MERGE_RESOLUTION|>--- conflicted
+++ resolved
@@ -851,7 +851,7 @@
 
 template <typename T>
 void Datafile::writeFieldAttributes(const std::string name, T* f) {
-  file->setAttribute(name, "cell_location", CELL_LOC_STRING(f->getLocation()));
+  file->setAttribute(name, "cell_location", toString(f->getLocation()));
   file->setAttribute(name, "direction_y", toString(f->getDirectionY()));
   file->setAttribute(name, "direction_z", toString(f->getDirectionZ()));
 }
@@ -893,54 +893,28 @@
     // output is written, since this happens after the first rhs evaluation
     // 2D fields
     for (const auto& var : f2d_arr) {
-<<<<<<< HEAD
       writeFieldAttributes(var.name, var.ptr);
-=======
-      file->setAttribute(var.name, "cell_location", toString(var.ptr->getLocation()));
->>>>>>> bd7a6856
     }
 
     // 3D fields
     for (const auto& var : f3d_arr) {
-<<<<<<< HEAD
       writeFieldAttributes(var.name, var.ptr);
-=======
-      file->setAttribute(var.name, "cell_location", toString(var.ptr->getLocation()));
->>>>>>> bd7a6856
     }
 
     // 2D vectors
     for(const auto& var : v2d_arr) {
       Vector2D v  = *(var.ptr);
-<<<<<<< HEAD
       writeFieldAttributes(var.name+"_x", &v.x);
       writeFieldAttributes(var.name+"_y", &v.y);
       writeFieldAttributes(var.name+"_z", &v.z);
-=======
-      file->setAttribute(var.name+"_x", "cell_location",
-                         toString(v.x.getLocation()));
-      file->setAttribute(var.name+"_y", "cell_location",
-                         toString(v.y.getLocation()));
-      file->setAttribute(var.name+"_z", "cell_location",
-                         toString(v.z.getLocation()));
->>>>>>> bd7a6856
     }
 
     // 3D vectors
     for(const auto& var : v3d_arr) {
       Vector3D v  = *(var.ptr);
-<<<<<<< HEAD
       writeFieldAttributes(var.name+"_x", &v.x);
       writeFieldAttributes(var.name+"_y", &v.y);
       writeFieldAttributes(var.name+"_z", &v.z);
-=======
-      file->setAttribute(var.name+"_x", "cell_location",
-                         toString(v.x.getLocation()));
-      file->setAttribute(var.name+"_y", "cell_location",
-                         toString(v.y.getLocation()));
-      file->setAttribute(var.name+"_z", "cell_location",
-                         toString(v.z.getLocation()));
->>>>>>> bd7a6856
     }
   }
 
