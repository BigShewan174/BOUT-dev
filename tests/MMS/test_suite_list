# List of all the MMS tests
diffusion
wave-1d
wave-1d-y
<<<<<<< HEAD
interpolation
=======
derivatives3
bracket
>>>>>>> 770de7b0
<|MERGE_RESOLUTION|>--- conflicted
+++ resolved
@@ -2,9 +2,6 @@
 diffusion
 wave-1d
 wave-1d-y
-<<<<<<< HEAD
 interpolation
-=======
 derivatives3
-bracket
->>>>>>> 770de7b0
+bracket