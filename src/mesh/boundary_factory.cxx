#include <globals.hxx>
#include <boundary_factory.hxx>
#include <boundary_standard.hxx>
#include <utils.hxx>

#include <list>
#include <string>
#include <map>
using std::list;
using std::string;

#include <output.hxx>

BoundaryFactory *BoundaryFactory::instance = nullptr;

BoundaryFactory::BoundaryFactory() {
  add(new BoundaryDirichlet(), "dirichlet");
  add(new BoundaryDirichlet(), "dirichlet_o2"); // Synonym for "dirichlet"
  add(new BoundaryDirichlet_2ndOrder(), "dirichlet_2ndorder"); // Deprecated
  add(new BoundaryDirichlet_O3(), "dirichlet_o3");
  add(new BoundaryDirichlet_O4(), "dirichlet_o4");
  add(new BoundaryDirichlet_O5(), "dirichlet_o5");
  add(new BoundaryDirichlet_O5(), "dirichlet_4thorder"); // Synonym for "dirichlet_o5"
  add(new BoundaryDirichlet_smooth(), "dirichlet_smooth");
  add(new BoundaryNeumann(), "neumann");
  add(new BoundaryNeumann(), "neumann_O2"); // Synonym for "neumann"
  add(new BoundaryNeumann2(), "neumann2"); // Deprecated
  add(new BoundaryNeumann_2ndOrder(), "neumann_2ndorder"); // Deprecated
  add(new BoundaryNeumann_4thOrder(), "neumann_4thorder"); // Deprecated: Less good version of neumann_O4
  add(new BoundaryNeumann_O4(), "neumann_O4");
  add(new BoundaryNeumannPar(), "neumannpar");
  add(new BoundaryNeumann_NonOrthogonal(), "neumann_nonorthogonal");
  add(new BoundaryRobin(), "robin");
  add(new BoundaryConstGradient(), "constgradient");
  add(new BoundaryZeroLaplace(), "zerolaplace");
  add(new BoundaryZeroLaplace2(), "zerolaplace2");
  add(new BoundaryConstLaplace(), "constlaplace");
  add(new BoundaryFree(), "free");
  add(new BoundaryFree_O2(), "free_o2");
  add(new BoundaryFree_O3(), "free_o3");
  add(new BoundaryFree_O4(), "free_o4");
  add(new BoundaryFree_O5(), "free_o5");
  
  addMod(new BoundaryRelax(), "relax");
  addMod(new BoundaryWidth(), "width");
  addMod(new BoundaryToFieldAligned(), "toFieldAligned");
  addMod(new BoundaryFromFieldAligned(), "fromFieldAligned");

  // Parallel boundaries
  add(new BoundaryOpPar_dirichlet(), "parallel_dirichlet");
  add(new BoundaryOpPar_dirichlet_O3(), "parallel_dirichlet_O3");
  add(new BoundaryOpPar_dirichlet_interp(), "parallel_dirichlet_interp");
  add(new BoundaryOpPar_neumann(), "parallel_neumann");
}

BoundaryFactory::~BoundaryFactory() {
  // Free any boundaries
  for (const auto &it : opmap) {
    delete it.second;
  }
  for (const auto &it : modmap) {
    delete it.second;
  }
  for (const auto &it : par_opmap) {
    delete it.second;
  }
}

BoundaryFactory* BoundaryFactory::getInstance() {
  if (instance == nullptr) {
    // Create the singleton object
    instance = new BoundaryFactory();
  }
  return instance;
}

void BoundaryFactory::cleanup() {
  if (instance == nullptr)
    return;

  // Just delete the instance
  delete instance;
  instance = nullptr;
}

template<typename T>
BoundaryRegionOp<T>* BoundaryFactory::create(const string &name, T* region) {

  // Search for a string of the form: modifier(operation)
  auto pos = name.find('(');
  if (pos == string::npos) {
    // No more (opening) brackets. Should be a boundary operation
    // Need to strip whitespace

    if( (name == "null") || (name == "none") )
      return nullptr;

<<<<<<< HEAD
    BoundaryRegionOp<T> *op = findBoundaryOp< BoundaryRegionOp<T> >(trim(name));
    if (op == nullptr) {
      throw BoutException("Could not find boundary condition '%s'",  name.c_str());
=======
    if(region->isParallel) {
      // Parallel boundary
      BoundaryOpPar *pop = findBoundaryOpPar(trim(name));
      if (pop == nullptr)
        throw BoutException("Could not find parallel boundary condition '%s'",  name.c_str());

      // Clone the boundary operation, passing the region to operate over,
      // an empty args list and empty keyword map
      list<string> args;
      return pop->clone(static_cast<BoundaryRegionPar*>(region), args, {});
    } else {
      // Perpendicular boundary
      BoundaryOp *op = findBoundaryOp(trim(name));
      if (op == nullptr)
        throw BoutException("Could not find boundary condition '%s'",  name.c_str());

      // Clone the boundary operation, passing the region to operate over,
      // an empty args list and empty keyword map
      list<string> args;
      return op->clone(static_cast<BoundaryRegion*>(region), args, {});
>>>>>>> 389dc37e
    }

    // Clone the boundary operation, passing the region to operate over and an empty args list
    list<string> args;
    return op->clone(region, args);
  }

  // Contains a bracket. Find the last bracket and remove
  auto pos2 = name.rfind(')');
  if(pos2 == string::npos) {
    output_warn << "\tWARNING: Unmatched brackets in boundary condition: " << name << endl;
  }

  // Find the function name before the bracket
  string func = trim(name.substr(0,pos));
  // And the argument inside the bracket
  string arg = trim(name.substr(pos+1, pos2-pos-1));
  // Split the argument on commas
  // NOTE: Commas could be part of sub-expressions, so
  //       need to take account of brackets
  list<string> arglist;
  std::map<std::string, std::string> keywords;
  int level = 0;
  int start = 0;
  for (string::size_type i = 0; i < arg.length(); i++) {
    switch (arg[i]) {
    case '(':
    case '[':
    case '<':
      level++;
      break;
    case ')':
    case ']':
    case '>':
      level--;
      break;
    case ',': {
      if (level == 0) {
        string s = arg.substr(start, i-start);

        // Check if s contains '=', and if so treat as a keyword
        auto poseq = s.find('=');
        if (poseq != string::npos) {
          keywords[trim(s.substr(0, poseq))] = trim(s.substr(poseq + 1));
        } else {
          // No '=', so a positional argument
          arglist.push_back(trim(s));
        }
        start = i + 1;
      }
      break;
    }
    };
  }
  string s = arg.substr(start);
  auto poseq = s.find('=');
  if (poseq != string::npos) {
    keywords[trim(s.substr(0,poseq))] = trim(s.substr(poseq+1));
  } else {
    // No '=', so a positional argument
    arglist.push_back(trim(s));
  }

  if (std::is_same<BoundaryRegionOp<T>, BoundaryOp>::value) {
    // Test if func is a modifier
    BoundaryModifier *mod = findBoundaryMod(func);
    if (mod != nullptr) {
      // The first argument should be an operation
      BoundaryRegionOp<T> *op = create(arglist.front(), region);
      if (op == nullptr) {
        return nullptr;
      }

      // Remove the first element (name of operation)
      arglist.pop_front();

      // Clone the modifier, passing in the operator and remaining strings as argument
      return mod->cloneMod(op, arglist);
    }

    BoundaryRegionOp<T> *op = findBoundaryOp< BoundaryRegionOp<T> >(trim(func));
    if (op != nullptr) {
      // An operation with arguments
<<<<<<< HEAD
      return op->clone(region, arglist);
=======
      return pop->clone(static_cast<BoundaryRegionPar*>(region), arglist, keywords);
>>>>>>> 389dc37e
    }
  } else {
    // Parallel boundary
    BoundaryRegionOp<T> *pop = findBoundaryOp< BoundaryRegionOp<T> >(trim(func));
    if (pop != nullptr) {
      // An operation with arguments
<<<<<<< HEAD
      return pop->clone(region, arglist);
=======
      return op->clone(static_cast<BoundaryRegion*>(region), arglist, keywords);
>>>>>>> 389dc37e
    }
  }

  // Otherwise nothing matches
  throw BoutException("  Boundary setting is neither an operation nor modifier: %s\n",func.c_str());

  return nullptr;
}

template<typename T>
BoundaryRegionOp<T>* BoundaryFactory::create(const char* name, T* region) {
  return create(string(name), region);
}
// const char* version calls the string version, so this should instantiate
// both:
template
BoundaryOp* BoundaryFactory::create(const char* name, BoundaryRegion* region);
template
BoundaryOpPar* BoundaryFactory::create(const char* name, BoundaryRegionPar* region);

template<typename T>
BoundaryRegionOp<T>* BoundaryFactory::createFromOptions(const string &varname, T* region) {
  if (region == nullptr)
    return nullptr;

  output_info << "\t" << region->label << " region: ";

  string prefix("bndry_");

  string side;
  switch(region->location) {
  case BNDRY_XIN: {
    side = "xin";
    break;
  }
  case BNDRY_XOUT: {
    side = "xout";
    break;
  }
  case BNDRY_YDOWN: {
    side = "ydown";
    break;
  }
  case BNDRY_YUP: {
    side = "yup";
    break;
  }
  case BNDRY_PAR_FWD: {
    side = "par_yup";
    break;
  }
  case BNDRY_PAR_BKWD: {
    side = "par_ydown";
    break;
  }
  default: {
    side = "all";
    break;
  }
  }

  // Get options
  Options *options = Options::getRoot();

  // Get variable options
  Options *varOpts = options->getSection(varname);
  string set;

  /// First try looking for (var, region)
  if(varOpts->isSet(prefix+region->label)) {
    varOpts->get(prefix+region->label, set, "");
    return create(set, region);
  }

  /// Then (var, side)
  if(varOpts->isSet(prefix+side)) {
    varOpts->get(prefix+side, set, "");
    return create(set, region);
  }

  /// Then (var, all)
  if(std::is_same<BoundaryRegionOp<T>, BoundaryOpPar>::value) {
    if(varOpts->isSet(prefix+"par_all")) {
      varOpts->get(prefix+"par_all", set, "");
      return create(set, region);
    }
  } else {
    if(varOpts->isSet(prefix+"all")) {
      varOpts->get(prefix+"all", set, "");
      return create(set, region);
    }
  }

  // Get the "all" options
  varOpts = options->getSection("All");

  /// Then (all, region)
  if(varOpts->isSet(prefix+region->label)) {
    varOpts->get(prefix+region->label, set, "");
    return create(set, region);
  }

  /// Then (all, side)
  if(varOpts->isSet(prefix+side)) {
    varOpts->get(prefix+side, set, "");
    return create(set, region);
  }

  /// Then (all, all)
  if(std::is_same<BoundaryRegionOp<T>, BoundaryOpPar>::value) {
    // Different default for parallel boundary regions
    varOpts->get(prefix+"par_all", set, "parallel_dirichlet");
  } else {
    varOpts->get(prefix+"all", set, "dirichlet");
  }
  return create(set, region);
  // Defaults to Dirichlet conditions, to prevent undefined boundary
  // values. If a user want to override, specify "none" or "null"
}

template<typename T>
BoundaryRegionOp<T>* BoundaryFactory::createFromOptions(const char* varname, T* region) {
  return createFromOptions(string(varname), region);
}
// const char* version calls the string version, so this should instantiate
// both:
template
BoundaryOp* BoundaryFactory::createFromOptions(const char* name, BoundaryRegion* region);
template
BoundaryOpPar* BoundaryFactory::createFromOptions(const char* name, BoundaryRegionPar* region);

void BoundaryFactory::add(BoundaryOp* bop, const string &name) {
  if ((findBoundaryMod(name) != nullptr) || (findBoundaryOp<BoundaryOp>(name) != nullptr)) {
    // error - already exists
    output_error << "ERROR: Trying to add an already existing boundary: " << name << endl;
    return;
  }
  opmap[lowercase(name)] = bop;
}

void BoundaryFactory::add(BoundaryOp* bop, const char *name) {
  add(bop, string(name));
}

void BoundaryFactory::add(BoundaryOpPar* bop, const string &name) {
  if (findBoundaryOp<BoundaryOpPar>(name) != nullptr) {
    // error - already exists
    output_error << "ERROR: Trying to add an already existing boundary: " << name << endl;
    return;
  }
  par_opmap[lowercase(name)] = bop;
}

void BoundaryFactory::add(BoundaryOpPar* bop, const char *name) {
  add(bop, string(name));
}

void BoundaryFactory::addMod(BoundaryModifier* bmod, const string &name) {
  if ((findBoundaryMod(name) != nullptr) || (findBoundaryOp<BoundaryOp>(name) != nullptr)) {
    // error - already exists
    output_error << "ERROR: Trying to add an already existing boundary modifier: " << name << endl;
    return;
  }
  modmap[lowercase(name)] = bmod;
}

void BoundaryFactory::addMod(BoundaryModifier* bmod, const char *name) {
  addMod(bmod, string(name));
}

template<>
BoundaryOp* BoundaryFactory::findBoundaryOp<BoundaryOp>(const string &s) {
  map<string,BoundaryOp*>::iterator it;
  it = opmap.find(lowercase(s));
  if(it == opmap.end())
    return nullptr;
  return it->second;
}

template<>
BoundaryOpPar* BoundaryFactory::findBoundaryOp<BoundaryOpPar>(const string &s) {
  map<string,BoundaryOpPar*>::iterator it;
  it = par_opmap.find(lowercase(s));
  if(it == par_opmap.end())
    return nullptr;
  return it->second;
}

BoundaryModifier* BoundaryFactory::findBoundaryMod(const string &s) {
  map<string,BoundaryModifier*>::iterator it;
  it = modmap.find(lowercase(s));
  if(it == modmap.end())
    return nullptr;
  return it->second;
}<|MERGE_RESOLUTION|>--- conflicted
+++ resolved
@@ -95,37 +95,15 @@
     if( (name == "null") || (name == "none") )
       return nullptr;
 
-<<<<<<< HEAD
     BoundaryRegionOp<T> *op = findBoundaryOp< BoundaryRegionOp<T> >(trim(name));
     if (op == nullptr) {
       throw BoutException("Could not find boundary condition '%s'",  name.c_str());
-=======
-    if(region->isParallel) {
-      // Parallel boundary
-      BoundaryOpPar *pop = findBoundaryOpPar(trim(name));
-      if (pop == nullptr)
-        throw BoutException("Could not find parallel boundary condition '%s'",  name.c_str());
-
-      // Clone the boundary operation, passing the region to operate over,
-      // an empty args list and empty keyword map
-      list<string> args;
-      return pop->clone(static_cast<BoundaryRegionPar*>(region), args, {});
-    } else {
-      // Perpendicular boundary
-      BoundaryOp *op = findBoundaryOp(trim(name));
-      if (op == nullptr)
-        throw BoutException("Could not find boundary condition '%s'",  name.c_str());
-
-      // Clone the boundary operation, passing the region to operate over,
-      // an empty args list and empty keyword map
-      list<string> args;
-      return op->clone(static_cast<BoundaryRegion*>(region), args, {});
->>>>>>> 389dc37e
-    }
-
-    // Clone the boundary operation, passing the region to operate over and an empty args list
+    }
+
+    // Clone the boundary operation, passing the region to operate over,
+    // an empty args list and empty keyword map
     list<string> args;
-    return op->clone(region, args);
+    return op->clone(region, args, {});
   }
 
   // Contains a bracket. Find the last bracket and remove
@@ -204,22 +182,14 @@
     BoundaryRegionOp<T> *op = findBoundaryOp< BoundaryRegionOp<T> >(trim(func));
     if (op != nullptr) {
       // An operation with arguments
-<<<<<<< HEAD
-      return op->clone(region, arglist);
-=======
-      return pop->clone(static_cast<BoundaryRegionPar*>(region), arglist, keywords);
->>>>>>> 389dc37e
+      return op->clone(region, arglist, keywords);
     }
   } else {
     // Parallel boundary
     BoundaryRegionOp<T> *pop = findBoundaryOp< BoundaryRegionOp<T> >(trim(func));
     if (pop != nullptr) {
       // An operation with arguments
-<<<<<<< HEAD
-      return pop->clone(region, arglist);
-=======
-      return op->clone(static_cast<BoundaryRegion*>(region), arglist, keywords);
->>>>>>> 389dc37e
+      return pop->clone(region, arglist, keywords);
     }
   }
 
