#!/usr/bin/env python3
#
# Python script to run and analyse MMS test
#
<<<<<<< HEAD
=======

# Cores: 2
from __future__ import division
from __future__ import print_function
>>>>>>> ee6e9da1

from boututils.run_wrapper import build_and_log, launch_safe
from boutdata.collect import collect
import boutconfig as conf

from numpy import array, log, polyfit, linspace, arange

import pickle

from sys import stdout

import zoidberg as zb

nx = 3  # Not changed for these tests

# Resolution in y and z
nlist = [8, 16, 32, 64, 128]

# Number of parallel slices (in each direction)
nslices = [1, 2]

directory = "data"

nproc = 2
mthread = 2



success = True

error_2 = {}
error_inf = {}
method_orders = {}

# Run with periodic Y?
yperiodic = True

failures = []

build_and_log("FCI MMS test")

for nslice in nslices:
    error_2[nslice] = []
    error_inf[nslice] = []

    # Which central difference scheme to use and its expected order
    order = nslice * 2
    method_orders[nslice] = {
        "name": "C{}".format(order),
        "order": order
    }

    for n in nlist:
        # Define the magnetic field using new poloidal gridding method
        # Note that the Bz and Bzprime parameters here must be the same as in mms.py
        field = zb.field.Slab(Bz=0.05, Bzprime=0.1)
        # Create rectangular poloidal grids
        poloidal_grid = zb.poloidal_grid.RectangularPoloidalGrid(nx, n, 0.1, 1.)
        # Set the ylength and y locations
        ylength = 10.

        if yperiodic:
            ycoords = linspace(0.0, ylength, n, endpoint=False)
        else:
            # Doesn't include the end points
            ycoords = (arange(n) + 0.5)*ylength/float(n)

        # Create the grid
        grid = zb.grid.Grid(poloidal_grid, ycoords, ylength, yperiodic=yperiodic)
        # Make and write maps
        maps = zb.make_maps(grid, field, nslice=nslice, quiet=True)
        zb.write_maps(grid, field, maps, new_names=False, metric2d=conf.isMetric2D(), quiet=True)

        args = (" MZ={} MYG={} mesh:paralleltransform:y_periodic={} mesh:ddy:first={}"
                .format(n, nslice, yperiodic, method_orders[nslice]["name"]))

        # Command to run
        cmd = "./fci_mms "+args

        print("Running command: "+cmd)

        # Launch using MPI
        s, out = launch_safe(cmd, nproc=nproc, mthread=mthread, pipe=True)

        # Save output to log file
        with open("run.log."+str(n), "w") as f:
            f.write(out)

        if s:
            print("Run failed!\nOutput was:\n")
            print(out)
            exit(s)

        # Collect data
        l_2 = collect("l_2", tind=[1, 1], info=False,
                      path=directory, xguards=False, yguards=False)
        l_inf = collect("l_inf", tind=[1, 1], info=False,
                        path=directory, xguards=False, yguards=False)

        error_2[nslice].append(l_2)
        error_inf[nslice].append(l_inf)

        print("Errors : l-2 {:f} l-inf {:f}".format(l_2, l_inf))

    dx = 1. / array(nlist)

    # Calculate convergence order
    fit = polyfit(log(dx), log(error_2[nslice]), 1)
    order = fit[0]
    stdout.write("Convergence order = {:f} (fit)".format(order))

    order = log(error_2[nslice][-2]/error_2[nslice][-1])/log(dx[-2]/dx[-1])
    stdout.write(", {:f} (small spacing)".format(order))

    # Should be close to the expected order
    if order > method_orders[nslice]["order"] * 0.95:
        print("............ PASS\n")
    else:
        print("............ FAIL\n")
        success = False
        failures.append(method_orders[nslice]["name"])


with open("fci_mms.pkl", "wb") as output:
    pickle.dump(nlist, output)
    for nslice in nslices:
        pickle.dump(error_2[nslice], output)
        pickle.dump(error_inf[nslice], output)

# Do we want to show the plot as well as save it to file.
showPlot = True

if False:
    try:
        # Plot using matplotlib if available
        import matplotlib.pyplot as plt

        fig, ax = plt.subplots(1, 1)

        for nslice in nslices:
            ax.plot(dx, error_2[nslice], '-',
                    label="{} $l_2$".format(method_orders[nslice]["name"]))
            ax.plot(dx, error_inf[nslice], '--',
                    label="{} $l_\inf$".format(method_orders[nslice]["name"]))
        ax.legend(loc="upper left")
        ax.grid()
        ax.set_yscale('log')
        ax.set_xscale('log')
        ax.set_title('error scaling')
        ax.set_xlabel(r'Mesh spacing $\delta x$')
        ax.set_ylabel("Error norm")

        plt.savefig("fci_mms.pdf")

        print("Plot saved to fci_mms.pdf")

        if showPlot:
            plt.show()
        plt.close()
    except ImportError:
        print("No matplotlib")

if success:
    print("All tests passed")
    exit(0)
else:
    print("Some tests failed:")
    for failure in failures:
        print("\t" + failure)
    exit(1)<|MERGE_RESOLUTION|>--- conflicted
+++ resolved
@@ -2,13 +2,10 @@
 #
 # Python script to run and analyse MMS test
 #
-<<<<<<< HEAD
-=======
 
 # Cores: 2
 from __future__ import division
 from __future__ import print_function
->>>>>>> ee6e9da1
 
 from boututils.run_wrapper import build_and_log, launch_safe
 from boutdata.collect import collect
