#include <options.hxx>
#include <boutexception.hxx>
#include <utils.hxx>
#include <sstream>
#include <output.hxx>

#include <field_factory.hxx> // Used for parsing expressions

Options::~Options() {
  // Delete sub-sections
  for(const auto& it : sections) {
    delete it.second;
  }
}

Options* Options::root = NULL;

Options* Options::getRoot() {
  if(root == NULL) {
    // Create the singleton
    root = new Options();
  }
  return root;
}

void Options::cleanup() {
  if(root == NULL)
    return;
  delete root;
  root = NULL;
}

void Options::set(const string &key, const int &val, const string &source) {
  stringstream ss;
  ss << val;
  set(key, ss.str(), source);
}

void Options::set(const string &key, const BoutReal &val, const string &source) {
  if(val) {
    set(key, "true", source);
  }else
    set(key, "false", source);
}

void Options::set(const string &key, const bool &val, const string &source) {
  stringstream ss;
  ss << val;
  set(key, ss.str(), source);
}

void Options::set(const string &key, const string &val, const string &source) {
  OptionValue opt;
  opt.value = val;
  opt.source = source;
  opt.used = false;
  
  options[lowercase(key)] = opt;
}

bool Options::isSet(const string &key) {
  map<string, OptionValue>::iterator it(options.find(lowercase(key)));
  return it != options.end();
}

void Options::get(const string &key, int &val, const int &def, bool log) {
  map<string, OptionValue>::iterator it(options.find(lowercase(key)));
  if(it == options.end()) {
    val = def;
    if(log) {
      output << "\tOption " << sectionName << ":" << key << " = " << def << " (default)" << endl;
    }
    return;
  }
  
  // Use FieldFactory to evaluate expression
  // Parse the string, giving this Option pointer for the context
  // then generate a value at t,x,y,z = 0,0,0,0
  FieldGenerator* gen = FieldFactory::get()->parse( it->second.value, this );
  if(!gen) {
    throw BoutException("Couldn't get integer from %s:%s = '%s'", 
                        sectionName.c_str(), key.c_str(), it->second.value.c_str());
  }
  BoutReal rval = gen->generate(0,0,0,0);
  
  // Convert to int by rounding
  val = ROUND(rval);
  
  // Check that the value is close to an integer
  if(fabs(rval - static_cast<BoutReal>(val)) > 1e-3) {
    throw BoutException("Value for %s:%s = %e is not an integer",
                        sectionName.c_str(), key.c_str(), rval);
  }
  
  it->second.used = true;
  if(log) {
    output << "\tOption " << sectionName << ":" << it->first << " = " << val;
    if(!it->second.source.empty()) {
      // Specify the source of the setting
      output << " (" << it->second.source << ")";
    }
    output << endl;
  }
}

void Options::get(const string &key, BoutReal &val, const BoutReal &def, bool log) {
  map<string, OptionValue>::iterator it(options.find(lowercase(key)));
  if(it == options.end()) {
    val = def;
    if(log)
      output << "\tOption " << sectionName << ":" << key << " = " << def << " (default)" << endl;
    return;
  }
  
  // Use FieldFactory to evaluate expression
  // Parse the string, giving this Option pointer for the context
  // then generate a value at t,x,y,z = 0,0,0,0
  FieldGenerator* gen = FieldFactory::get()->parse( it->second.value, this );
  if(!gen) {
    throw BoutException("Couldn't get BoutReal from %s:%s = '%s'", 
                        sectionName.c_str(), key.c_str(), it->second.value.c_str());
  }
  val = gen->generate(0,0,0,0);
  
  // Mark this option as used
  it->second.used = true;
  
  if(log) {
    output << "\tOption " << sectionName << ":" << it->first << " = " << val;
    if(!it->second.source.empty()) {
      // Specify the source of the setting
      output << " (" << it->second.source << ")";
    }
    output << endl;
  }
}

void Options::get(const string &key, bool &val, const bool &def, bool log) {
  map<string, OptionValue>::iterator it(options.find(lowercase(key)));
  if(it == options.end()) {
    val = def;
    if(log) {
      if(def) {
        output << "\tOption " << sectionName << ":" << key << " = true   (default)" << endl;
      }else
        output << "\tOption " << sectionName << ":" << key << " = false  (default)" << endl;
    }
    return;
  }
  
  it->second.used = true;
  
  char c = toupper((it->second.value)[0]);
  if((c == 'Y') || (c == 'T') || (c == '1')) {
    val = true;
    if(log)
      output << "\tOption " << sectionName << ":" << it->first << " = true";
  } else if((c == 'N') || (c == 'F') || (c == '0')) {
    val = false;
    if(log)
      output << "\tOption " << sectionName << ":" << it->first << " = false";
  } else
    throw BoutException("\tOption '%s': Boolean expected. Got '%s'\n", 
                        it->first.c_str(), it->second.value.c_str());
  if(!it->second.source.empty() && log) {
    // Specify the source of the setting
    output << " (" << it->second.source << ")";
  }
  if(log)
    output << endl;
}

void Options::get(const string &key, string &val, const string &def, bool log) {
  map<string, OptionValue>::iterator it(options.find(lowercase(key)));
  if(it == options.end()) {
    val = def;
    if(log)
      output << "\tOption " << sectionName << ":" << key << " = " << def << " (default)" << endl;
    return;
  }
  
  val = it->second.value;
  it->second.used = true;
  
  if(log) {
    output << "\tOption " << sectionName << ":" << it->first << " = " << val;
    if(!it->second.source.empty()) {
      // Specify the source of the setting
      output << " (" << it->second.source << ")";
    }
    output << endl;
  }
}

Options* Options::getSection(const string &name) {
  if(name.empty()) {
    return this;
  }
  map<string, Options*>::iterator it(sections.find(lowercase(name)));
  if(it != sections.end())
    return it->second;
  
  // Doesn't exist yet, so add
  string secname = name;
  if(!sectionName.empty()) // prepend the section name
    secname = sectionName + ":" + secname;
  Options *o = new Options(this, secname);
  sections[lowercase(name)] = o;
  return o;
}

string Options::str() {
  if(parent == NULL) {
    return sectionName;
  }
  string name = parent->str();
  if(name.length() > 0)
    name += string(":");
  return  name + sectionName;
}

void Options::printUnused() {
  bool allused = true;
  // Check if any options are unused
  for(const auto& it : options) {
    if(!it.second.used) {
      allused = false;
      break;
    }
  }
  if(allused) {
    output << "All options used\n";
  }else {
    output << "Unused options:\n";
<<<<<<< HEAD
    for(const auto& it : options) {
      if(!it.second.used) {
        output << "\t" << sectionName << "/" << it.first << " = " << it.second.value;
        if(!it.second.source.empty())
          output << " (" << it.second.source << ")";
        output << endl;
=======
    for(map<string,OptionValue>::iterator it=options.begin(); it != options.end(); it++) {
      if(!it->second.used) {
	output << "\t" << sectionName << ":" << it->first << " = " << it->second.value;
	if(!it->second.source.empty())
	  output << " (" << it->second.source << ")";
	output << endl;
>>>>>>> 257b0e40
      }
    }
  }
  for(const auto& it : sections) {
    it.second->printUnused();
  }
}<|MERGE_RESOLUTION|>--- conflicted
+++ resolved
@@ -232,21 +232,12 @@
     output << "All options used\n";
   }else {
     output << "Unused options:\n";
-<<<<<<< HEAD
     for(const auto& it : options) {
       if(!it.second.used) {
-        output << "\t" << sectionName << "/" << it.first << " = " << it.second.value;
+        output << "\t" << sectionName << ":" << it.first << " = " << it.second.value;
         if(!it.second.source.empty())
           output << " (" << it.second.source << ")";
         output << endl;
-=======
-    for(map<string,OptionValue>::iterator it=options.begin(); it != options.end(); it++) {
-      if(!it->second.used) {
-	output << "\t" << sectionName << ":" << it->first << " = " << it->second.value;
-	if(!it->second.source.empty())
-	  output << " (" << it->second.source << ")";
-	output << endl;
->>>>>>> 257b0e40
       }
     }
   }
