#!/usr/bin/env python3

#
# Run the test, compare results against the benchmark
#
# requires: netcdf

from __future__ import print_function

try:
    from builtins import str
except:
    pass

from boututils.run_wrapper import shell, shell_safe, launch_safe
from boutdata.collect import collect
import numpy as np
from sys import stdout, exit



print("Making I/O test")
shell_safe("make > make.log")

# Read benchmark values

vars = ['ivar', 'rvar', 'bvar', 'f2d', 'f3d', 'fperp', 'fperp2', 'ivar_evol', 'rvar_evol',
        'bvar_evol', 'v2d_evol_x', 'v2d_evol_y', 'v2d_evol_z', 'fperp2_evol']

field_vars = ['f2d', 'f3d', 'fperp', 'fperp2', 'v2d_evol_x', 'v2d_evol_y', 'v2d_evol_z',
        'fperp2_evol'] # Field quantities, not scalars

tol = 1e-10
print("Reading benchmark data")
bmk = {}
for v in vars:
    bmk[v] = collect(v, path="data", prefix="benchmark.out", info=False)

def check_output():
    success = True
    for v in vars:
        stdout.write("      Checking variable "+v+" ... ")
        result = collect(v, path="data", info=False)

        # Compare benchmark and output
        if np.shape(bmk[v]) != np.shape(result):
            print("Fail, wrong shape")
            success = False
            continue

        diff =  np.max(np.abs(bmk[v] - result))
        if diff > tol:
            print("Fail, maximum difference = "+str(diff))
            success = False
            continue

        if v in field_vars:
            # Check cell location
            if "cell_location" not in result.attributes:
                print("Fail: {0} has no cell_location attribute".format(v))
                success = False
                continue

            if result.attributes["cell_location"] != "CELL_CENTRE":
                print("Fail: Expecting cell_location == CELL_CENTRE, but got {0}".format(result.attributes["cell_location"]))
                success = False
                continue

        print("Pass")

    return success


print("Running I/O test")
success = True
for nproc in [1,2,4]:
    for split in [None, "NXPE", "NYPE"]:
        if split is not None:
            npe_max = nproc
        else:
            npe_max = 1
        for np_split in [i for i in [1,2,4] if i<=npe_max]:

            if split is not None:
                extra_args = " "+split+"="+str(np_split)
            else:
                extra_args = ""

            cmd = "./test_io" + extra_args

            # On some machines need to delete dmp files first
            # or data isn't written correctly
            shell("rm data/BOUT.dmp.*.nc")

            # Run test case
            print("   %d processor...." % (nproc) + extra_args)
            s, out = launch_safe(cmd, nproc=nproc, pipe=True)
            with open("run.log."+str(nproc), "w") as f:
              f.write(out)

            # Check processor splitting
            if split is not None:
                stdout.write("      Checking "+split+" ... ")
                v = collect(split, path="data", info=False)
                if v != np_split:
                    print("Fail, wrong "+split+" expecting %i, got %i" % (np_split, v))
                    success = False
                else:
                    print("Pass")

<<<<<<< HEAD
            # Collect output data
            for v in vars:
                stdout.write("      Checking variable "+v+" ... ")
                result = collect(v, path="data", info=False)

                # Compare benchmark and output
                if np.shape(bmk[v]) != np.shape(result):
                    if not (
                            (v.startswith("v2d_")) and
                            np.shape(bmk[v]) == np.shape(result[:,:,:,0]) ):
                        print("Fail, wrong shape")
                        success = False
                        continue
                    else:
                        result = result[:,:,:,0]

                diff =  np.max(np.abs(bmk[v] - result))
                if diff > tol:
                    print("Fail, maximum difference = "+str(diff))
                    success = False
                    continue

                if v in field_vars:
                    # Check cell location
                    if "cell_location" not in result.attributes:
                        print("Fail: {0} has no cell_location attribute".format(v))
                        success = False
                        continue

                    if result.attributes["cell_location"] != "CELL_CENTRE":
                        print("Fail: Expecting cell_location == CELL_CENTRE, but got {0}".format(result.attributes["cell_location"]))
                        success = False
                        continue
=======
            # Check output
            if not check_output():
                success = False
>>>>>>> 410946e1

# Test double-adding variables
s, out = launch_safe("./test_io check_double_add=true", nproc=nproc, pipe=True)
print("Checking with variables added twice")
if not check_output():
    success = False

if success:
  print(" => All I/O tests passed")
  exit(0)
else:
  print(" => Some failed tests")
  exit(1)<|MERGE_RESOLUTION|>--- conflicted
+++ resolved
@@ -108,45 +108,9 @@
                 else:
                     print("Pass")
 
-<<<<<<< HEAD
-            # Collect output data
-            for v in vars:
-                stdout.write("      Checking variable "+v+" ... ")
-                result = collect(v, path="data", info=False)
-
-                # Compare benchmark and output
-                if np.shape(bmk[v]) != np.shape(result):
-                    if not (
-                            (v.startswith("v2d_")) and
-                            np.shape(bmk[v]) == np.shape(result[:,:,:,0]) ):
-                        print("Fail, wrong shape")
-                        success = False
-                        continue
-                    else:
-                        result = result[:,:,:,0]
-
-                diff =  np.max(np.abs(bmk[v] - result))
-                if diff > tol:
-                    print("Fail, maximum difference = "+str(diff))
-                    success = False
-                    continue
-
-                if v in field_vars:
-                    # Check cell location
-                    if "cell_location" not in result.attributes:
-                        print("Fail: {0} has no cell_location attribute".format(v))
-                        success = False
-                        continue
-
-                    if result.attributes["cell_location"] != "CELL_CENTRE":
-                        print("Fail: Expecting cell_location == CELL_CENTRE, but got {0}".format(result.attributes["cell_location"]))
-                        success = False
-                        continue
-=======
             # Check output
             if not check_output():
                 success = False
->>>>>>> 410946e1
 
 # Test double-adding variables
 s, out = launch_safe("./test_io check_double_add=true", nproc=nproc, pipe=True)
