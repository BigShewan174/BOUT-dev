# configuration file for BOUT++
# September 2008: Converted to use autoconf. Can be manually edited
# for the (very) rare occasions when autoconf fails

# extra compilation flags:
# -DCHECK=lvl  Enables a host of additional checks on each operation
#              such as uninitialised data if lvl is > 0. -DCHECK=3
#              enables all tests, while -DCHECK=0 disables them.
#              Helps when debugging
# -DTRACK      Keeps track of variable names.
#              Enables more useful error messages
# for SSE2: -msse2 -mfpmath=sse
# 
# This must also specify one or more file formats
# -DPDBF  PDB format (need to include pdb_format.cxx)
# -DNCDF  NetCDF format (nc_format.cxx)

# PETSc config variables need to be first, else they may clobber other
# options (e.g. CXX, CXXFLAGS)
@PETSC@
@SLEPC_VARS@

# These lines can be replaced in "make install" to point to install directories
# They are used in the CXXFLAGS variable below rather than hard-coding the directories
BOUT_INCLUDE_PATH=$(BOUT_TOP)/include
BOUT_LIB_PATH=$(BOUT_TOP)/lib
BOUT_CONFIG_FILE=$(BOUT_TOP)/make.config

# Created this variable so that a user won't overwrite the CXXFLAGS variable
# on the command line, just add to this one
BOUT_FLAGS		= $(CXXFLAGS) @CXXFLAGS@ @OPENMP_CXXFLAGS@ @CXX11_FLAGS@ @COVERAGE_FLAGS@

# Specify the MPI C++ compiler in CXX

CXX			= @MPICXX@
CC                      = $(CXX)

AR			= ar
ARFLAGS                 = @ARFLAGS@
RANLIB			= @RANLIB@
MKDIR			= @MKDIR_P@

####################################################################
# Do not need to alter anything below
####################################################################

LD			= $(CXX)
LDFLAGS = @LDFLAGS@

####################################################################
# Extra (optional) source files, includes and libs
# NOTE: EXTRA_SRC must include a solver (solver.cxx or ida_solver.cxx)
#       and a file format (nc_format.cxx or pdb_format.cxx)
####################################################################

EXTRA_INCS		= @EXTRA_INCS@
EXTRA_LIBS		= @EXTRA_LIBS@ @OPENMP_CXXFLAGS@

PRECON_SOURCE	= @PRECON_SOURCE@

####################################################################
# These are used for compiling physics modules using BOUT++ library
####################################################################

# Files that are needed by configure and should be dependencies for 'all'

OBJ						= $(SOURCEC:%.cxx=%.o)
ifndef RELEASE
LIB						= $(BOUT_LIB_PATH)/libbout++.a
endif

BOUT_INCLUDE	= -I$(BOUT_INCLUDE_PATH) $(CXXINCLUDE) $(EXTRA_INCS)
BOUT_LIBS  = -lm -L$(BOUT_LIB_PATH) -lbout++ $(EXTRA_LIBS)

#DEPS					= $(SOURCEC:.cxx=.d)
CHANGED				= $(shell find -f $(BOUT_TOP)/include $(BOUT_TOP)/src -type f \( -name \*.cxx -or -name \*.h \) -newer $(LIB) -print 2> /dev/null)

# Need to use ifndef because TARGET could be set in a file (as opposed to the command line or environment variable)
# This will set a default if no TARGET is provided
ifndef TARGET
TARGET				= $(SOURCEC:%.cxx=%)
endif

####################################################################
# Definining stuff for recursive make
####################################################################

# Phony targets since they are directory names
<<<<<<< HEAD
.PHONY: $(DIRS) lib install libfast runtest
=======
.PHONY: $(DIRS) lib install libfast runtest manual sphinx doxygen
>>>>>>> ac011388

ifneq ("$(TARGET)","libfast")
all: $(BOUT_CONFIG_FILE) $(DIRS) $(TARGET)
else
all: $(BOUT_TOP)/config.status $(BOUT_CONFIG_FILE) $(DIRS)
endif
libfast: $(BOUT_CONFIG_FILE) $(DIRS)

####################################################################
# Recursively run make through subdirs
####################################################################

ifeq ("$(TARGET)" , "lib")
$(DIRS):
# make $@ slowly using the old method where parallel builds can cause
# race conditions that 
	@$(MAKE) -s --no-print-directory TARGET=lib -C $@ all
else
ifeq ("$(TARGET)","libfast")
$(DIRS):
# make $@ using the libfast method, where all .o files
# are only created in the end
	@$(MAKE) -s --no-print-directory TARGET=$(TARGET) -C $@ $(TARGET)
else
ifndef MODULE_DIR
MODULE_DIR=$(shell pwd)
endif
$(DIRS):
# MODULE_DIR: pass the module directory, where the libraries should be
# created.
# SUB_NAME is used for creating a library with the expected name.
# first a potential trailing slash is removed, and after that the
# directory name is extracted. This allows to e.g. specify a directory
# as fuu/bar/ and still get an archive named bar.a
# The # probably doesn't need to be escaped as everything in the
# recipy is passed to the shell, even lines starting with #
	@$(MAKE) -s --no-print-directory MODULE_DIR=$(MODULE_DIR) SUB_NAME=$(shell f=$@ ; g=$${f%/} ; echo $${g##*/}) TARGET=sub -C $@
endif
endif

# Create 'lib' and 'include' incase they don't exist
$(BOUT_TOP)/include $(BOUT_TOP)/lib:
	$(MKDIR) $@

####################################################################
# Install header files and libraries
####################################################################
prefix = @prefix@
exec_prefix = @exec_prefix@

INSTALL = @INSTALL@
INSTALL_PROGRAM = ${INSTALL}
INSTALL_DATA = ${INSTALL} -m 644

INSTALL_INCLUDE_PATH = $(DESTDIR)@includedir@/bout++/

install: libfast
	$(PRE_INSTALL)     # Pre-install commands follow.

	$(NORMAL_INSTALL)  # Normal commands follow.

	$(INSTALL_DATA) -D include/*.hxx -t $(INSTALL_INCLUDE_PATH)
	$(INSTALL_DATA) -D include/pvode/*.h -t $(INSTALL_INCLUDE_PATH)/pvode/
	$(INSTALL_DATA) -D include/bout/*.hxx -t $(INSTALL_INCLUDE_PATH)/bout/
	$(INSTALL_DATA) -D include/bout/sys/*.hxx -t $(INSTALL_INCLUDE_PATH)/bout/sys/
	$(INSTALL_DATA) -D include/bout/invert/*.hxx -t $(INSTALL_INCLUDE_PATH)/bout/invert/
	$(INSTALL_DATA) -D lib/libbout++.a -t $(DESTDIR)@libdir@
	$(INSTALL_DATA) -D lib/libpvode.a -t $(DESTDIR)@libdir@
	$(INSTALL_DATA) -D lib/libpvpre.a -t $(DESTDIR)@libdir@
	$(INSTALL_PROGRAM) -D bin/bout-config -t $(DESTDIR)@bindir@
	$(INSTALL_PROGRAM) -D bin/bout-log-color -t $(DESTDIR)@bindir@
	$(INSTALL_DATA) -D tools/idllib/*.pro -t $(DESTDIR)@datadir@/bout++/idllib/
	$(INSTALL_DATA) -D tools/idllib/README -t $(DESTDIR)@datadir@/bout++/idllib/
	$(INSTALL_DATA) -D tools/pylib/boutdata/*.py -t $(DESTDIR)@datadir@/bout++/pylib/boutdata/
	$(INSTALL_DATA) -D tools/pylib/boututils/*.py -t $(DESTDIR)@datadir@/bout++/pylib/boututils/
	$(INSTALL_DATA) -D make.config -t $(DESTDIR)@datadir@/bout++/

	$(POST_INSTALL)    # Post-install commands follow.

	@# Modify paths in the bout-config script 
	sed -i "s|^BOUT_INCLUDE_PATH=.*|BOUT_INCLUDE_PATH=@includedir@/bout++|" $(DESTDIR)@bindir@/bout-config 
	sed -i "s|^BOUT_LIB_PATH=.*|BOUT_LIB_PATH=@libdir@|" $(DESTDIR)@bindir@/bout-config
	sed -i "s|^BOUT_CONFIG_FILE=.*|BOUT_CONFIG_FILE=@datadir@/bout++/make.config|" $(DESTDIR)@bindir@/bout-config
	sed -i "s|^idlpath=.*|idlpath=@datadir@/bout++/idllib/|" $(DESTDIR)@bindir@/bout-config
	sed -i "s|^pythonpath=.*|pythonpath=@datadir@/bout++/pylib/|" $(DESTDIR)@bindir@/bout-config

	@# Modify paths in the make.config file
	sed -i "s|^BOUT_INCLUDE_PATH=.*|BOUT_INCLUDE_PATH=@includedir@/bout++|" $(DESTDIR)@datadir@/bout++/make.config
	sed -i "s|^BOUT_LIB_PATH=.*|BOUT_LIB_PATH=@libdir@|" $(DESTDIR)@datadir@/bout++/make.config
	sed -i "s|^BOUT_CONFIG_FILE=.*|BOUT_CONFIG_FILE=@datadir@/bout++/make.config|" $(DESTDIR)@datadir@/bout++/make.config

uninstall:
	$(PRE_UNINSTALL)     # Pre-uninstall commands follow.

	$(NORMAL_UNINSTALL)  # Normal commands follow.
	rm $(DESTDIR)@datadir@/bout++/make.config
	rm -r $(DESTDIR)@datadir@/bout++/pylib/boututils/
	rm -r $(DESTDIR)@datadir@/bout++/pylib/boutdata/
	rm -r $(DESTDIR)@datadir@/bout++/idllib/
	rm $(DESTDIR)@bindir@/bout-config
	rm $(DESTDIR)@bindir@/bout-log-color
	rm $(DESTDIR)@libdir@/libbout++.a
	rm $(DESTDIR)@libdir@/libpvode.a
	rm $(DESTDIR)@libdir@/libpvpre.a
	rm -r  $(DESTDIR)@includedir@/bout++/

	$(POST_UNINSTALL)    # Post-uninstall commands follow.

####################################################################
# A bit of a clever hack that determines wheter the TARGET variable is 'lib'
# then, if true, adds the .o files to libbout++.a, else, it links the .o's
# into an executable
####################################################################

#ifeq ("$(TARGET)", "lib")
#BEGIN 'lib'

####################################################################
# The prerquisites of any .o file should depend on
# $(BOUT_CONFIG_FILE)
# $(BOUT_TOP)/makefile
# which are generated by configuration
####################################################################

#-include $(DEPS)

# This automatically generates dependency rules
#%.d : %.cxx
#	-@$(CXX) $(BOUT_INCLUDE) $(BOUT_FLAGS) -MF"$@" -MG -MP -MM -MT"$(<:.cxx=.o)" -fsyntax-only "$<" 2> /dev/null

####################################################################
# Notes about the different flags:
# -MF  write the generated dependency rule to a file
# -MG  assume missing headers will be generated and don't stop with an error
# -MM  generate dependency rule for prerequisite, skipping system headers
# -MP  add phony target for each header to prevent errors when header is missing
# -MT  add a target to the generated dependency
####################################################################

####################################################################
# Builds the library with $(OBJ) which is defined from the SOURCEC variable
####################################################################

ifeq ("$(TARGET)", "libfast")
<<<<<<< HEAD
libfast: makefile $(BOUT_TOP)/make.config $(BOUT_TOP)/include $(OBJ) $(DIRS)
endif

ifeq ("$(TARGET)", "lib")
lib: makefile $(BOUT_TOP)/make.config $(BOUT_TOP)/include $(BOUT_TOP)/lib $(OBJ)
=======
libfast: makefile $(BOUT_CONFIG_FILE) $(BOUT_TOP)/include $(OBJ) $(DIRS)
endif

ifeq ("$(TARGET)", "lib")
lib: makefile $(BOUT_CONFIG_FILE) $(BOUT_TOP)/include $(BOUT_TOP)/lib $(OBJ)
>>>>>>> ac011388
ifneq ("$(OBJ)foo", "foo")
	@echo "Adding $(OBJ) to libbout++.a"
	@$(AR) $(ARFLAGS) $(LIB) $(OBJ)
	@$(RANLIB) $(LIB)
endif
endif


ifeq ("$(TARGET)", "sub")
LIB=$(MODULE_DIR)/$(SUB_NAME).a
<<<<<<< HEAD
sub: makefile $(BOUT_TOP)/make.config $(BOUT_TOP)/include $(BOUT_TOP)/lib $(OBJ)
=======
sub: makefile $(BOUT_CONFIG_FILE) $(BOUT_TOP)/include $(BOUT_TOP)/lib $(OBJ)
>>>>>>> ac011388
ifneq ("$(OBJ)foo", "foo")
	@echo "Adding $(OBJ) to $(LIB)"
	@$(AR) $(ARFLAGS) $(LIB) $(OBJ)
	@$(RANLIB) $(LIB)
endif
endif

runtest:
	./runtest


ifneq ("$(TARGET)", "sub")
ifneq ("$(TARGET)", "libfast")
ifneq ("$(TARGET)", "lib")
ifneq ("$(TARGET)", "runtest")

####################################################################
# Make libbout++.a if it doesn't exist with the checklib target
####################################################################
libbout++.a:
	@echo "Rebuilding out-of-date bout++ library"
	@$(MAKE) --no-print-directory -C $(BOUT_TOP)
 
####################################################################
# Make the target (e.g. gas_compress)
####################################################################
# first we remove a trailing slash, if present. Note that currently we
# dont support several trailing slashes, as in fuu/bar/// 
DIRS_=$(DIRS:%/=%)
# then we extract the directory name, in case it is a longer path
# We are not in a recipe, so # needs to be escaped
# $$ is an escaped $
DIRS__=$(shell for f in $(DIRS_) ; do echo $${f\#\#*/};done)
# now we can generate a list of libraries
SUB_LIBS=$(DIRS__:%=%.a)

$(SOURCEC): checklib
$(SOURCEC:%.cxx=%.o): $(LIB)
<<<<<<< HEAD
$(TARGET): makefile $(BOUT_TOP)/make.config $(OBJ) $(SUB_LIBS)
=======
$(TARGET): makefile $(BOUT_CONFIG_FILE) $(OBJ) $(SUB_LIBS)
>>>>>>> ac011388
	@echo "  Linking" $(TARGET)
	@$(LD) $(LDFLAGS) -o $(TARGET) $(OBJ) $(BOUT_LIBS) $(SUB_LIBS)

checklib:
ifneq ("$(CHANGED)foo", "foo")
	@echo "Rebuilding out-of-date bout++ library"
	@$(MAKE) --no-print-directory -C $(BOUT_TOP)
endif

endif
endif
endif
endif

%.o: $(BOUT_CONFIG_FILE) %.cxx
	@echo "  Compiling " $(@F:.o=.cxx)
	@$(CXX) $(BOUT_INCLUDE) $(BOUT_FLAGS) -c $(@F:.o=.cxx) -o $@

####################################################################
# Clean target. Pretty self explanatory.
# NOTE: See that double colon (::) below? That's signifies a rule that can be added to later
# See:
# http://owen.sj.ca.us/~rk/howto/slides/make/slides/makecolon.html
####################################################################

clean::
	-@$(RM) -rf $(OBJ) $(DEPS) $(TARGET)
	@for pp in $(DIRS); do echo "  " $$pp cleaned; $(MAKE) --no-print-directory -C $$pp clean; done

distclean:: clean clean-tests
	@echo include cleaned
# Removing the externalpackage installation. When we have more packages, need a better way
	@$(RM) -rf $(BOUT_TOP)/include/pvode
	@echo lib cleaned
	@$(RM) -rf $(BOUT_TOP)/lib/*
	-@$(RM) $(BOUT_TOP)/externalpackages/PVODE/lib/*.a
	-@$(RM) $(BOUT_TOP)/externalpackages/PVODE/source/obj/*.o
	-@$(RM) $(BOUT_TOP)/externalpackages/PVODE/precon/obj/*.o
	-@$(RM) -rf $(BOUT_TOP)/autom4te.cache make.config
	@echo externalpackages cleaned
	@touch $(BOUT_TOP)/configure
	@echo autom4te.cache cleaned

<<<<<<< HEAD
clean-tests: clean
	@$(MAKE) --no-print-directory -C tests clean
=======
clean-tests: clean-unit-tests clean-integrated-tests clean-mms-tests

clean-unit-tests:
	@echo "   tests/unit cleaned"
	@$(MAKE) --no-print-directory -C tests/unit clean

clean-integrated-tests:
	@echo "   tests/integrated cleaned"
	@$(MAKE) --no-print-directory -C tests/integrated clean

clean-mms-tests:
	@echo "   tests/MMS cleaned"
	@$(MAKE) --no-print-directory -C tests/MMS clean
>>>>>>> ac011388

####################################################################
# Documentation
####################################################################

MANUAL_DIR=$(BOUT_TOP)/manual

doxygen:
	$(MAKE) -C $(MANUAL_DIR) doxygen

breathe-autogen:
	$(MAKE) -C $(MANUAL_DIR) breathe_autogen

sphinx-docs-html:
	$(MAKE) -C $(MANUAL_DIR) sphinx-html

sphinx-docs-latex:
	$(MAKE) -C $(MANUAL_DIR) sphinx-pdf

manual:
	$(MAKE) -C $(MANUAL_DIR)

manual-html:
	$(MAKE) -C $(MANUAL_DIR) html

manual-pdf:
	$(MAKE) -C $(MANUAL_DIR) pdf

######################################################################
# Code coverage
######################################################################

GCOV = @GCOV@
LCOV = @LCOV@
GENHTML = @GENHTML@
abs_builddir = @abs_builddir@

<<<<<<< HEAD
sphinx-docs-latex: breathe-autogen
	sphinx-build -b latex $(MANUAL_DIR)/sphinx/ $(MANUAL_DIR)/sphinx/_build/


######################################################################
# Code coverage
######################################################################

GCOV = @GCOV@
LCOV = @LCOV@
GENHTML = @GENHTML@
abs_builddir = @abs_builddir@

=======
>>>>>>> ac011388
@CODE_COVERAGE_RULES@<|MERGE_RESOLUTION|>--- conflicted
+++ resolved
@@ -86,11 +86,7 @@
 ####################################################################
 
 # Phony targets since they are directory names
-<<<<<<< HEAD
-.PHONY: $(DIRS) lib install libfast runtest
-=======
 .PHONY: $(DIRS) lib install libfast runtest manual sphinx doxygen
->>>>>>> ac011388
 
 ifneq ("$(TARGET)","libfast")
 all: $(BOUT_CONFIG_FILE) $(DIRS) $(TARGET)
@@ -235,19 +231,11 @@
 ####################################################################
 
 ifeq ("$(TARGET)", "libfast")
-<<<<<<< HEAD
-libfast: makefile $(BOUT_TOP)/make.config $(BOUT_TOP)/include $(OBJ) $(DIRS)
-endif
-
-ifeq ("$(TARGET)", "lib")
-lib: makefile $(BOUT_TOP)/make.config $(BOUT_TOP)/include $(BOUT_TOP)/lib $(OBJ)
-=======
 libfast: makefile $(BOUT_CONFIG_FILE) $(BOUT_TOP)/include $(OBJ) $(DIRS)
 endif
 
 ifeq ("$(TARGET)", "lib")
 lib: makefile $(BOUT_CONFIG_FILE) $(BOUT_TOP)/include $(BOUT_TOP)/lib $(OBJ)
->>>>>>> ac011388
 ifneq ("$(OBJ)foo", "foo")
 	@echo "Adding $(OBJ) to libbout++.a"
 	@$(AR) $(ARFLAGS) $(LIB) $(OBJ)
@@ -258,11 +246,7 @@
 
 ifeq ("$(TARGET)", "sub")
 LIB=$(MODULE_DIR)/$(SUB_NAME).a
-<<<<<<< HEAD
-sub: makefile $(BOUT_TOP)/make.config $(BOUT_TOP)/include $(BOUT_TOP)/lib $(OBJ)
-=======
 sub: makefile $(BOUT_CONFIG_FILE) $(BOUT_TOP)/include $(BOUT_TOP)/lib $(OBJ)
->>>>>>> ac011388
 ifneq ("$(OBJ)foo", "foo")
 	@echo "Adding $(OBJ) to $(LIB)"
 	@$(AR) $(ARFLAGS) $(LIB) $(OBJ)
@@ -301,11 +285,7 @@
 
 $(SOURCEC): checklib
 $(SOURCEC:%.cxx=%.o): $(LIB)
-<<<<<<< HEAD
-$(TARGET): makefile $(BOUT_TOP)/make.config $(OBJ) $(SUB_LIBS)
-=======
 $(TARGET): makefile $(BOUT_CONFIG_FILE) $(OBJ) $(SUB_LIBS)
->>>>>>> ac011388
 	@echo "  Linking" $(TARGET)
 	@$(LD) $(LDFLAGS) -o $(TARGET) $(OBJ) $(BOUT_LIBS) $(SUB_LIBS)
 
@@ -349,10 +329,6 @@
 	@touch $(BOUT_TOP)/configure
 	@echo autom4te.cache cleaned
 
-<<<<<<< HEAD
-clean-tests: clean
-	@$(MAKE) --no-print-directory -C tests clean
-=======
 clean-tests: clean-unit-tests clean-integrated-tests clean-mms-tests
 
 clean-unit-tests:
@@ -366,7 +342,6 @@
 clean-mms-tests:
 	@echo "   tests/MMS cleaned"
 	@$(MAKE) --no-print-directory -C tests/MMS clean
->>>>>>> ac011388
 
 ####################################################################
 # Documentation
@@ -404,20 +379,4 @@
 GENHTML = @GENHTML@
 abs_builddir = @abs_builddir@
 
-<<<<<<< HEAD
-sphinx-docs-latex: breathe-autogen
-	sphinx-build -b latex $(MANUAL_DIR)/sphinx/ $(MANUAL_DIR)/sphinx/_build/
-
-
-######################################################################
-# Code coverage
-######################################################################
-
-GCOV = @GCOV@
-LCOV = @LCOV@
-GENHTML = @GENHTML@
-abs_builddir = @abs_builddir@
-
-=======
->>>>>>> ac011388
 @CODE_COVERAGE_RULES@