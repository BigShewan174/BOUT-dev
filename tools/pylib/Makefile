all: python3
python%:
<<<<<<< HEAD
	PY=$@ $(MAKE) -C _boutpp_build pseudoinstall
=======
	PY=$@ $(MAKE) -C _boutcore pseudoinstall
>>>>>>> abc4771a
<|MERGE_RESOLUTION|>--- conflicted
+++ resolved
@@ -1,7 +1,3 @@
 all: python3
 python%:
-<<<<<<< HEAD
 	PY=$@ $(MAKE) -C _boutpp_build pseudoinstall
-=======
-	PY=$@ $(MAKE) -C _boutcore pseudoinstall
->>>>>>> abc4771a
