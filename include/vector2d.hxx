/*!
 * \file vector2d.hxx
 *
 * \brief Class for 2D vectors. Built on the Field2D class,
 * all operators relating to vectors are here (none in Field classes).
 * As with Field2D, Vector2D are constant in z (toroidal angle)
 * Components are either co- or contra-variant, depending on a flag. By default
 * they are covariant
 *
 * \author B. Dudson, October 2007
 *
 **************************************************************************
 * Copyright 2010 B.D.Dudson, S.Farley, M.V.Umansky, X.Q.Xu
 *
 * Contact: Ben Dudson, bd512@york.ac.uk
 * 
 * This file is part of BOUT++.
 *
 * BOUT++ is free software: you can redistribute it and/or modify
 * it under the terms of the GNU Lesser General Public License as published by
 * the Free Software Foundation, either version 3 of the License, or
 * (at your option) any later version.
 *
 * BOUT++ is distributed in the hope that it will be useful,
 * but WITHOUT ANY WARRANTY; without even the implied warranty of
 * MERCHANTABILITY or FITNESS FOR A PARTICULAR PURPOSE.  See the
 * GNU Lesser General Public License for more details.
 *
 * You should have received a copy of the GNU Lesser General Public License
 * along with BOUT++.  If not, see <http://www.gnu.org/licenses/>.
 *
 */

class Vector2D;

#pragma once
#ifndef __VECTOR2D_H__
#define __VECTOR2D_H__

class Field2D;
class Field3D;
class Vector3D; //#include "vector3d.hxx"

#include <bout/coordinates.hxx>

/*!
 * A vector with three components (x,y,z) which only vary in 2D
 * (x and y). Implemented as a collection of three Field2D objects.
 */ 
class Vector2D : public FieldData {
public:
  Vector2D(Mesh * fieldmesh = nullptr);
  Vector2D(const Vector2D &f);

  /// Many-argument constructor for fully specifying the initialisation of a Vector3D
  Vector2D(Mesh* localmesh, bool covariant, CELL_LOC location);

  ~Vector2D() override;

  Coordinates::metric_field_type x, y, z; ///< components

  bool covariant{true}; ///< true if the components are covariant (default)

  /// In-place conversion to covariant form
  void toCovariant();

  /// In-place conversion to contravariant form
  void toContravariant();

  /// Return a pointer to the time-derivative field
  Vector2D* timeDeriv();

  /// Assignment
  Vector2D & operator=(const Vector2D &rhs);

  /*!
   * Assign a BoutReal value. This sets all components
   * to the same value \p val.
   *
   * Vector2D v = 0.0;
   *
   * is equivalent to
   *
   * Vector2D v;
   * v.x = 0.0;
   * v.y = 0.0;
   * v.z = 0.0;
   *
   * The only real use for this is setting vector to zero.
   */
  Vector2D & operator=(BoutReal val);

  // operators

  Vector2D & operator+=(const Vector2D &rhs);

  /// Unary minus, changes sign of all components
  const Vector2D operator-() const;

  /// Subtract another vector
  Vector2D & operator-=(const Vector2D &rhs);

  /// Multiply all components by \p rhs
  Vector2D & operator*=(BoutReal rhs);

  /// Multiply all components by \p rhs
  Vector2D & operator*=(const Field2D &rhs);

  /// Divide all components by \p rhs
  Vector2D & operator/=(BoutReal rhs);

  /// Divide all components by \p rhs
  Vector2D & operator/=(const Field2D &rhs);

  // Binary operators
  
  const Vector2D operator+(const Vector2D &rhs) const; ///< Addition
  const Vector3D operator+(const Vector3D &rhs) const; ///< Addition

  const Vector2D operator-(const Vector2D &rhs) const; ///< Subtract vector \p rhs
  const Vector3D operator-(const Vector3D &rhs) const; ///< Subtract vector \p rhs

  const Vector2D operator*(BoutReal rhs) const; ///< Multiply all components by \p rhs
  const Vector2D operator*(const Field2D &rhs) const; ///< Multiply all components by \p rhs
  const Vector3D operator*(const Field3D &rhs) const; ///< Multiply all components by \p rhs

  const Vector2D operator/(BoutReal rhs) const; ///< Divides all components by \p rhs
  const Vector2D operator/(const Field2D &rhs) const; ///< Divides all components by \p rhs
  const Vector3D operator/(const Field3D &rhs) const; ///< Divides all components by \p rhs

  const Coordinates::metric_field_type operator*(const Vector2D &rhs) const; ///< Dot product
  const Field3D operator*(const Vector3D &rhs) const; ///< Dot product

   /*!
   * Set variable cell location
   */ 
  void setLocation(CELL_LOC loc); 

  // Get variable cell location
  CELL_LOC getLocation() const;

  /// Visitor pattern support
  void accept(FieldVisitor &v) override;
  
  // FieldData virtual functions
  
  bool isReal() const override   { return true; }
  bool is3D() const override     { return false; }
  int  byteSize() const override { return 3*sizeof(BoutReal); }
  int  BoutRealSize() const override { return 3; }

  /// Apply boundary condition to all fields
  void applyBoundary(bool init=false) override;
  void applyBoundary(const std::string &condition) {
    x.applyBoundary(condition);
    y.applyBoundary(condition);
    z.applyBoundary(condition);
  }
  void applyBoundary(const char* condition) { applyBoundary(std::string(condition)); }
  void applyTDerivBoundary() override;
private:
  Vector2D* deriv{nullptr};       ///< Time-derivative, can be NULL
  CELL_LOC location{CELL_CENTRE}; ///< Location of the variable in the cell
};

// Non-member overloaded operators

const Vector2D operator*(BoutReal lhs, const Vector2D &rhs);
const Vector2D operator*(const Field2D &lhs, const Vector2D &rhs);
const Vector3D operator*(const Field3D &lhs, const Vector2D &rhs);


/// Cross product
const Vector2D cross(const Vector2D & lhs, const Vector2D &rhs);
/// Cross product
const Vector3D cross(const Vector2D & lhs, const Vector3D &rhs);

/*!
 * Absolute value (Modulus) of given vector \p v
 *
 * |v| = sqrt( v dot v )
 */
<<<<<<< HEAD
const Coordinates::metric_field_type
abs(const Vector2D& v, const std::string& region = "RGN_ALL");
[[gnu::deprecated("Please use Vector2D abs(const Vector2D& f, "
=======
const Field2D abs(const Vector2D& v, const std::string& region = "RGN_ALL");
[[deprecated("Please use Vector2D abs(const Vector2D& f, "
>>>>>>> aa09b98a
    "const std::string& region = \"RGN_ALL\") instead")]]
inline const Coordinates::metric_field_type abs(const Vector2D &v, REGION region) {
  return abs(v, toString(region));
}

/// Transform to and from field-aligned coordinates
inline Vector2D toFieldAligned(Vector2D v, const std::string& UNUSED(region) = "RGN_ALL") {
  // toFieldAligned is a null operation for the Field2D components of v, so return a copy
  // of the argument (hence pass-by-value instead of pass-by-reference)
  return v;
}
inline Vector2D fromFieldAligned(Vector2D v, const std::string& UNUSED(region) = "RGN_ALL") {
  // fromFieldAligned is a null operation for the Field2D components of v, so return a copy
  // of the argument (hence pass-by-value instead of pass-by-reference)
  return v;
}

/// Create new Vector2D with same attributes as the argument, but uninitialised components
inline Vector2D emptyFrom(const Vector2D& v) {
  auto result = Vector2D(v.x.getMesh(), v.covariant, v.getLocation());
  result.x = emptyFrom(v.x);
  result.y = emptyFrom(v.y);
  result.z = emptyFrom(v.z);

  return result;
}

/// Create new Vector2D with same attributes as the argument, and zero-initialised components
inline Vector2D zeroFrom(const Vector2D& v) {
  auto result = Vector2D(v.x.getMesh(), v.covariant, v.getLocation());
  result.x = zeroFrom(v.x);
  result.y = zeroFrom(v.y);
  result.z = zeroFrom(v.z);

  return result;
}

/*!
 * @brief Time derivative of 2D vector field
 */
inline Vector2D& ddt(Vector2D &f) {
  return *(f.timeDeriv());
}

#endif // __VECTOR2D_H__<|MERGE_RESOLUTION|>--- conflicted
+++ resolved
@@ -180,14 +180,8 @@
  *
  * |v| = sqrt( v dot v )
  */
-<<<<<<< HEAD
-const Coordinates::metric_field_type
-abs(const Vector2D& v, const std::string& region = "RGN_ALL");
-[[gnu::deprecated("Please use Vector2D abs(const Vector2D& f, "
-=======
-const Field2D abs(const Vector2D& v, const std::string& region = "RGN_ALL");
+const Coordinates::metric_field_type abs(const Vector2D& v, const std::string& region = "RGN_ALL");
 [[deprecated("Please use Vector2D abs(const Vector2D& f, "
->>>>>>> aa09b98a
     "const std::string& region = \"RGN_ALL\") instead")]]
 inline const Coordinates::metric_field_type abs(const Vector2D &v, REGION region) {
   return abs(v, toString(region));
