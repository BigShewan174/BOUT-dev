/*
 * Abstract class, representing transformation to calculate
 * values along Y
 */

#ifndef __PARALLELTRANSFORM_H__
#define __PARALLELTRANSFORM_H__

#include <boutexception.hxx>
#include <dcomplex.hxx>
#include <field3d.hxx>
#include <unused.hxx>
#include <utils.hxx>

class Mesh;

/*!
 * Calculates the values of a field along the magnetic
 * field (y direction)
 *
 * This is used inside Mesh to represent a variety of possible
 * numerical schemes, including Shifted Metric and FCI
 *
 */
class ParallelTransform {
public:
  virtual ~ParallelTransform() {}

  /// Given a 3D field, calculate and set the Y up down fields
  virtual void calcYUpDown(Field3D &f) = 0;

  /// Calculate Yup and Ydown fields by integrating over mapped points
  /// This should be used for parallel divergence operators
  virtual void integrateYUpDown(Field3D &f) {
    return calcYUpDown(f);
  }
  
  /// Convert a 3D field into field-aligned coordinates
  /// so that the y index is along the magnetic field
  virtual const Field3D toFieldAligned(const Field3D &f, const REGION region = RGN_NOX) = 0;
  
  /// Convert back from field-aligned coordinates
  /// into standard form
  virtual const Field3D fromFieldAligned(const Field3D &f, const REGION region = RGN_NOX) = 0;

  virtual bool canToFromFieldAligned() = 0;
};


/*!
 * This class implements the simplest form of ParallelTransform
 * where the domain is a logically rectangular domain, and 
 * yup() and ydown() refer to the same field.
 */
class ParallelTransformIdentity : public ParallelTransform {
public:
  /*!
   * Merges the yup and ydown() fields of f, so that
   * f.yup() = f.ydown() = f
   */ 
  void calcYUpDown(Field3D &f) override;
  
  /*!
   * The field is already aligned in Y, so this
   * does nothing
   */ 
  const Field3D toFieldAligned(const Field3D &f, const REGION UNUSED(region)) override {
    return f;
  }
  
  /*!
   * The field is already aligned in Y, so this
   * does nothing
   */
  const Field3D fromFieldAligned(const Field3D &f, const REGION UNUSED(region)) override {
    return f;
  }

  bool canToFromFieldAligned() override{
    return true;
  }
};

/*!
 * Shifted metric method
 * Each Y location is shifted in Z with respect to its neighbours
 * so that the grid is orthogonal in X-Z, but requires interpolation
 * to calculate the values of points along field-lines.
 *
 * In this implementation the interpolation is done using FFTs in Z
 */
class ShiftedMetric : public ParallelTransform {
public:
  ShiftedMetric() = delete;
  /// Read zShift from the mesh
  ShiftedMetric(Mesh &mesh);
  /// Use an existing zShift
  ShiftedMetric(Mesh &mesh, Field2D zShift);
  
  /*!
   * Calculates the yup() and ydown() fields of f
   * by taking FFTs in Z and applying a phase shift.
   */ 
  void calcYUpDown(Field3D &f) override;
  
  /*!
   * Uses FFTs and a phase shift to align the grid points
   * with the y coordinate (along magnetic field usually). 
   * 
   * Note that the returned field will no longer be orthogonal
   * in X-Z, and the metric tensor will need to be changed 
   * if X derivatives are used.
   */
  const Field3D toFieldAligned(const Field3D &f, const REGION region=RGN_NOX) override;

  /*!
   * Converts a field back to X-Z orthogonal coordinates
   * from field aligned coordinates.
   */
  const Field3D fromFieldAligned(const Field3D &f, const REGION region=RGN_NOX) override;

  bool canToFromFieldAligned() override{
    return true;
  }

<<<<<<< HEAD
=======
  /// A 3D array, implemented as nested vectors
  using arr3Dvec = std::vector<std::vector<Array<dcomplex>>>;
>>>>>>> e5a082c1
private:
  Mesh &mesh; ///< The mesh this paralleltransform is part of

  /// This is the shift in toroidal angle (z) which takes a point from
  /// X-Z orthogonal to field-aligned along Y.
  Field2D zShift;
<<<<<<< HEAD

  int nmodes;

  Tensor<dcomplex> toAlignedPhs;   ///< Cache of phase shifts for transforming from X-Z
                                   ///orthogonal coordinates to field-aligned coordinates
  Tensor<dcomplex> fromAlignedPhs; ///< Cache of phase shifts for transforming from
                                   ///field-aligned coordinates to X-Z orthogonal
                                   ///coordinates

  Tensor<dcomplex> yupPhs;   ///< Cache of phase shifts for calculating yup fields
  Tensor<dcomplex> ydownPhs; ///< Cache of phase shifts for calculating ydown fields
=======
  /// Cache of phase shifts for transforming from X-Z orthogonal coordinates to field-aligned coordinates
  arr3Dvec toAlignedPhs;
  /// Cache of phase shifts for transforming from field-aligned coordinates to X-Z orthogonal coordinates
  arr3Dvec fromAlignedPhs;

  /// Helper POD for parallel slice phase shifts
  struct ParallelSlicePhase {
    arr3Dvec phase_shift;
    int y_offset;
  };

  /// Cache of phase shifts for the parallel slices. Slices are stored
  /// in the following order:
  ///     {+1, ..., +n, -1, ..., -n}
  /// slice[i] stores offset i+1
  /// slice[2*i + 1] stores offset -(i+1)
  /// where i goes from 0 to (n-1), with n the number of y guard cells
  std::vector<ParallelSlicePhase> parallel_slice_phases;
>>>>>>> e5a082c1

  /*!
   * Shift a 2D field in Z. 
   * Since 2D fields are constant in Z, this has no effect
   */
<<<<<<< HEAD
  const Field2D shiftZ(const Field2D &f, const Field2D &UNUSED(zangle), const REGION UNUSED(region)=RGN_NOX){return f;};
=======
  const Field2D shiftZ(const Field2D& f, const Field2D& UNUSED(zangle)) const {
    return f;
  };
>>>>>>> e5a082c1

  /*!
   * Shift a 3D field \p f in Z by the given \p zangle
   *
   * @param[in] f  The field to shift
   * @param[in] zangle   Toroidal angle (z)
   *
   */ 
<<<<<<< HEAD
  const Field3D shiftZ(const Field3D &f, const Field2D &zangle, const REGION region=RGN_NOX);
=======
  const Field3D shiftZ(const Field3D &f, const Field2D &zangle) const;
>>>>>>> e5a082c1

  /*!
   * Shift a 3D field \p f by the given phase \p phs in Z
   *
   * Calculates FFT in Z, multiplies by the complex phase
   * and inverse FFTS.
   *
   * @param[in] f  The field to shift
   * @param[in] phs  The phase to shift by
   */
<<<<<<< HEAD
  const Field3D shiftZ(const Field3D& f, const Tensor<dcomplex>& phs,
                       const REGION region = RGN_NOX);
=======
  const Field3D shiftZ(const Field3D &f, const arr3Dvec &phs) const;
>>>>>>> e5a082c1

  /*!
   * Shift a given 1D array, assumed to be in Z, by the given \p zangle
   *
   * @param[in] in  A 1D array of length \p len
   * @param[in] len  Length of the in and out arrays
   * @param[in] zangle  The angle (z coordinate) to shift by
   * @param[out] out  A 1D array of length \p len, already allocated
   */
  void shiftZ(const BoutReal *in, int len, BoutReal zangle,  BoutReal *out) const;

  /*!
   * Shift a given 1D array, assumed to be in Z, by the given \p zangle
   *
   * @param[in] in  A 1D array of length mesh.LocalNz
   * @param[in] phs Phase shift, assumed to have length (mesh.LocalNz/2 + 1) i.e. the number of modes
   * @param[out] out  A 1D array of length mesh.LocalNz, already allocated
   */
<<<<<<< HEAD
  void shiftZ(const BoutReal* in, const dcomplex* phs, BoutReal* out);
=======
  void shiftZ(const BoutReal *in, const Array<dcomplex> &phs, BoutReal *out) const;

  /// Calculate and store the phases for to/from field aligned and for
  /// the parallel slices using zShift
  void cachePhases();

  /// Shift a 3D field \p f in Z to all the parallel slices in \p phases
  ///
  /// @param[in] f      The field to shift
  /// @param[in] phases The phase and offset information for each parallel slice
  /// @return The shifted parallel slices
  std::vector<Field3D> shiftZ(const Field3D& f,
                              const std::vector<ParallelSlicePhase>& phases) const;
>>>>>>> e5a082c1
};


#endif // __PARALLELTRANSFORM_H__<|MERGE_RESOLUTION|>--- conflicted
+++ resolved
@@ -123,18 +123,12 @@
     return true;
   }
 
-<<<<<<< HEAD
-=======
-  /// A 3D array, implemented as nested vectors
-  using arr3Dvec = std::vector<std::vector<Array<dcomplex>>>;
->>>>>>> e5a082c1
 private:
   Mesh &mesh; ///< The mesh this paralleltransform is part of
 
   /// This is the shift in toroidal angle (z) which takes a point from
   /// X-Z orthogonal to field-aligned along Y.
   Field2D zShift;
-<<<<<<< HEAD
 
   int nmodes;
 
@@ -144,17 +138,9 @@
                                    ///field-aligned coordinates to X-Z orthogonal
                                    ///coordinates
 
-  Tensor<dcomplex> yupPhs;   ///< Cache of phase shifts for calculating yup fields
-  Tensor<dcomplex> ydownPhs; ///< Cache of phase shifts for calculating ydown fields
-=======
-  /// Cache of phase shifts for transforming from X-Z orthogonal coordinates to field-aligned coordinates
-  arr3Dvec toAlignedPhs;
-  /// Cache of phase shifts for transforming from field-aligned coordinates to X-Z orthogonal coordinates
-  arr3Dvec fromAlignedPhs;
-
   /// Helper POD for parallel slice phase shifts
   struct ParallelSlicePhase {
-    arr3Dvec phase_shift;
+    Tensor<dcomplex> phase_shift;
     int y_offset;
   };
 
@@ -165,19 +151,15 @@
   /// slice[2*i + 1] stores offset -(i+1)
   /// where i goes from 0 to (n-1), with n the number of y guard cells
   std::vector<ParallelSlicePhase> parallel_slice_phases;
->>>>>>> e5a082c1
 
   /*!
    * Shift a 2D field in Z. 
    * Since 2D fields are constant in Z, this has no effect
    */
-<<<<<<< HEAD
-  const Field2D shiftZ(const Field2D &f, const Field2D &UNUSED(zangle), const REGION UNUSED(region)=RGN_NOX){return f;};
-=======
-  const Field2D shiftZ(const Field2D& f, const Field2D& UNUSED(zangle)) const {
+  const Field2D shiftZ(const Field2D &f, const Field2D &UNUSED(zangle),
+      const REGION UNUSED(region)=RGN_NOX) const {
     return f;
   };
->>>>>>> e5a082c1
 
   /*!
    * Shift a 3D field \p f in Z by the given \p zangle
@@ -186,11 +168,8 @@
    * @param[in] zangle   Toroidal angle (z)
    *
    */ 
-<<<<<<< HEAD
-  const Field3D shiftZ(const Field3D &f, const Field2D &zangle, const REGION region=RGN_NOX);
-=======
-  const Field3D shiftZ(const Field3D &f, const Field2D &zangle) const;
->>>>>>> e5a082c1
+  const Field3D shiftZ(const Field3D &f, const Field2D &zangle,
+      const REGION region=RGN_NOX) const;
 
   /*!
    * Shift a 3D field \p f by the given phase \p phs in Z
@@ -201,12 +180,8 @@
    * @param[in] f  The field to shift
    * @param[in] phs  The phase to shift by
    */
-<<<<<<< HEAD
   const Field3D shiftZ(const Field3D& f, const Tensor<dcomplex>& phs,
-                       const REGION region = RGN_NOX);
-=======
-  const Field3D shiftZ(const Field3D &f, const arr3Dvec &phs) const;
->>>>>>> e5a082c1
+                       const REGION region = RGN_NOX) const;
 
   /*!
    * Shift a given 1D array, assumed to be in Z, by the given \p zangle
@@ -225,10 +200,7 @@
    * @param[in] phs Phase shift, assumed to have length (mesh.LocalNz/2 + 1) i.e. the number of modes
    * @param[out] out  A 1D array of length mesh.LocalNz, already allocated
    */
-<<<<<<< HEAD
-  void shiftZ(const BoutReal* in, const dcomplex* phs, BoutReal* out);
-=======
-  void shiftZ(const BoutReal *in, const Array<dcomplex> &phs, BoutReal *out) const;
+  void shiftZ(const BoutReal* in, const dcomplex* phs, BoutReal* out) const;
 
   /// Calculate and store the phases for to/from field aligned and for
   /// the parallel slices using zShift
@@ -241,7 +213,6 @@
   /// @return The shifted parallel slices
   std::vector<Field3D> shiftZ(const Field3D& f,
                               const std::vector<ParallelSlicePhase>& phases) const;
->>>>>>> e5a082c1
 };
 
 
