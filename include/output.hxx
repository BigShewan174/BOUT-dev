--- conflicted
+++ resolved
@@ -37,11 +37,8 @@
 #include "bout/assert.hxx"
 #include "boutexception.hxx"
 #include "unused.hxx"
-<<<<<<< HEAD
+#include "bout/format.hxx"
 #include "bout/sys/gettext.hxx"  // for gettext _() macro
-=======
-#include "bout/format.hxx"
->>>>>>> a0cf8ee9
 
 using std::endl;
 
