--- conflicted
+++ resolved
@@ -135,7 +135,6 @@
         kflag = 1;
       } else {
         kflag = 2;
-<<<<<<< HEAD
       }
     } else {
       kflag = 2;
@@ -146,18 +145,6 @@
         output << "lest level is " << dl - kk + 1 << "(" << lx << ", " << lz << ")"
                << endl;
       }
-=======
-      }
-    } else {
-      kflag = 2;
-    }
-    if (kflag == 1) {
-      if (pcheck == 1) {
-        output << "To MG2DP " << kk << "xNP=" << nx << "(" << nz << ")" << endl;
-        output << "lest level is " << dl - kk + 1 << "(" << lx << ", " << lz << ")"
-               << endl;
-      }
->>>>>>> a47e6172
       int colors = rProcI / nz;
       int keys = rProcI / nz;
       MPI_Comm_split(commMG, colors, keys, &comm2D);
@@ -305,30 +292,6 @@
 
     BOUT_OMP(parallel default(shared))
     {
-<<<<<<< HEAD
-BOUT_OMP(for)
-for (int i = 0; i < dim; i++) {
-  y[i] = 0.0;
-  r[i] = 0.0;
-}
-
-BOUT_OMP(for)
-for (int i = 0; i < dimg; i++) {
-  yl[i] = 0.0;
-  yg[i] = 0.0;
-}
-
-int xend = lnx[0] + 1;
-int zend = lnz[0] + 1;
-BOUT_OMP(for collapse(2))
-for (int ix = 1; ix < xend; ix++) {
-  for (int iz = 1; iz < zend; iz++) {
-    int nn = (nx + ix) * (lnz[0] + 2) + iz;
-    int mm = ix * (lnz[0] + 2) + iz;
-    yl[nn] = b[mm];
-  }
-}
-=======
       BOUT_OMP(for)
       for (int i = 0; i < dim; i++) {
         y[i] = 0.0;
@@ -351,7 +314,6 @@
           yl[nn] = b[mm];
         }
       }
->>>>>>> a47e6172
     }
     bout::globals::mpi->MPI_Allreduce(std::begin(yl), std::begin(yg), dimg, MPI_DOUBLE,
                                       MPI_SUM, comm2D);
@@ -359,18 +321,6 @@
     int nz = (xProcI % rMG->zNP) * (rMG->lnz[level]);
     BOUT_OMP(parallel default(shared))
     {
-<<<<<<< HEAD
-int xend = rMG->lnx[level] + 1;
-int zend = rMG->lnz[level] + 1;
-BOUT_OMP(for collapse(2))
-for (int ix = 1; ix < xend; ix++) {
-  for (int iz = 1; iz < zend; iz++) {
-    int nn = ix * (lnz[0] + 2) + nz + iz;
-    int mm = ix * (rMG->lnz[level] + 2) + iz;
-    r[mm] = yg[nn];
-  }
-}
-=======
       int xend = rMG->lnx[level] + 1;
       int zend = rMG->lnz[level] + 1;
       BOUT_OMP(for collapse(2))
@@ -381,31 +331,12 @@
           r[mm] = yg[nn];
         }
       }
->>>>>>> a47e6172
     }
 
     rMG->getSolution(std::begin(y), std::begin(r), 1);
 
     BOUT_OMP(parallel default(shared))
     {
-<<<<<<< HEAD
-BOUT_OMP(for)
-for (int i = 0; i < dimg; i++) {
-  yl[i] = 0.0;
-  yg[i] = 0.0;
-}
-
-int xend = rMG->lnx[level] + 1;
-int zend = rMG->lnz[level] + 1;
-BOUT_OMP(for collapse(2))
-for (int ix = 1; ix < xend; ix++) {
-  for (int iz = 1; iz < zend; iz++) {
-    int nn = ix * (lnz[0] + 2) + nz + iz;
-    int mm = ix * (rMG->lnz[level] + 2) + iz;
-    yl[nn] = y[mm];
-  }
-}
-=======
     BOUT_OMP(for)
     for (int i = 0; i < dimg; i++) {
       yl[i] = 0.0;
@@ -422,25 +353,12 @@
           yl[nn] = y[mm];
         }
       }
->>>>>>> a47e6172
     }
     bout::globals::mpi->MPI_Allreduce(std::begin(yl), std::begin(yg), dimg, MPI_DOUBLE,
                                       MPI_SUM, comm2D);
 
     BOUT_OMP(parallel default(shared))
     {
-<<<<<<< HEAD
-int xend = lnx[0] + 1;
-int zend = lnz[0] + 1;
-BOUT_OMP(for collapse(2))
-for (int ix = 1; ix < xend; ix++) {
-  for (int iz = 1; iz < zend; iz++) {
-    int nn = (nx + ix) * (lnz[0] + 2) + iz;
-    int mm = ix * (lnz[0] + 2) + iz;
-    x[mm] = yg[nn];
-  }
-}
-=======
       int xend = lnx[0] + 1;
       int zend = lnz[0] + 1;
       BOUT_OMP(for collapse(2))
@@ -451,7 +369,6 @@
           x[mm] = yg[nn];
         }
       }
->>>>>>> a47e6172
     }
     communications(x, 0);
   } else if (kflag == 2) {
@@ -462,23 +379,6 @@
     int nx = xProcI * lnx[0];
     BOUT_OMP(parallel default(shared))
     {
-<<<<<<< HEAD
-BOUT_OMP(for)
-for (int i = 0; i < dim; i++) {
-  y[i] = 0.0;
-  r[i] = 0.0;
-}
-int xend = lnx[0] + 1;
-int zend = lnz[0] + 1;
-BOUT_OMP(for collapse(2))
-for (int ix = 1; ix < xend; ix++) {
-  for (int iz = 1; iz < zend; iz++) {
-    int nn = (nx + ix) * (lnz[0] + 2) + iz;
-    int mm = ix * (lnz[0] + 2) + iz;
-    y[nn] = b[mm];
-  }
-}
-=======
       BOUT_OMP(for)
       for (int i = 0; i < dim; i++) {
         y[i] = 0.0;
@@ -494,35 +394,10 @@
           y[nn] = b[mm];
         }
       }
->>>>>>> a47e6172
     }
     bout::globals::mpi->MPI_Allreduce(std::begin(y), std::begin(r), dim, MPI_DOUBLE,
                                       MPI_SUM, commMG);
     BOUT_OMP(parallel default(shared))
-<<<<<<< HEAD
-BOUT_OMP(for)
-for (int i = 0; i < dim; i++) {
-y[i] = 0.0;
-}
-sMG->getSolution(std::begin(y), std::begin(r), 1);
-
-BOUT_OMP(parallel default(shared))
-{
-int xend = lnx[0] + 1;
-int zend = lnz[0] + 1;
-BOUT_OMP(for collapse(2))
-for (int ix = 1; ix < xend; ix++) {
-  for (int iz = 1; iz < zend; iz++) {
-    int nn = (nx + ix) * (lnz[0] + 2) + iz;
-    int mm = ix * (lnz[0] + 2) + iz;
-    x[mm] = y[nn];
-  }
-}
-}
-communications(x, 0);
-  } else {
-pGMRES(x, b, 0, 0);
-=======
     BOUT_OMP(for)
     for (int i = 0; i < dim; i++) {
       y[i] = 0.0;
@@ -545,7 +420,6 @@
     communications(x, 0);
   } else {
     pGMRES(x, b, 0, 0);
->>>>>>> a47e6172
   }
 }
 
@@ -558,47 +432,6 @@
   int nx = (xProcI % rMG->zNP) * lnx[0];
   BOUT_OMP(parallel default(shared))
   {
-<<<<<<< HEAD
-BOUT_OMP(for)
-for (int i = 0; i < dim * 9; i++) {
-yl[i] = 0.0;
-yg[i] = 0.0;
-}
-BOUT_OMP(for)
-for (int i = 0; i < (rMG->lnx[level] + 2) * (rMG->lnz[level] + 2) * 9; i++) {
-rMG->matmg[level][i] = 0.0;
-}
-
-int xend = lnx[0] + 1;
-int zend = lnz[0] + 1;
-BOUT_OMP(for collapse(2))
-for (int ix = 1; ix < xend; ix++) {
-for (int iz = 1; iz < zend; iz++) {
-  int nn = (nx + ix) * (lnz[0] + 2) + iz;
-  int mm = ix * (lnz[0] + 2) + iz;
-  for (int k = 0; k < 9; k++) {
-    yl[nn * 9 + k] = matmg[0][mm * 9 + k];
-  }
-}
-}
-  }
-  if (pcheck == 3) {
-FILE* outf;
-char outfile[256];
-sprintf(outfile, "2DP_CP_%d.mat", rProcI);
-output << "Out file= " << outfile << endl;
-outf = fopen(outfile, "w");
-fprintf(outf, "dim = (%d, %d)\n", ggx, gnz[0]);
-
-for (int ii = 0; ii < dim; ii++) {
-fprintf(outf, "%d ==", ii);
-for (int j = 0; j < 9; j++) {
-  fprintf(outf, "%12.6f,", yl[ii * 9 + j]);
-}
-fprintf(outf, "\n");
-}
-fclose(outf);
-=======
     BOUT_OMP(for)
     for (int i = 0; i < dim * 9; i++) {
       yl[i] = 0.0;
@@ -638,29 +471,11 @@
       fprintf(outf, "\n");
     }
     fclose(outf);
->>>>>>> a47e6172
   }
   bout::globals::mpi->MPI_Allreduce(std::begin(yl), std::begin(yg), dim * 9, MPI_DOUBLE,
                                     MPI_SUM, comm2D);
 
   if (pcheck == 3) {
-<<<<<<< HEAD
-FILE* outf;
-char outfile[256];
-sprintf(outfile, "2DP_Conv_%d.mat", rProcI);
-output << "Out file= " << outfile << endl;
-outf = fopen(outfile, "w");
-fprintf(outf, "dim = (%d, %d)\n", ggx, gnz[0]);
-
-for (int ii = 0; ii < dim; ii++) {
-fprintf(outf, "%d ==", ii);
-for (int j = 0; j < 9; j++) {
-  fprintf(outf, "%12.6f,", yg[ii * 9 + j]);
-}
-fprintf(outf, "\n");
-}
-fclose(outf);
-=======
     FILE* outf;
     char outfile[256];
     sprintf(outfile, "2DP_Conv_%d.mat", rProcI);
@@ -676,26 +491,11 @@
       fprintf(outf, "\n");
     }
     fclose(outf);
->>>>>>> a47e6172
   }
   int nz = (xProcI % rMG->zNP) * (rMG->lnz[level]);
 
   BOUT_OMP(parallel default(shared))
   {
-<<<<<<< HEAD
-int xend = rMG->lnx[level] + 1;
-int zend = rMG->lnz[level] + 1;
-BOUT_OMP(for collapse(2))
-for (int ix = 1; ix < xend; ix++) {
-for (int iz = 1; iz < zend; iz++) {
-  int nn = ix * (lnz[0] + 2) + nz + iz;
-  int mm = ix * (rMG->lnz[level] + 2) + iz;
-  for (int k = 0; k < 9; k++) {
-    rMG->matmg[level][mm * 9 + k] = yg[nn * 9 + k];
-  }
-}
-}
-=======
     int xend = rMG->lnx[level] + 1;
     int zend = rMG->lnz[level] + 1;
     BOUT_OMP(for collapse(2))
@@ -708,7 +508,6 @@
         }
       }
     }
->>>>>>> a47e6172
   }
 }
 
@@ -720,25 +519,6 @@
   int nx = xProcI * lnx[0];
   BOUT_OMP(parallel default(shared))
   {
-<<<<<<< HEAD
-BOUT_OMP(for)
-for (int i = 0; i < dim * 9; i++) {
-yl[i] = 0.0;
-yg[i] = 0.0;
-}
-int xend = lnx[0] + 1;
-int zend = lnz[0] + 1;
-BOUT_OMP(for collapse(2))
-for (int ix = 1; ix < xend; ix++) {
-for (int iz = 1; iz < zend; iz++) {
-  int nn = (nx + ix) * (lnz[0] + 2) + iz;
-  int mm = ix * (lnz[0] + 2) + iz;
-  for (int k = 0; k < 9; k++) {
-    yl[nn * 9 + k] = matmg[0][mm * 9 + k];
-  }
-}
-}
-=======
     BOUT_OMP(for)
     for (int i = 0; i < dim * 9; i++) {
       yl[i] = 0.0;
@@ -756,7 +536,6 @@
         }
       }
     }
->>>>>>> a47e6172
   }
   bout::globals::mpi->MPI_Allreduce(std::begin(yl), yg, dim * 9, MPI_DOUBLE, MPI_SUM,
                                     commMG);
@@ -777,56 +556,6 @@
   xProcI = rProcI / zNP;
   zProcI = rProcI % zNP;
   if (xProcI == 0) {
-<<<<<<< HEAD
-xProcM = numP - zNP + zProcI;
-  } else {
-xProcM = rProcI - zNP;
-  }
-  if (xProcI == xNP - 1) {
-xProcP = zProcI;
-  } else {
-xProcP = rProcI + zNP;
-  }
-  if (zProcI == 0) {
-zProcM = rProcI + zNP - 1;
-  } else {
-zProcM = rProcI - 1;
-  }
-  if (zProcI == zNP - 1) {
-zProcP = xProcI * zNP;
-  } else {
-zProcP = rProcI + 1;
-  }
-  if (pcheck == 2) {
-output << "In 2DP " << mglevel << "xNP=" << xNP << "(" << zNP << ")" << dl << endl;
-for (int i = mglevel - 1; i >= 0; i--) {
-output << i << " loc dim " << lnx[i] << "," << lnz[i] << endl;
-output << i << " glo dim " << gnx[i] << "," << gnz[i] << endl;
-}
-  }
-
-  if (dl > 0) {
-int nn = gnx[0];
-int mm = gnz[0];
-int kk = 1;
-for (int n = dl; n > 0; n--) {
-if ((nn % 2 == 0) && (mm % 2 == 0)) {
-  kk += 1;
-  nn = nn / 2;
-  mm = mm / 2;
-} else {
-  n = 0;
-}
-}
-if (pcheck == 2) {
-output << "In 2DP To Ser" << kk << "xNP=" << xNP << "(" << zNP << ")" << endl;
-output << "total dim" << gnx[0] << "(" << gnz[0] << ")" << endl;
-}
-kflag = 2;
-sMG = bout::utils::make_unique<MultigridSerial>(kk, gnx[0], gnz[0], commMG, pcheck);
-  } else {
-kflag = 0;
-=======
     xProcM = numP - zNP + zProcI;
   } else {
     xProcM = rProcI - zNP;
@@ -875,7 +604,6 @@
     sMG = bout::utils::make_unique<MultigridSerial>(kk, gnx[0], gnz[0], commMG, pcheck);
   } else {
     kflag = 0;
->>>>>>> a47e6172
   }
 }
 
@@ -883,34 +611,6 @@
 
   int level = mglevel - 1;
   for (int n = level; n > 0; n--) {
-<<<<<<< HEAD
-setMatrixC(n);
-if (pcheck == 2) {
-output << n << "Cmatrix in 2DP = " << lnx[n - 1] << "," << lnz[n - 1] << endl;
-output << gnx[n - 1] << "," << gnz[n - 1] << endl;
-}
-  }
-  if (kflag == 2) {
-level = sMG->mglevel - 1;
-convertMatrixFS(level);
-if (level > 0) {
-sMG->setMultigridC(0);
-}
-if (pcheck == 2) {
-for (int i = level; i >= 0; i--) {
-  FILE* outf;
-  char outfile[256];
-  sprintf(outfile, "S2D_matC%1d_%d.mat", i, sMG->rProcI);
-  outf = fopen(outfile, "w");
-  output << "Out file= " << outfile << endl;
-  int dim = (sMG->lnx[i] + 2) * (sMG->lnz[i] + 2);
-  fprintf(outf, "dim = %d\n", dim);
-
-  for (int ii = 0; ii < dim; ii++) {
-    fprintf(outf, "%d ==", ii);
-    for (int j = 0; j < 9; j++) {
-      fprintf(outf, "%12.6f,", sMG->matmg[i][ii * 9 + j]);
-=======
     setMatrixC(n);
     if (pcheck == 2) {
       output << n << "Cmatrix in 2DP = " << lnx[n - 1] << "," << lnz[n - 1] << endl;
@@ -942,27 +642,12 @@
         }
         fclose(outf);
       }
->>>>>>> a47e6172
-    }
-    fprintf(outf, "\n");
-  }
-  fclose(outf);
-}
-}
+    }
   }
 }
 
 void Multigrid2DPf1D::setValueS() {
   if (kflag == 2) {
-<<<<<<< HEAD
-sMG->mgplag = mgplag;
-sMG->mgsm = mgsm;
-sMG->cftype = cftype;
-sMG->rtol = rtol;
-sMG->atol = atol;
-sMG->dtol = dtol;
-sMG->omega = omega;
-=======
     sMG->mgplag = mgplag;
     sMG->mgsm = mgsm;
     sMG->cftype = cftype;
@@ -970,7 +655,6 @@
     sMG->atol = atol;
     sMG->dtol = dtol;
     sMG->omega = omega;
->>>>>>> a47e6172
   }
 }
 
@@ -978,68 +662,13 @@
 
   pcheck = check;
   if (kflag == 2) {
-<<<<<<< HEAD
-sMG->pcheck = check;
-=======
     sMG->pcheck = check;
->>>>>>> a47e6172
   }
 }
 
 void Multigrid2DPf1D::lowestSolver(BoutReal* x, BoutReal* b, int UNUSED(plag)) {
 
   if (kflag == 2) {
-<<<<<<< HEAD
-int level = sMG->mglevel - 1;
-int dim = (sMG->lnx[level] + 2) * (sMG->lnz[level] + 2);
-Array<BoutReal> y(dim);
-Array<BoutReal> r(dim);
-int nx = xProcI * lnx[0];
-int nz = zProcI * lnz[0];
-BOUT_OMP(parallel default(shared))
-{
-BOUT_OMP(for)
-for (int i = 0; i < dim; i++) {
-  y[i] = 0.0;
-  r[i] = 0.0;
-}
-
-int xend = lnx[0] + 1;
-int zend = lnz[0] + 1;
-BOUT_OMP(for collapse(2))
-for (int ix = 1; ix < xend; ix++) {
-  for (int iz = 1; iz < zend; iz++) {
-    int nn = (nx + ix) * (gnz[0] + 2) + nz + iz;
-    int mm = ix * (lnz[0] + 2) + iz;
-    y[nn] = b[mm];
-  }
-}
-}
-bout::globals::mpi->MPI_Allreduce(std::begin(y), std::begin(r), dim, MPI_DOUBLE, MPI_SUM,
-                                  commMG);
-BOUT_OMP(parallel default(shared))
-BOUT_OMP(for)
-for (int i = 0; i < dim; i++) {
-y[i] = 0.0;
-}
-sMG->getSolution(std::begin(y), std::begin(r), 1);
-BOUT_OMP(parallel default(shared))
-{
-int xend = lnx[0] + 1;
-int zend = lnz[0] + 1;
-BOUT_OMP(for collapse(2))
-for (int ix = 1; ix < xend; ix++) {
-  for (int iz = 1; iz < zend; iz++) {
-    int nn = (nx + ix) * (gnz[0] + 2) + nz + iz;
-    int mm = ix * (lnz[0] + 2) + iz;
-    x[mm] = y[nn];
-  }
-}
-}
-communications(x, 0);
-  } else {
-pGMRES(x, b, 0, 0);
-=======
     int level = sMG->mglevel - 1;
     int dim = (sMG->lnx[level] + 2) * (sMG->lnz[level] + 2);
     Array<BoutReal> y(dim);
@@ -1089,7 +718,6 @@
     communications(x, 0);
   } else {
     pGMRES(x, b, 0, 0);
->>>>>>> a47e6172
   }
 }
 
@@ -1102,25 +730,6 @@
   int nz = zProcI * lnz[0];
   BOUT_OMP(parallel default(shared))
   {
-<<<<<<< HEAD
-BOUT_OMP(for)
-for (int i = 0; i < dim * 9; i++) {
-yl[i] = 0.0;
-yg[i] = 0.0;
-}
-int xend = lnx[0] + 1;
-int zend = lnz[0] + 1;
-BOUT_OMP(for collapse(2))
-for (int ix = 1; ix < xend; ix++) {
-for (int iz = 1; iz < zend; iz++) {
-  int nn = (nx + ix) * (gnz[0] + 2) + nz + iz;
-  int mm = ix * (lnz[0] + 2) + iz;
-  for (int k = 0; k < 9; k++) {
-    yl[nn * 9 + k] = matmg[0][mm * 9 + k];
-  }
-}
-}
-=======
     BOUT_OMP(for)
     for (int i = 0; i < dim * 9; i++) {
       yl[i] = 0.0;
@@ -1138,7 +747,6 @@
         }
       }
     }
->>>>>>> a47e6172
   }
   bout::globals::mpi->MPI_Allreduce(std::begin(yl), yg, dim * 9, MPI_DOUBLE, MPI_SUM,
                                     commMG);
@@ -1158,19 +766,11 @@
   zProcM = rProcI;
   zProcP = rProcI;
   if (pcheck == 2) {
-<<<<<<< HEAD
-output << "In SerMG " << mglevel << "xNP=" << xNP << "(" << zNP << ")" << endl;
-for (int i = mglevel - 1; i >= 0; i--) {
-output << i << " Ser loc dim " << lnx[i] << "," << lnz[i] << endl;
-output << i << " Ser glo dim " << gnx[i] << "," << gnz[i] << endl;
-}
-=======
     output << "In SerMG " << mglevel << "xNP=" << xNP << "(" << zNP << ")" << endl;
     for (int i = mglevel - 1; i >= 0; i--) {
       output << i << " Ser loc dim " << lnx[i] << "," << lnz[i] << endl;
       output << i << " Ser glo dim " << gnx[i] << "," << gnz[i] << endl;
     }
->>>>>>> a47e6172
   }
 }
 
