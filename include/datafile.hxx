/*!
 * \file datafile.hxx
 *
 * \brief Data file handling object definition
 *
 * \author B.Dudson
 * \date   April 2009
 *
 * 26th Sep 2009: Modified to use varargs
 */

class Datafile;

#ifndef __DATAFILE_H__
#define __DATAFILE_H__

#include "bout_types.hxx"
#include "bout/macro_for_each.hxx"

#include "dataformat.hxx"
#include "bout/format.hxx"

#include <fmt/core.h>

#include <cstdarg>
#include <cstdio>
class Mesh;
class Field;
class Field2D;
class Field3D;
class FieldPerp;
class Options;
class Vector2D;
class Vector3D;

#include <vector>
#include <string>
#include <memory>

/*!
  Uses a generic interface to file formats (DataFormat)
  and provides an interface for reading/writing simulation data.
*/
class Datafile {
 public:
  Datafile(Options *opt = nullptr, Mesh* mesh_in = nullptr);
  Datafile(Datafile &&other) noexcept;
  ~Datafile() = default;
  
  Datafile& operator=(Datafile &&rhs) noexcept;
  Datafile& operator=(const Datafile &rhs) = delete;

  /// Open read-only
  bool openr(const std::string& filename);

  template <class S, class... Args>
  bool openr(const S& format, const Args&... args) {
    return openr(fmt::format(format, args...));
  }

  /// Overwrites existing file
  bool openw(const std::string& filename);

  template <class S, class... Args>
  bool openw(const S& format, const Args&... args) {
    return openw(fmt::format(format, args...));
  }

  /// Appends if exists
  bool opena(const std::string& filename);

  template <class S, class... Args>
  bool opena(const S& format, const Args&... args) {
    return opena(fmt::format(format, args...));
  }

  
  bool isValid();  // Checks if the data source is valid

  void close();

  void setLowPrecision(); ///< Only output floats
  template <typename T>
  void addRepeat(T& value, std::string name) {
    add(value, name.c_str(), true);
  }
  template <typename T>
  void addOnce(T& value, std::string name) {
    add(value, name.c_str(), false);
  }
<<<<<<< HEAD
  void add(int &i, const char *name, bool save_repeat = false,
           const std::string &description = "");
  void add(BoutReal &r, const char *name, bool save_repeat = false,
           const std::string &description = "");
  void add(bool &b, const char* name, bool save_repeat = false,
           const std::string &description = "");
  void add(Field2D &f, const char *name, bool save_repeat = false,
           const std::string &description = "");
  void add(Field3D &f, const char *name, bool save_repeat = false,
           const std::string &description = "");
  void add(FieldPerp &f, const char *name, bool save_repeat = false,
           const std::string &description = "");
  void add(Vector2D &f, const char *name, bool save_repeat = false,
           const std::string &description = "");
  void add(Vector3D &f, const char *name, bool save_repeat = false,
           const std::string &description = "");
=======
  void add(int &i, const char *name, bool save_repeat = false);
  void add(std::vector<int> &ivec, const char *name, bool save_repeat = false);
  void add(std::string &s, const char *name, bool save_repeat = false);
  void add(BoutReal &r, const char *name, bool save_repeat = false);
  void add(bool &b, const char* name, bool save_repeat = false);
  void add(Field2D &f, const char *name, bool save_repeat = false);
  void add(Field3D &f, const char *name, bool save_repeat = false);
  void add(FieldPerp &f, const char *name, bool save_repeat = false);
  void add(Vector2D &f, const char *name, bool save_repeat = false);
  void add(Vector3D &f, const char *name, bool save_repeat = false);
>>>>>>> 0aa1841f
  
  bool read();  ///< Read data into added variables 
  bool write(); ///< Write added variables

  /// Opens, writes, closes file
  bool write(const std::string& filename) const;
  template <typename S, typename... Args>
  bool write(const S& format, const Args&... args) const {
    return write(fmt::format(format, args...));
  }

  void setAttribute(const std::string &varname, const std::string &attrname, const std::string &text);
  void setAttribute(const std::string &varname, const std::string &attrname, int value);
  void setAttribute(const std::string &varname, const std::string &attrname, BoutReal value);

 private:
  Mesh* mesh;
  bool parallel{false}; // Use parallel formats?
  bool flush{true};     // Flush after every write?
  bool guards{true};    // Write guard cells?
  bool floats{false};   // Low precision?
  bool openclose{true}; // Open and close file for each write
  int Lx,Ly,Lz; // The sizes in the x-, y- and z-directions of the arrays to be written
  bool enabled{true}; // Enable / Disable writing
  bool init_missing; // Initialise missing variables?
  bool shiftOutput{false}; // Do we want to write out in shifted space?
  bool shiftInput{false};  // Read in shifted space?
  // Counter used in determining when next openclose required
  int flushFrequencyCounter{0};
  int flushFrequency{1}; // How many write calls do we want between openclose

  std::unique_ptr<DataFormat> file;
  std::string filename;
  bool writable{false}; // is file open for writing?
  bool appending{false};
  bool first_time{true}; // is this the first time the data will be written?

  /// Shallow copy, not including dataformat, therefore private
  Datafile(const Datafile& other);

  /// A structure to hold a pointer to a class, and associated name and flags
  template <class T>
  struct VarStr {
<<<<<<< HEAD
    T *ptr;                       ///< Pointer to the data.
                                  ///< Note that this may be a user object, not a copy, so must not be destroyed
    std::string name;             ///< Name as it appears in the output file
    bool save_repeat;             ///< If true, has a time dimension and is saved every time step
    bool covar;                   ///< For vectors, true if a covariant vector, false if contravariant
    std::string description{""};  ///< Documentation of what the variable is
=======
    T *ptr;             ///< Pointer to the data.
                        ///< Note that this may be a user object, not a copy, so must not be destroyed
    std::string name;        ///< Name as it appears in the output file
    bool save_repeat;   ///< If true, has a time dimension and is saved every time step
    bool covar;         ///< For vectors, true if a covariant vector, false if contravariant
    size_t size;         ///< Size of a stored vector or string, to check it does not change after being added
>>>>>>> 0aa1841f
  };

  // one set per variable type
  std::vector<VarStr<int>> int_arr;
  std::vector<VarStr<std::vector<int>>> int_vec_arr;
  std::vector<VarStr<std::string>> string_arr;
  std::vector<VarStr<BoutReal>> BoutReal_arr;
  std::vector<VarStr<bool>> bool_arr;
  std::vector<VarStr<Field2D>> f2d_arr;
  std::vector<VarStr<Field3D>> f3d_arr;
  std::vector<VarStr<FieldPerp>> fperp_arr;
  std::vector<VarStr<Vector2D>> v2d_arr;
  std::vector<VarStr<Vector3D>> v3d_arr;

  bool read_f2d(const std::string &name, Field2D *f, bool save_repeat);
  bool read_f3d(const std::string &name, Field3D *f, bool save_repeat);
  bool read_fperp(const std::string &name, FieldPerp *f, bool save_repeat);

  bool write_int(const std::string &name, int *f, bool save_repeat);
  bool write_int_vec(const std::string &name, std::vector<int> *f, bool save_repeat);
  bool write_string(const std::string &name, std::string *f, bool save_repeat);
  bool write_real(const std::string &name, BoutReal *f, bool save_repeat);
  bool write_f2d(const std::string &name, Field2D *f, bool save_repeat);
  bool write_f3d(const std::string &name, Field3D *f, bool save_repeat);
  bool write_fperp(const std::string &name, FieldPerp *f, bool save_repeat);

  /// Check if a variable has already been added
  bool varAdded(const std::string &name);

  /// Get the pointer to the variable, nullptr if not added
  /// This is used to check if the same variable is being added
  void* varPtr(const std::string &name);
};

/// Write this variable once to the grid file
#define SAVE_ONCE1(var) bout::globals::dump.addOnce(var, #var);
#define SAVE_ONCE2(var1, var2) { \
  bout::globals::dump.addOnce(var1, #var1); \
  bout::globals::dump.addOnce(var2, #var2);}
#define SAVE_ONCE3(var1, var2, var3) {\
  bout::globals::dump.addOnce(var1, #var1); \
  bout::globals::dump.addOnce(var2, #var2); \
  bout::globals::dump.addOnce(var3, #var3);}
#define SAVE_ONCE4(var1, var2, var3, var4) { \
  bout::globals::dump.addOnce(var1, #var1); \
  bout::globals::dump.addOnce(var2, #var2); \
  bout::globals::dump.addOnce(var3, #var3); \
  bout::globals::dump.addOnce(var4, #var4);}
#define SAVE_ONCE5(var1, var2, var3, var4, var5) {\
  bout::globals::dump.addOnce(var1, #var1); \
  bout::globals::dump.addOnce(var2, #var2); \
  bout::globals::dump.addOnce(var3, #var3); \
  bout::globals::dump.addOnce(var4, #var4); \
  bout::globals::dump.addOnce(var5, #var5);}
#define SAVE_ONCE6(var1, var2, var3, var4, var5, var6) {\
  bout::globals::dump.addOnce(var1, #var1); \
  bout::globals::dump.addOnce(var2, #var2); \
  bout::globals::dump.addOnce(var3, #var3); \
  bout::globals::dump.addOnce(var4, #var4); \
  bout::globals::dump.addOnce(var5, #var5); \
  bout::globals::dump.addOnce(var6, #var6);}

#define SAVE_ONCE(...)                          \
  { MACRO_FOR_EACH(SAVE_ONCE1, __VA_ARGS__) }

/// Write this variable every timestep
#define SAVE_REPEAT1(var) bout::globals::dump.addRepeat(var, #var);
#define SAVE_REPEAT2(var1, var2) { \
  bout::globals::dump.addRepeat(var1, #var1); \
  bout::globals::dump.addRepeat(var2, #var2);}
#define SAVE_REPEAT3(var1, var2, var3) {\
  bout::globals::dump.addRepeat(var1, #var1); \
  bout::globals::dump.addRepeat(var2, #var2); \
  bout::globals::dump.addRepeat(var3, #var3);}
#define SAVE_REPEAT4(var1, var2, var3, var4) { \
  bout::globals::dump.addRepeat(var1, #var1); \
  bout::globals::dump.addRepeat(var2, #var2); \
  bout::globals::dump.addRepeat(var3, #var3); \
  bout::globals::dump.addRepeat(var4, #var4);}
#define SAVE_REPEAT5(var1, var2, var3, var4, var5) {\
  bout::globals::dump.addRepeat(var1, #var1); \
  bout::globals::dump.addRepeat(var2, #var2); \
  bout::globals::dump.addRepeat(var3, #var3); \
  bout::globals::dump.addRepeat(var4, #var4); \
  bout::globals::dump.addRepeat(var5, #var5);}
#define SAVE_REPEAT6(var1, var2, var3, var4, var5, var6) {\
  bout::globals::dump.addRepeat(var1, #var1); \
  bout::globals::dump.addRepeat(var2, #var2); \
  bout::globals::dump.addRepeat(var3, #var3); \
  bout::globals::dump.addRepeat(var4, #var4); \
  bout::globals::dump.addRepeat(var5, #var5); \
  bout::globals::dump.addRepeat(var6, #var6);}

#define SAVE_REPEAT(...)                        \
  { MACRO_FOR_EACH(SAVE_REPEAT1, __VA_ARGS__) }

#endif // __DATAFILE_H__<|MERGE_RESOLUTION|>--- conflicted
+++ resolved
@@ -88,9 +88,12 @@
   void addOnce(T& value, std::string name) {
     add(value, name.c_str(), false);
   }
-<<<<<<< HEAD
   void add(int &i, const char *name, bool save_repeat = false,
            const std::string &description = "");
+  void add(std::vector<int> &ivec, const char *name, bool save_repeat = false,
+           const std::string &description = "");
+  void add(std::string &s, const char *name, bool save_repeat = false,
+           const std::string &description = "");
   void add(BoutReal &r, const char *name, bool save_repeat = false,
            const std::string &description = "");
   void add(bool &b, const char* name, bool save_repeat = false,
@@ -105,18 +108,6 @@
            const std::string &description = "");
   void add(Vector3D &f, const char *name, bool save_repeat = false,
            const std::string &description = "");
-=======
-  void add(int &i, const char *name, bool save_repeat = false);
-  void add(std::vector<int> &ivec, const char *name, bool save_repeat = false);
-  void add(std::string &s, const char *name, bool save_repeat = false);
-  void add(BoutReal &r, const char *name, bool save_repeat = false);
-  void add(bool &b, const char* name, bool save_repeat = false);
-  void add(Field2D &f, const char *name, bool save_repeat = false);
-  void add(Field3D &f, const char *name, bool save_repeat = false);
-  void add(FieldPerp &f, const char *name, bool save_repeat = false);
-  void add(Vector2D &f, const char *name, bool save_repeat = false);
-  void add(Vector3D &f, const char *name, bool save_repeat = false);
->>>>>>> 0aa1841f
   
   bool read();  ///< Read data into added variables 
   bool write(); ///< Write added variables
@@ -160,21 +151,13 @@
   /// A structure to hold a pointer to a class, and associated name and flags
   template <class T>
   struct VarStr {
-<<<<<<< HEAD
     T *ptr;                       ///< Pointer to the data.
                                   ///< Note that this may be a user object, not a copy, so must not be destroyed
     std::string name;             ///< Name as it appears in the output file
     bool save_repeat;             ///< If true, has a time dimension and is saved every time step
     bool covar;                   ///< For vectors, true if a covariant vector, false if contravariant
+    size_t size;                  ///< Size of a stored vector or string, to check it does not change after being added
     std::string description{""};  ///< Documentation of what the variable is
-=======
-    T *ptr;             ///< Pointer to the data.
-                        ///< Note that this may be a user object, not a copy, so must not be destroyed
-    std::string name;        ///< Name as it appears in the output file
-    bool save_repeat;   ///< If true, has a time dimension and is saved every time step
-    bool covar;         ///< For vectors, true if a covariant vector, false if contravariant
-    size_t size;         ///< Size of a stored vector or string, to check it does not change after being added
->>>>>>> 0aa1841f
   };
 
   // one set per variable type
