/**************************************************************************
 * Power method for eigenvalue
 * 
 * Finds the largest (fastest growing) eigenvector and eigenvalue
 **************************************************************************
 * Copyright 2010 B.D.Dudson, S.Farley, M.V.Umansky, X.Q.Xu
 *
 * Contact: Ben Dudson, bd512@york.ac.uk
 * 
 * This file is part of BOUT++.
 *
 * BOUT++ is free software: you can redistribute it and/or modify
 * it under the terms of the GNU Lesser General Public License as published by
 * the Free Software Foundation, either version 3 of the License, or
 * (at your option) any later version.
 *
 * BOUT++ is distributed in the hope that it will be useful,
 * but WITHOUT ANY WARRANTY; without even the implied warranty of
 * MERCHANTABILITY or FITNESS FOR A PARTICULAR PURPOSE.  See the
 * GNU Lesser General Public License for more details.
 *
 * You should have received a copy of the GNU Lesser General Public License
 * along with BOUT++.  If not, see <http://www.gnu.org/licenses/>.
 *
 **************************************************************************/

class PowerSolver;

#ifndef __POWER_SOLVER_H__
#define __POWER_SOLVER_H__

#include <bout_types.hxx>
#include <bout/solver.hxx>

namespace {
RegisterSolver<PowerSolver> registersolverpower("power");
}

class Options;

class PowerSolver : public Solver {
public:
  explicit PowerSolver(Options* opts = nullptr);
  ~PowerSolver() = default;

  int init() override;
  int run() override;

<<<<<<< HEAD
  void outputVars(Options& output_options, bool save_repeat = true) override;

private:
=======
  void outputVars(Datafile& outputfile, bool save_repeat = true) override {
    // Include base class functionality
    this->Solver::outputVars(outputfile, save_repeat);

    // Save the eigenvalue to the output
    outputfile.add(eigenvalue, "eigenvalue", true);
  }
>>>>>>> 382e9391

private:
  BoutReal curtime; //< Current simulation time (fixed)

  BoutReal eigenvalue; //< Estimated eigenvalue

  int nlocal, nglobal; //< Number of variables
  Array<BoutReal> f0;  //< The system state

  BoutReal norm(Array<BoutReal>& state);
  void divide(Array<BoutReal>& in, BoutReal value);
};

#endif // __KARNIADAKIS_SOLVER_H__
<|MERGE_RESOLUTION|>--- conflicted
+++ resolved
@@ -46,19 +46,7 @@
   int init() override;
   int run() override;
 
-<<<<<<< HEAD
   void outputVars(Options& output_options, bool save_repeat = true) override;
-
-private:
-=======
-  void outputVars(Datafile& outputfile, bool save_repeat = true) override {
-    // Include base class functionality
-    this->Solver::outputVars(outputfile, save_repeat);
-
-    // Save the eigenvalue to the output
-    outputfile.add(eigenvalue, "eigenvalue", true);
-  }
->>>>>>> 382e9391
 
 private:
   BoutReal curtime; //< Current simulation time (fixed)
