#ifndef TEST_EXTRAS_H__
#define TEST_EXTRAS_H__

#include "gtest/gtest.h"

#include <mpi.h>

#include "bout/mesh.hxx"
#include "field3d.hxx"
#include "unused.hxx"

const BoutReal BoutRealTolerance = 1e-15;

/// Does \p str contain \p substring?
::testing::AssertionResult IsSubString(const std::string &str,
                                       const std::string &substring);

/// Is \p field equal to \p number, with a tolerance of \p tolerance?
::testing::AssertionResult IsField3DEqualBoutReal(const Field3D &field, BoutReal number,
                                                  BoutReal tolerance = BoutRealTolerance);

/// Is \p field equal to \p number, with a tolerance of \p tolerance?
::testing::AssertionResult IsField2DEqualBoutReal(const Field2D &field, BoutReal number,
                                                  BoutReal tolerance = BoutRealTolerance);

/// FakeMesh has just enough information to create fields
///
/// Notes:
///
/// - This is a mesh for a single process, so the global and local
/// indices are the same.
///
/// - There is a single guard cell at each of the start/end x/y grids.
///
/// - Only the **grid** information is assumed to be used -- anything
///   else will likely **not** work!
class FakeMesh : public Mesh {
public:
  FakeMesh(int nx, int ny, int nz) {
    // Mesh only on one process, so global and local indices are the
    // same
    GlobalNx = nx;
    GlobalNy = ny;
    GlobalNz = nz;
    LocalNx = nx;
    LocalNy = ny;
    LocalNz = nz;
    // Small "inner" region
    xstart = 1;
    xend = nx - 2;
    ystart = 1;
    yend = ny - 2;

    // Unused variables
    periodicX = false;
    NXPE = 1;
    PE_XIND = 0;
    StaggerGrids = false;
    IncIntShear = false;
  }

  comm_handle send(FieldGroup &UNUSED(g)) { return nullptr; };
  int wait(comm_handle UNUSED(handle)) { return 0; }
  MPI_Request sendToProc(int UNUSED(xproc), int UNUSED(yproc), BoutReal *UNUSED(buffer),
                         int UNUSED(size), int UNUSED(tag)) {
    return MPI_Request();
  }
  comm_handle receiveFromProc(int UNUSED(xproc), int UNUSED(yproc),
                              BoutReal *UNUSED(buffer), int UNUSED(size),
                              int UNUSED(tag)) {
    return nullptr;
  }
  int getNXPE() { return 1; }
  int getNYPE() { return 1; }
  int getXProcIndex() { return 1; }
  int getYProcIndex() { return 1; }
  bool firstX() { return true; }
  bool lastX() { return true; }
  int sendXOut(BoutReal *UNUSED(buffer), int UNUSED(size), int UNUSED(tag)) { return 0; }
  int sendXIn(BoutReal *UNUSED(buffer), int UNUSED(size), int UNUSED(tag)) { return 0; }
  comm_handle irecvXOut(BoutReal *UNUSED(buffer), int UNUSED(size), int UNUSED(tag)) {
    return nullptr;
  }
  comm_handle irecvXIn(BoutReal *UNUSED(buffer), int UNUSED(size), int UNUSED(tag)) {
    return nullptr;
  }
  MPI_Comm getXcomm(int UNUSED(jy)) const { return MPI_COMM_NULL; }
  MPI_Comm getYcomm(int UNUSED(jx)) const { return MPI_COMM_NULL; }
  bool periodicY(int UNUSED(jx)) const { return true; }
  bool periodicY(int UNUSED(jx), BoutReal &UNUSED(ts)) const { return true; }
  bool firstY() const { return true; }
  bool lastY() const { return true; }
  bool firstY(int UNUSED(xpos)) const { return true; }
  bool lastY(int UNUSED(xpos)) const { return true; }
  int UpXSplitIndex() { return 0; }
  int DownXSplitIndex() { return 0; }
  int sendYOutIndest(BoutReal *UNUSED(buffer), int UNUSED(size), int UNUSED(tag)) {
    return 0;
  }
  int sendYOutOutdest(BoutReal *UNUSED(buffer), int UNUSED(size), int UNUSED(tag)) {
    return 0;
  }
  int sendYInIndest(BoutReal *UNUSED(buffer), int UNUSED(size), int UNUSED(tag)) {
    return 0;
  }
  int sendYInOutdest(BoutReal *UNUSED(buffer), int UNUSED(size), int UNUSED(tag)) {
    return 0;
  }
  comm_handle irecvYOutIndest(BoutReal *UNUSED(buffer), int UNUSED(size),
                              int UNUSED(tag)) {
    return nullptr;
  }
  comm_handle irecvYOutOutdest(BoutReal *UNUSED(buffer), int UNUSED(size),
                               int UNUSED(tag)) {
    return nullptr;
  }
  comm_handle irecvYInIndest(BoutReal *UNUSED(buffer), int UNUSED(size),
                             int UNUSED(tag)) {
    return nullptr;
  }
  comm_handle irecvYInOutdest(BoutReal *UNUSED(buffer), int UNUSED(size),
                              int UNUSED(tag)) {
    return nullptr;
  }
  const RangeIterator iterateBndryLowerY() const { return RangeIterator(); }
  const RangeIterator iterateBndryUpperY() const { return RangeIterator(); }
  const RangeIterator iterateBndryLowerOuterY() const { return RangeIterator(); }
  const RangeIterator iterateBndryLowerInnerY() const { return RangeIterator(); }
  const RangeIterator iterateBndryUpperOuterY() const { return RangeIterator(); }
  const RangeIterator iterateBndryUpperInnerY() const { return RangeIterator(); }
  void addBoundary(BoundaryRegion* region) {boundaries.push_back(region);}
  vector<BoundaryRegion *> getBoundaries() { return boundaries; }
  vector<BoundaryRegionPar *> getBoundariesPar() { return vector<BoundaryRegionPar *>(); }
  BoutReal GlobalX(int UNUSED(jx)) const { return 0; }
  BoutReal GlobalY(int UNUSED(jy)) const { return 0; }
  BoutReal GlobalX(BoutReal UNUSED(jx)) const { return 0; }
  BoutReal GlobalY(BoutReal UNUSED(jy)) const { return 0; }
  int XGLOBAL(int UNUSED(xloc)) const { return 0; }
  int YGLOBAL(int UNUSED(yloc)) const { return 0; }
<<<<<<< HEAD
  const Field3D Switch_YZ(const Field3D &UNUSED(var)) { return Field3D(0.0); }
  const Field3D Switch_XZ(const Field3D &UNUSED(var)) { return Field3D(0.0); }
  void slice_r_y(const BoutReal *, BoutReal *, int, int) {}
  void get_ri(dcomplex *UNUSED(ayn), int UNUSED(n), BoutReal *UNUSED(r),
              BoutReal *UNUSED(i)) {}
  void set_ri(dcomplex *UNUSED(ayn), int UNUSED(n), BoutReal *UNUSED(r),
              BoutReal *UNUSED(i)) {}
  const Field2D lowPass_poloidal(const Field2D &, int) { return Field2D(0.0); }
=======
>>>>>>> 62b573ab
private:
  vector<BoundaryRegion *> boundaries;
};

#endif //  TEST_EXTRAS_H__<|MERGE_RESOLUTION|>--- conflicted
+++ resolved
@@ -137,17 +137,6 @@
   BoutReal GlobalY(BoutReal UNUSED(jy)) const { return 0; }
   int XGLOBAL(int UNUSED(xloc)) const { return 0; }
   int YGLOBAL(int UNUSED(yloc)) const { return 0; }
-<<<<<<< HEAD
-  const Field3D Switch_YZ(const Field3D &UNUSED(var)) { return Field3D(0.0); }
-  const Field3D Switch_XZ(const Field3D &UNUSED(var)) { return Field3D(0.0); }
-  void slice_r_y(const BoutReal *, BoutReal *, int, int) {}
-  void get_ri(dcomplex *UNUSED(ayn), int UNUSED(n), BoutReal *UNUSED(r),
-              BoutReal *UNUSED(i)) {}
-  void set_ri(dcomplex *UNUSED(ayn), int UNUSED(n), BoutReal *UNUSED(r),
-              BoutReal *UNUSED(i)) {}
-  const Field2D lowPass_poloidal(const Field2D &, int) { return Field2D(0.0); }
-=======
->>>>>>> 62b573ab
 private:
   vector<BoundaryRegion *> boundaries;
 };
