--- conflicted
+++ resolved
@@ -315,13 +315,9 @@
                              const Field2D *a, const Field2D *ccoef, 
                              const Field2D *d,
                              bool includeguards) {
-<<<<<<< HEAD
   
   Coordinates *coord = mesh->coordinates();
   
-=======
-    
->>>>>>> ed806480
   int xs = 0;
   int xe = mesh->ngx-1;
   
