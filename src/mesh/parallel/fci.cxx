/**************************************************************************
 * Implements the Flux Coordinate Independent scheme for parallel derivatives
 *
 * A method for field-aligned parallel derivatives which does not require
 * flux-coordinates in the perpendicular direction. Instead, parallel
 * derivatives are taken by following the field line to the adjacent
 * perpendicular planes and interpolating the function onto the field
 * line end-points. The interpolated function can then be used in a
 * finite differencing scheme.
 *
 * IMPORTANT NOTE: The FCI approach requires that the toroidal coordinate
 * be identified with the "parallel" direction. Due to the set-up of
 * BOUT++'s grids, this means that z is now the poloidal coordinate,
 * while y is taken to be toroidal. This means it is probably not
 * possible to just swap in the FCI approach for the standard BOUT++
 * Grad_par operator.
 **************************************************************************
 * Copyright 2014 B.D.Dudson, P. Hill
 *
 * Contact: Ben Dudson, bd512@york.ac.uk
 *
 * This file is part of BOUT++.
 *
 * BOUT++ is free software: you can redistribute it and/or modify
 * it under the terms of the GNU Lesser General Public License as published by
 * the Free Software Foundation, either version 3 of the License, or
 * (at your option) any later version.
 *
 * BOUT++ is distributed in the hope that it will be useful,
 * but WITHOUT ANY WARRANTY; without even the implied warranty of
 * MERCHANTABILITY or FITNESS FOR A PARTICULAR PURPOSE.  See the
 * GNU Lesser General Public License for more details.
 *
 * You should have received a copy of the GNU Lesser General Public License
 * along with BOUT++.  If not, see <http://www.gnu.org/licenses/>.
 *
 **************************************************************************/

#include "fci.hxx"
#include "parallel_boundary_op.hxx"
#include "parallel_boundary_region.hxx"
#include <bout/constants.hxx>
#include <bout/mesh.hxx>
#include <bout_types.hxx>
#include <msg_stack.hxx>
#include <utils.hxx>

#include <string>

FCIMap::FCIMap(Mesh& mesh, const Coordinates::FieldMetric& dy, Options& options,
               int offset_, BoundaryRegionPar* inner_boundary,
               BoundaryRegionPar* outer_boundary, bool zperiodic)
    : map_mesh(mesh), offset(offset_), boundary_mask(map_mesh),
      corner_boundary_mask(map_mesh) {

  TRACE("Creating FCIMAP for direction {:d}", offset);

  if (offset == 0) {
    throw BoutException(
        "FCIMap called with offset = 0; You probably didn't mean to do that");
  }

  auto& interpolation_options = options["xzinterpolation"];
  interp =
      XZInterpolationFactory::getInstance().create(&interpolation_options, &map_mesh);
  interp->setYOffset(offset);

  interp_corner =
      XZInterpolationFactory::getInstance().create(&interpolation_options, &map_mesh);
  interp_corner->setYOffset(offset);

  // Index-space coordinates of forward/backward points
  Field3D xt_prime{&map_mesh}, zt_prime{&map_mesh};

  // Real-space coordinates of grid points
  Field3D R{&map_mesh}, Z{&map_mesh};

  // Real-space coordinates of forward/backward points
  Field3D R_prime{&map_mesh}, Z_prime{&map_mesh};

  map_mesh.get(R, "R", 0.0, false);
  map_mesh.get(Z, "Z", 0.0, false);

  // Get a unique name for a field based on the sign/magnitude of the offset
  const auto parallel_slice_field_name = [&](std::string field) -> std::string {
    const std::string direction = (offset > 0) ? "forward" : "backward";
    // We only have a suffix for parallel slices beyond the first
    // This is for backwards compatibility
    const std::string slice_suffix =
        (std::abs(offset) > 1) ? "_" + std::to_string(std::abs(offset)) : "";
    return direction + "_" + field + slice_suffix;
  };

  // If we can't read in any of these fields, things will silently not
  // work, so best throw
  if (map_mesh.get(xt_prime, parallel_slice_field_name("xt_prime"), 0.0, false) != 0) {
    throw BoutException("Could not read {:s} from grid file!\n"
                        "  Either add it to the grid file, or reduce MYG",
                        parallel_slice_field_name("xt_prime"));
  }
  if (map_mesh.get(zt_prime, parallel_slice_field_name("zt_prime"), 0.0, false) != 0) {
    throw BoutException("Could not read {:s} from grid file!\n"
                        "  Either add it to the grid file, or reduce MYG",
                        parallel_slice_field_name("zt_prime"));
  }
  if (map_mesh.get(R_prime, parallel_slice_field_name("R"), 0.0, false) != 0) {
    throw BoutException("Could not read {:s} from grid file!\n"
                        "  Either add it to the grid file, or reduce MYG",
                        parallel_slice_field_name("R"));
  }
  if (map_mesh.get(Z_prime, parallel_slice_field_name("Z"), 0.0, false) != 0) {
    throw BoutException("Could not read {:s} from grid file!\n"
                        "  Either add it to the grid file, or reduce MYG",
                        parallel_slice_field_name("Z"));
  }

  // Cell corners
  Field3D xt_prime_corner{emptyFrom(xt_prime)};
  Field3D zt_prime_corner{emptyFrom(zt_prime)};

  BOUT_FOR(i, xt_prime_corner.getRegion("RGN_NOBNDRY")) {
    // Point interpolated from (x+1/2, z+1/2)

    // Cache the offsets
    auto i_xplus = i.xp();
    auto i_zplus = i.zp();
    auto i_xzplus = i_zplus.xp();

    if ((xt_prime[i] < 0.0) || (xt_prime[i_xplus] < 0.0) || (xt_prime[i_xzplus] < 0.0)
        || (xt_prime[i_zplus] < 0.0)) {
      // Hit a boundary
      corner_boundary_mask(i.x(), i.y(), i.z()) = true;

      xt_prime_corner[i] = -1.0;
      zt_prime_corner[i] = -1.0;
    } else {
      xt_prime_corner[i] =
          0.25 * (xt_prime[i] + xt_prime[i_xplus] + xt_prime[i_zplus] + xt_prime[i_xzplus]);

      zt_prime_corner[i] =
          0.25 * (zt_prime[i] + zt_prime[i_xplus] + zt_prime[i_zplus] + zt_prime[i_xzplus]);
    }
  }

  interp_corner->setMask(corner_boundary_mask);

  {
    TRACE("FCImap: calculating corner weights");
    interp_corner->calcWeights(xt_prime_corner, zt_prime_corner);
  }

  {
    TRACE("FCImap: calculating weights");
    interp->calcWeights(xt_prime, zt_prime);
  }

  const int ncz = map_mesh.LocalNz;

  // Serial loop because call to BoundaryRegionPar::addPoint
  // (probably?) can't be done in parallel
  BOUT_FOR_SERIAL(i, xt_prime.getRegion("RGN_NOBNDRY")) {
    // z is periodic, so make sure the z-index wraps around
    if (zperiodic) {
      zt_prime[i] = zt_prime[i]
                    - ncz * (static_cast<int>(zt_prime[i] / static_cast<BoutReal>(ncz)));

      if (zt_prime[i] < 0.0) {
        zt_prime[i] += ncz;
      }
    }

<<<<<<< HEAD
    if ((xt_prime[i] >= 0.0) and (xt_prime[i] <= map_mesh.xend)) {
=======
    if ((xt_prime[i] >= map_mesh.xstart) and (xt_prime[i] <= map_mesh.xend)) {
>>>>>>> 6fd61229
      // Not a boundary
      continue;
    }

    const auto x = i.x();
    const auto y = i.y();
    const auto z = i.z();

    //----------------------------------------
    // Boundary stuff
    //
    // If a field line leaves the domain, then the forward or backward
    // indices (forward/backward_xt_prime and forward/backward_zt_prime)
    // are set to -1

    boundary_mask(x, y, z) = true;

    // Need to specify the index of the boundary intersection, but
    // this may not be defined in general.
    // We do however have the real-space (R,Z) coordinates. Here we extrapolate,
    // using the change in R and Z to calculate the change in (x,z) indices
    //
    // ( dR ) = ( dR/dx  dR/dz ) ( dx )
    // ( dZ )   ( dZ/dx  dZ/dz ) ( dz )
    //
    // where (dR,dZ) is the change in (R,Z) along the field,
    // (dx,dz) is the change in (x,z) index along the field,
    // and the gradients dR/dx etc. are evaluated at (x,y,z)

    // Cache the offsets
    const auto i_xp = i.xp();
    const auto i_xm = i.xm();
    const auto i_zp = i.zp();
    const auto i_zm = i.zm();

    const BoutReal dR_dx = 0.5 * (R[i_xp] - R[i_xm]);
    const BoutReal dZ_dx = 0.5 * (Z[i_xp] - Z[i_xm]);

    BoutReal dR_dz, dZ_dz;
    // Handle the edge cases in Z
    if (z == 0) {
      dR_dz = R[i_zp] - R[i];
      dZ_dz = Z[i_zp] - Z[i];

    } else if (z == map_mesh.LocalNz - 1) {
      dR_dz = R[i] - R[i_zm];
      dZ_dz = Z[i] - Z[i_zm];

    } else {
      dR_dz = 0.5 * (R[i_zp] - R[i_zm]);
      dZ_dz = 0.5 * (Z[i_zp] - Z[i_zm]);
    }

    const BoutReal det = dR_dx * dZ_dz - dR_dz * dZ_dx; // Determinant of 2x2 matrix

    const BoutReal dR = R_prime[i] - R[i];
    const BoutReal dZ = Z_prime[i] - Z[i];

    // Invert 2x2 matrix to get change in index
    const BoutReal dx = (dZ_dz * dR - dR_dz * dZ) / det;
    const BoutReal dz = (dR_dx * dZ - dZ_dx * dR) / det;

    // Negative xt_prime means we've hit the inner boundary, otherwise
    // the outer boundary
    auto* boundary = (xt_prime[i] < 0.0) ? inner_boundary : outer_boundary;
    boundary->add_point(x, y, z, x + dx, y + 0.5 * offset,
                        z + dz,      // Intersection point in local index space
                        0.5 * dy[i], // Distance to intersection
                        PI           // Right-angle intersection
    );
  }

  interp->setMask(boundary_mask);
}

Field3D FCIMap::integrate(Field3D &f) const {
  TRACE("FCIMap::integrate");

  ASSERT1(f.getDirectionY() == YDirectionType::Standard);
  ASSERT1(&map_mesh == f.getMesh());

  // Cell centre values
  Field3D centre = interp->interpolate(f);

  // Cell corner values (x+1/2, z+1/2)
  Field3D corner = interp_corner->interpolate(f);

  Field3D result{emptyFrom(f)};

  int nz = map_mesh.LocalNz;

  for(int x = map_mesh.xstart; x <= map_mesh.xend; x++) {
    for(int y = map_mesh.ystart; y <= map_mesh.yend; y++) {

      int ynext = y+offset;

      for(int z = 0; z < nz; z++) {
        if (boundary_mask(x,y,z))
          continue;

        int zm = z - 1;
        if (z == 0) {
          zm = nz-1;
        }

        BoutReal f_c  = centre(x,ynext,z);

        if (corner_boundary_mask(x, y, z) || corner_boundary_mask(x - 1, y, z) ||
            corner_boundary_mask(x, y, zm) || corner_boundary_mask(x - 1, y, zm) ||
            (x == map_mesh.xstart)) {
          // One of the corners leaves the domain.
          // Use the cell centre value, since boundary conditions are not
          // currently applied to corners.
          result(x, ynext, z) = f_c;

        } else {
          BoutReal f_pp = corner(x, ynext, z);      // (x+1/2, z+1/2)
          BoutReal f_mp = corner(x - 1, ynext, z);  // (x-1/2, z+1/2)
          BoutReal f_pm = corner(x, ynext, zm);     // (x+1/2, z-1/2)
          BoutReal f_mm = corner(x - 1, ynext, zm); // (x-1/2, z-1/2)

          // This uses a simple weighted average of centre and corners
          // A more sophisticated approach might be to use e.g. Gauss-Lobatto points
          // which would include cell edges and corners
          result(x, ynext, z) = 0.5 * (f_c + 0.25 * (f_pp + f_mp + f_pm + f_mm));

          ASSERT2(finite(result(x,ynext,z)));
        }
      }
    }
  }
  return result;
}

void FCITransform::checkInputGrid() {
  std::string parallel_transform;
  if (mesh.isDataSourceGridFile() && !mesh.get(parallel_transform, "parallel_transform")) {
    if (parallel_transform != "fci") {
      throw BoutException("Incorrect parallel transform type '"+parallel_transform+"' used "
          "to generate metric components for FCITransform. Should be 'fci'.");
    }
  } // else: parallel_transform variable not found in grid input, indicates older input
    //       file or grid from options so must rely on the user having ensured the type is
    //       correct
}

void FCITransform::calcParallelSlices(Field3D& f) {
  TRACE("FCITransform::calcParallelSlices");

  ASSERT1(f.getDirectionY() == YDirectionType::Standard);
  // Only have forward_map/backward_map for CELL_CENTRE, so can only deal with
  // CELL_CENTRE inputs
  ASSERT1(f.getLocation() == CELL_CENTRE);

  // Ensure that yup and ydown are different fields
  f.splitParallelSlices();

  // Interpolate f onto yup and ydown fields
  for (const auto& map : field_line_maps) {
    f.ynext(map.offset) = map.interpolate(f);
  }
}

void FCITransform::integrateParallelSlices(Field3D& f) {
  TRACE("FCITransform::integrateParallelSlices");

  ASSERT1(f.getDirectionY() == YDirectionType::Standard);
  // Only have forward_map/backward_map for CELL_CENTRE, so can only deal with
  // CELL_CENTRE inputs
  ASSERT1(f.getLocation() == CELL_CENTRE);

  // Ensure that yup and ydown are different fields
  f.splitParallelSlices();

  // Integrate f onto yup and ydown fields
  for (const auto& map : field_line_maps) {
    f.ynext(map.offset) = map.integrate(f);
  }
}<|MERGE_RESOLUTION|>--- conflicted
+++ resolved
@@ -169,11 +169,7 @@
       }
     }
 
-<<<<<<< HEAD
-    if ((xt_prime[i] >= 0.0) and (xt_prime[i] <= map_mesh.xend)) {
-=======
     if ((xt_prime[i] >= map_mesh.xstart) and (xt_prime[i] <= map_mesh.xend)) {
->>>>>>> 6fd61229
       // Not a boundary
       continue;
     }
