/*******************************************************************************
 * High-Beta Flute-Reduced MHD
 * see elm_reduced.pdf
 * Basically the same as Hazeltine-Meiss but different normalisations.
 * Can also include the Vpar compressional term
 * This version uses indexed operators
 * which reduce the number of loops over the domain
 * GPU processing is enabled if BOUT_ENABLE_CUDA is defined
<<<<<<< HEAD
 * Profiling markers and ranges are set if USE_NVTX is defined
 * Based on example original code,  Yining Qin update GPU RAJA code since 1117-2020
=======
 * GPU version Hypre solver is enable if BOUT_HAS_HYPRE is defined
 * Profiling markers and ranges are set if USE_NVTX is defined
 * Based on model code,  Yining Qin update GPU RAJA code since 1117-2020
>>>>>>> ec1c70b1
 *******************************************************************************/



#include <bout/constants.hxx>
#include <bout.hxx>
#include <derivs.hxx>
#include <initialprofiles.hxx>
#include <interpolation.hxx>
#include <invert_laplace.hxx>
#include <bout/invert/laplacexy.hxx>
#include <invert_parderiv.hxx>
#include <msg_stack.hxx>
#include <sourcex.hxx>
#include <utils.hxx>

#include <math.h>

// library for GPU
#include <bout/single_index_ops.hxx>
#include <bout/physicsmodel.hxx>
#include <smoothing.hxx>
#include <invert_laplace.hxx>
#include <derivs.hxx>
<<<<<<< HEAD
#ifdef BOUT_HAS_RAJA
#include "RAJA/RAJA.hpp" // using RAJA lib
#endif

#if defined(BOUT_USE_CUDA) && defined(__CUDACC__)
#include <cuda_profiler_api.h>
#endif

=======
#include "RAJA/RAJA.hpp" // using RAJA lib
#include <cuda_profiler_api.h>

>>>>>>> ec1c70b1
#if BOUT_HAS_HYPRE
#include <bout/invert/laplacexy2_hypre.hxx>
#endif

#include <field_factory.hxx>

<<<<<<< HEAD
=======
//#define GPU
>>>>>>> ec1c70b1


CELL_LOC loc = CELL_CENTRE;

class ELMpb : public PhysicsModel {
public:

  // 2D inital profiles
  Field2D J0, P0;         // Current and pressure
  Vector2D b0xcv;         // Curvature term
  Field2D beta, gradparB; // Used for Vpar terms
  Field2D phi0;           // When diamagnetic terms used
  Field2D U0, Psixy, x;   // 0th vorticity of equilibrium flow,
  // radial flux coordinate, normalized radial flux coordinate

  bool constn0;
  // the total height, average width and center of profile of N0
  BoutReal n0_height, n0_ave, n0_width, n0_center, n0_bottom_x, Nbar, Tibar, Tebar;

  BoutReal Tconst; // the ampitude of constant temperature

  Field2D N0, Ti0, Te0, Ne0; // number density and temperature
  Field2D Pi0, Pe0;
  Field2D q95;
  Field3D ubyn;
  bool n0_fake_prof, T0_fake_prof;

  // B field vectors
  Vector2D B0vec; // B0 field vector

  // V0 field vectors
  Vector2D V0net; // net flow

  // 3D evolving variables
  Field3D U, Psi, P, Vpar, Psi_loc;

  // Derived 3D variables
  Field3D Jpar, phi; // Parallel current, electric potential

  Field3D Jpar2; //  Delp2 of Parallel current

  Field3D tmpP2; // Grad2_par2new of pressure
  Field3D tmpU2; // Grad2_par2new of Parallel vorticity
  Field3D tmpA2; // Grad2_par2new of Parallel vector potential

  // Constraint
  Field3D C_phi;

  // Parameters
  BoutReal density;              // Number density [m^-3]
  BoutReal Bbar, Lbar, Tbar, Va; // Normalisation constants
  BoutReal dnorm;                // For diamagnetic terms: 1 / (2. * wci * Tbar)
  BoutReal dia_fact;             // Multiply diamagnetic term by this
  BoutReal delta_i;              // Normalized ion skin depth
  BoutReal omega_i;              // ion gyrofrequency

  BoutReal diffusion_p4; // xqx: parallel hyper-viscous diffusion for pressure
  BoutReal diffusion_u4; // xqx: parallel hyper-viscous diffusion for vorticity
  BoutReal diffusion_a4; // xqx: parallel hyper-viscous diffusion for vector potential

  BoutReal diffusion_par; // Parallel pressure diffusion
  BoutReal heating_P;     // heating power in pressure
  BoutReal hp_width;      // heating profile radial width in pressure
  BoutReal hp_length;     // heating radial domain in pressure
  BoutReal sink_P;        // sink in pressure
  BoutReal sp_width;      // sink profile radial width in pressure
  BoutReal sp_length;     // sink radial domain in pressure

  BoutReal sink_Ul;    // left edge sink in vorticity
  BoutReal su_widthl;  // left edge sink profile radial width in vorticity
  BoutReal su_lengthl; // left edge sink radial domain in vorticity

  BoutReal sink_Ur;    // right edge sink in vorticity
  BoutReal su_widthr;  // right edge sink profile radial width in vorticity
  BoutReal su_lengthr; // right edge sink radial domain in vorticity

  BoutReal viscos_par;  // Parallel viscosity
  BoutReal viscos_perp; // Perpendicular viscosity
  BoutReal hyperviscos; // Hyper-viscosity (radial)
  Field3D hyper_mu_x;   // Hyper-viscosity coefficient

  Field3D Dperp2Phi0, Dperp2Phi, GradPhi02,
      GradPhi2; // Temporary variables for gyroviscous
  Field3D GradparPhi02, GradparPhi2, GradcPhi, GradcparPhi;
  Field3D Dperp2Pi0, Dperp2Pi, bracketPhi0P, bracketPhiP0, bracketPhiP;
  BoutReal Upara2;

  // options
  bool include_curvature, include_jpar0, compress;
  bool evolve_pressure, gyroviscous;

  BoutReal vacuum_pressure;
  BoutReal vacuum_trans; // Transition width
  Field3D vac_mask;

  bool nonlinear;
  bool evolve_jpar;
  BoutReal g; // Only if compressible
  bool phi_curv;

  // Poisson brackets: b0 x Grad(f) dot Grad(g) / B = [f, g]
  // Method to use: BRACKET_ARAKAWA, BRACKET_STD or BRACKET_SIMPLE
  /*
   * Bracket method
   *
   * BRACKET_STD      - Same as b0xGrad_dot_Grad, methods in BOUT.inp
   * BRACKET_SIMPLE   - Subset of terms, used in BOUT-06
   * BRACKET_ARAKAWA  - Arakawa central differencing (2nd order)
   * BRACKET_CTU      - 1st order upwind method
   *
   */

  // Bracket method for advection terms
  BRACKET_METHOD bm_exb;
  BRACKET_METHOD bm_mag;
  int bm_exb_flag;
  int bm_mag_flag;
  /* BRACKET_METHOD bm_ExB = BRACKET_STD;
     BRACKET_METHOD bm_mflutter = BRACKET_STD; */

  bool diamag;
  bool diamag_grad_t; // Grad_par(Te) term in Psi equation
  bool diamag_phi0;   // Include the diamagnetic equilibrium phi0

  bool eHall;
  BoutReal AA; // ion mass in units of the proton mass; AA=Mi/Mp

  // net flow, Er=-R*Bp*Dphi0,Dphi0=-D_min-0.5*D_0*(1.0-tanh(D_s*(x-x0)))
  Field2D V0;    // net flow amplitude
  Field2D Dphi0; // differential potential to flux
  BoutReal D_0;  // potential amplitude
  BoutReal D_s;  // shear parameter
  BoutReal x0;   // velocity peak location
  BoutReal sign; // direction of flow
  BoutReal Psiaxis, Psibndry;
  bool withflow;
  bool K_H_term;  // Kelvin-Holmhotz term
  Field2D perp;   // for test
  BoutReal D_min; // constant in flow

  // for C_mod
  bool experiment_Er; // read in total Er from experiment

  bool nogradparj;
  bool filter_z;
  int filter_z_mode;
  int low_pass_z;
  bool zonal_flow;
  bool zonal_field;
  bool zonal_bkgd;

  bool split_n0; // Solve the n=0 component of potential
//  std::unique_ptr<LaplaceXY> laplacexy{nullptr}; // Laplacian solver in X-Y (n=0)
  
<<<<<<< HEAD
  #if BOUT_HAS_HYPRE
=======
  #if 0    //BOUT_HAS_HYPRE
>>>>>>> ec1c70b1
    std::unique_ptr< LaplaceXY2Hypre> laplacexy{nullptr}; // Laplacian solver in X-Y (n=0)
  #else
    std::unique_ptr<LaplaceXY> laplacexy{nullptr}; // Laplacian solver in X-Y (n=0)
  #endif



  Field2D phi2D;        // Axisymmetric phi
  
  bool relax_j_vac;
  BoutReal relax_j_tconst; // Time-constant for j relax
  Field3D Psitarget;       // The (moving) target to relax to

  bool smooth_j_x; // Smooth Jpar in the x direction

  int jpar_bndry_width; // Zero jpar in a boundary region

  bool sheath_boundaries; // Apply sheath boundaries in Y

  bool parallel_lr_diff; // Use left and right shifted stencils for parallel differences

  bool phi_constraint; // Solver for phi using a solver constraint

  bool include_rmp;     // Include RMP coil perturbation
  bool simple_rmp;      // Just use a simple form for the perturbation
  int rmp_n, rmp_m;     // toroidal and poloidal mode numbers
  BoutReal rmp_polwid;  // Poloidal width (-ve -> full, fraction of 2pi)
  BoutReal rmp_polpeak; // Peak poloidal location (fraction of 2pi)
  BoutReal rmp_factor;  // Multiply amplitude by this factor
  BoutReal rmp_ramp;    // Ramp-up time for RMP [s]. negative -> instant
  BoutReal rmp_freq; // Amplitude oscillation frequency [Hz] (negative -> no oscillation)
  BoutReal rmp_rotate; // Rotation rate [Hz]
  bool rmp_vac_mask;   // Should a vacuum mask be applied?
  Field3D rmp_Psi0; // Parallel vector potential from Resonant Magnetic Perturbation (RMP)
                    // coils
  Field3D rmp_Psi;  // Value used in calculations
  Field3D rmp_dApdt; // Time variation

  BoutReal vac_lund, core_lund;     // Lundquist number S = (Tau_R / Tau_A). -ve -> infty
  BoutReal vac_resist, core_resist; // The resistivities (just 1 / S)
  Field3D eta;                      // Resistivity profile (1 / S)
  bool spitzer_resist;              // Use Spitzer formula for resistivity
  BoutReal Zeff;                    // Z effective for resistivity formula

  BoutReal hyperresist;  // Hyper-resistivity coefficient (in core only)
  BoutReal ehyperviscos; // electron Hyper-viscosity coefficient

  int damp_width;        // Width of inner damped region
  BoutReal damp_t_const; // Timescale of damping

  // Metric coefficients
  Field2D Rxy, Bpxy, Btxy, B0, hthe;
  Field2D I; // Shear factor

  Field2D g_22;

  const BoutReal MU0 = 4.0e-7 * PI;
  const BoutReal Mi = 2.0 * 1.6726e-27; // Ion mass
  const BoutReal Me = 9.1094e-31;       // Electron mass
  const BoutReal mi_me = Mi / Me;

  // Communication objects
  FieldGroup comms;

  /// Solver for inverting Laplacian
  std::unique_ptr<Laplacian> phiSolver{nullptr};
  std::unique_ptr<Laplacian> aparSolver{nullptr};

  const Field2D N0tanh(BoutReal n0_height, BoutReal n0_ave, BoutReal n0_width,
                       BoutReal n0_center, BoutReal n0_bottom_x) {
    Field2D result;
    result.allocate();

    BoutReal Grid_NX, Grid_NXlimit; // the grid number on x, and the
    BoutReal Jysep;
    mesh->get(Grid_NX, "nx");
    mesh->get(Jysep, "jyseps1_1");
    Grid_NXlimit = n0_bottom_x * Grid_NX;
    output.write("Jysep1_1 = {:d}   Grid number = {:e}\n", int(Jysep), Grid_NX);

    if (Jysep > 0.) { // for single null geometry
      
      printf("Jysep: %5f", Jysep);

      BoutReal Jxsep, Jysep2;
      mesh->get(Jxsep, "ixseps1");
      mesh->get(Jysep2, "jyseps2_2");

      for (auto i : result) {
        BoutReal mgx = mesh->GlobalX(i.x());
        BoutReal xgrid_num = (Jxsep + 1.) / Grid_NX;

        int globaly = mesh->getGlobalYIndex(i.y());

        if (mgx > xgrid_num || (globaly <= int(Jysep) - 2) || (globaly > int(Jysep2) + 2))
          mgx = xgrid_num;
        BoutReal rlx = mgx - n0_center;
        BoutReal temp = exp(rlx / n0_width);
        BoutReal dampr = ((temp - 1.0 / temp) / (temp + 1.0 / temp));
        result[i] = 0.5 * (1.0 - dampr) * n0_height + n0_ave;
      }
    } else { // circular geometry
      for (auto i : result) {
        BoutReal mgx = mesh->GlobalX(i.x());
        BoutReal xgrid_num = Grid_NXlimit / Grid_NX;
        if (mgx > xgrid_num)
          mgx = xgrid_num;
        BoutReal rlx = mgx - n0_center;
        BoutReal temp = exp(rlx / n0_width);
        BoutReal dampr = ((temp - 1.0 / temp) / (temp + 1.0 / temp));
        result[i] = 0.5 * (1.0 - dampr) * n0_height + n0_ave;
      }
    }

    mesh->communicate(result);

    return result;
  }

// make private and protected funcitons and variables in public
//
  int init(bool restarting) override {
    bool noshear;

    Coordinates* metric = mesh->getCoordinates();

    output.write("Solving high-beta flute reduced equations\n");
    output.write("\tFile    : {:s}\n", __FILE__);
    output.write("\tCompiled: {:s} at {:s}\n", __DATE__, __TIME__);

    //////////////////////////////////////////////////////////////
    // Load data from the grid

    // Load 2D profiles
    mesh->get(J0, "Jpar0");    // A / m^2
    mesh->get(P0, "pressure"); // Pascals

    // Load curvature term
    b0xcv.covariant = false;  // Read contravariant components
    mesh->get(b0xcv, "bxcv"); // mixed units x: T y: m^-2 z: m^-2

    // Load metrics
    if (mesh->get(Rxy, "Rxy")) { // m
      throw BoutException("Error: Cannot read Rxy from grid\n");
    }
    if (mesh->get(Bpxy, "Bpxy")) { // T
      throw BoutException("Error: Cannot read Bpxy from grid\n");
    }
    mesh->get(Btxy, "Btxy");          // T
    mesh->get(B0, "Bxy");             // T
    mesh->get(hthe, "hthe");          // m
    mesh->get(I, "sinty");            // m^-2 T^-1
    mesh->get(Psixy, "psixy");        // get Psi
    mesh->get(Psiaxis, "psi_axis");   // axis flux
    mesh->get(Psibndry, "psi_bndry"); // edge flux

    // Set locations of staggered variables
    // Note, use of staggered grids in elm-pb is untested and may not be completely
    // implemented. Parallel boundary conditions are especially likely to be wrong.
    if (mesh->StaggerGrids){
      loc = CELL_YLOW;
    } else {
      loc = CELL_CENTRE;
    }
    Jpar.setLocation(loc);
    Vpar.setLocation(loc);
    Psi.setLocation(loc);
    eta.setLocation(loc);
    Psi_loc.setBoundary("Psi_loc");

    //////////////////////////////////////////////////////////////
    auto& globalOptions = Options::root();
    auto& options = globalOptions["highbeta"];

    constn0 = options["constn0"].withDefault(true);
    // use the hyperbolic profile of n0. If both  n0_fake_prof and
    // T0_fake_prof are false, use the profiles from grid file
    n0_fake_prof = options["n0_fake_prof"].withDefault(false);
    // the total height of profile of N0, in percentage of Ni_x
    n0_height = options["n0_height"].withDefault(0.4);
    // the center or average of N0, in percentage of Ni_x
    n0_ave = options["n0_ave"].withDefault(0.01);
    // the width of the gradient of N0,in percentage of x
    n0_width = options["n0_width"].withDefault(0.1);
    // the grid number of the center of N0, in percentage of x
    n0_center = options["n0_center"].withDefault(0.633);
    // the start of flat region of N0 on SOL side, in percentage of x
    n0_bottom_x = options["n0_bottom_x"].withDefault(0.81);
    T0_fake_prof = options["T0_fake_prof"].withDefault(false);
    // the amplitude of constant temperature, in percentage
    Tconst = options["Tconst"].withDefault(-1.0);

    density = options["density"].doc("Number density [m^-3]").withDefault(1.0e19);

    evolve_jpar = options["evolve_jpar"]
                       .doc("If true, evolve J raher than Psi")
                       .withDefault(false);
    phi_constraint = options["phi_constraint"]
                         .doc("Use solver constraint for phi?")
                         .withDefault(false);

    // Effects to include/exclude
    include_curvature = options["include_curvature"].withDefault(true);
    include_jpar0 = options["include_jpar0"].withDefault(true);
    evolve_pressure = options["evolve_pressure"].withDefault(true);
    nogradparj = options["nogradparj"].withDefault(false);

    compress = options["compress"]
                   .doc("Include compressibility effects (evolve Vpar)?")
                   .withDefault(false);
    gyroviscous = options["gyroviscous"].withDefault(false);
    nonlinear = options["nonlinear"].doc("Include nonlinear terms?").withDefault(false);

    // option for ExB Poisson Bracket
    bm_exb_flag = options["bm_exb_flag"]
                      .doc("ExB Poisson bracket method. 0=standard;1=simple;2=arakawa")
                      .withDefault(0);
    switch (bm_exb_flag) {
    case 0: {
      bm_exb = BRACKET_STD;
      output << "\tBrackets for ExB: default differencing\n";
      break;
    }
    case 1: {
      bm_exb = BRACKET_SIMPLE;
      output << "\tBrackets for ExB: simplified operator\n";
      break;
    }
    case 2: {
      bm_exb = BRACKET_ARAKAWA;
      output << "\tBrackets for ExB: Arakawa scheme\n";
      break;
    }
    case 3: {
      bm_exb = BRACKET_CTU;
      output << "\tBrackets for ExB: Corner Transport Upwind method\n";
      break;
    }
    default:
      throw BoutException("Invalid choice of bracket method. Must be 0 - 3\n");
    }
    
    bm_mag_flag = options["bm_mag_flag"].doc("magnetic flutter Poisson Bracket").withDefault(0);
    switch (bm_mag_flag) {
    case 0: {
      bm_mag = BRACKET_STD;
      output << "\tBrackets: default differencing\n";
      break;
    }
    case 1: {
      bm_mag = BRACKET_SIMPLE;
      output << "\tBrackets: simplified operator\n";
      break;
    }
    case 2: {
      bm_mag = BRACKET_ARAKAWA;
      output << "\tBrackets: Arakawa scheme\n";
      break;
    }
    case 3: {
      bm_mag = BRACKET_CTU;
      output << "\tBrackets: Corner Transport Upwind method\n";
      break;
    }
    default:
      throw BoutException("Invalid choice of bracket method. Must be 0 - 3\n");
    }

    eHall = options["eHall"]
                .doc("electron Hall or electron parallel pressue gradient effects?")
                .withDefault(false);
    AA = options["AA"].doc("ion mass in units of proton mass").withDefault(1.0);
    
    diamag = options["diamag"].doc("Diamagnetic effects?").withDefault(false);
    diamag_grad_t = options["diamag_grad_t"]
                        .doc("Grad_par(Te) term in Psi equation")
                        .withDefault(diamag);
    diamag_phi0 = options["diamag_phi0"].doc("Include equilibrium phi0").withDefault(diamag);
    dia_fact = options["dia_fact"]
                   .doc("Scale diamagnetic effects by this factor")
                   .withDefault(1.0);

    // withflow or not
    withflow = options["withflow"].withDefault(false);
    // keep K-H term
    K_H_term = options["K_H_term"].withDefault(true);
    // velocity magnitude
    D_0 = options["D_0"].withDefault(0.0);
    // flowshear
    D_s = options["D_s"].withDefault(0.0);
    // flow location
    x0 = options["x0"].withDefault(0.0);
    // flow direction, -1 means negative electric field
    sign = options["sign"].withDefault(1.0);
    // a constant
    D_min = options["D_min"].withDefault(3000.0);

    experiment_Er = options["experiment_Er"].withDefault(false);

    noshear = options["noshear"].withDefault(false);

    relax_j_vac = options["relax_j_vac"].doc("Relax vacuum current to zero").withDefault(false);
    relax_j_tconst = options["relax_j_tconst"]
                         .doc("Time constant for relaxation of vacuum current. Alfven "
                              "(normalised) units")
                         .withDefault(0.1);

    // Toroidal filtering
    filter_z = options["filter_z"]
                   .doc("Filter a single toroidal mode number? The mode to keep is "
                        "filter_z_mode.")
                   .withDefault(false);
    filter_z_mode = options["filter_z_mode"]
                        .doc("Single toroidal mode number to keep")
                        .withDefault(1);
    low_pass_z = options["low_pass_z"].doc("Low-pass filter").withDefault(false);
    zonal_flow = options["zonal_flow"]
                     .doc("Keep zonal (n=0) component of potential?")
                     .withDefault(false);
    zonal_field = options["zonal_field"]
                      .doc("Keep zonal (n=0) component of magnetic potential?")
                      .withDefault(false);
    zonal_bkgd = options["zonal_bkgd"]
                     .doc("Evolve zonal (n=0) pressure profile?")
                     .withDefault(false);

    // n = 0 electrostatic potential solve
    split_n0 = options["split_n0"]
                   .doc("Solve zonal (n=0) component of potential using LaplaceXY?")
                   .withDefault(false);
    if (split_n0) {
      // Create an XY solver for n=0 component
      //laplacexy = bout::utils::make_unique<LaplaceXY>(mesh);
      // Set coefficients for Boussinesq solve
      //laplacexy->setCoefs(1.0, 0.0);
      //phi2D = 0.0; // Starting guess
      //phi2D.setBoundary("phi");
    
        // Create an XY solver for n=0 component
<<<<<<< HEAD
  #if BOUT_HAS_HYPRE
=======
  #if 0  // BOUT_HAS_HYPRE
>>>>>>> ec1c70b1
          laplacexy = bout::utils::make_unique< LaplaceXY2Hypre>(mesh);
  #else
          laplacexy = bout::utils::make_unique<LaplaceXY>(mesh);
  #endif
        // Set coefficients for Boussinesq solve
        laplacexy->setCoefs(1.0, 0.0);
        phi2D = 0.0; // Starting guess
        phi2D.setBoundary("phi");

     }
    
    // Radial smoothing
    smooth_j_x = options["smooth_j_x"].doc("Smooth Jpar in x").withDefault(false);

    // Jpar boundary region
    jpar_bndry_width = options["jpar_bndry_width"]
                           .doc("Number of cells near the boundary where jpar = 0")
                           .withDefault(-1);

    sheath_boundaries = options["sheath_boundaries"]
                            .doc("Apply sheath boundaries in Y?")
                            .withDefault(false);

    // Parallel differencing
    parallel_lr_diff = options["parallel_lr_diff"]
            .doc("Use left and right shifted stencils for parallel differences?")
            .withDefault(false);

    // RMP-related options
    include_rmp = options["include_rmp"].doc("Read RMP field rmp_A from grid?").withDefault(false);

    simple_rmp = options["simple_rmp"].doc("Include a simple RMP model?").withDefault(false);
    rmp_factor = options["rmp_factor"].withDefault(1.0);
    rmp_ramp = options["rmp_ramp"].withDefault(-1.0);
    rmp_freq = options["rmp_freq"].withDefault(-1.0);
    rmp_rotate = options["rmp_rotate"].withDefault(0.0);

    // Vacuum region control
    vacuum_pressure = options["vacuum_pressure"]
            .doc("Fraction of peak pressure, below which is considered vacuum.")
            .withDefault(0.02);
    vacuum_trans = options["vacuum_trans"]
            .doc("Vacuum boundary transition width, as fraction of peak pressure.")
            .withDefault(0.005);

    // Resistivity and hyper-resistivity options
    vac_lund = options["vac_lund"].doc("Lundquist number in vacuum region").withDefault(0.0);
    core_lund = options["core_lund"].doc("Lundquist number in core region").withDefault(0.0);
    hyperresist = options["hyperresist"].withDefault(-1.0);
    ehyperviscos = options["ehyperviscos"].withDefault(-1.0);
    spitzer_resist = options["spitzer_resist"].doc("Use Spitzer resistivity?").withDefault(false);
    Zeff = options["Zeff"].withDefault(2.0); // Z effective

    // Inner boundary damping
    damp_width = options["damp_width"]
                     .doc("Width of the radial damping regions, in grid cells")
                     .withDefault(0);
    damp_t_const = options["damp_t_const"]
            .doc("Time constant for damping in radial regions. Normalised time units.")
            .withDefault(0.1);

    // Viscosity and hyper-viscosity
    viscos_par = options["viscos_par"].doc("Parallel viscosity").withDefault(-1.0);
    viscos_perp = options["viscos_perp"].doc("Perpendicular viscosity").withDefault(-1.0);
    hyperviscos = options["hyperviscos"].doc("Radial hyperviscosity").withDefault(-1.0);
    
    diffusion_par = options["diffusion_par"].doc("Parallel pressure diffusion").withDefault(-1.0);
    diffusion_p4 = options["diffusion_p4"]
                       .doc("parallel hyper-viscous diffusion for pressure")
                       .withDefault(-1.0);
    diffusion_u4 = options["diffusion_u4"]
                       .doc("parallel hyper-viscous diffusion for vorticity")
                       .withDefault(-1.0);
    diffusion_a4 = options["diffusion_a4"]
                       .doc("parallel hyper-viscous diffusion for vector potential")
                       .withDefault(-1.0);

    // heating factor in pressure
    // heating power in pressure
    heating_P = options["heating_P"].withDefault(-1.0);
    // the percentage of radial grid points for heating profile radial
    // width in pressure
    hp_width = options["hp_width"].withDefault(0.1);
    // the percentage of radial grid points for heating profile radial
    // domain in pressure
    hp_length = options["hp_length"].withDefault(0.04);

    // sink factor in pressure
    // sink in pressure
    sink_P = options["sink_P"].withDefault(-1.0);
    // the percentage of radial grid points for sink profile radial
    // width in pressure
    sp_width = options["sp_width"].withDefault(0.05);
    // the percentage of radial grid points for sink profile radial
    // domain in pressure
    sp_length = options["sp_length"].withDefault(0.04);

    // left edge sink factor in vorticity
    // left edge sink in vorticity
    sink_Ul = options["sink_Ul"].withDefault(-1.0);
    // the percentage of left edge radial grid points for sink profile
    // radial width in vorticity
    su_widthl = options["su_widthl"].withDefault(0.06);
    // the percentage of left edge radial grid points for sink profile
    // radial domain in vorticity
    su_lengthl = options["su_lengthl"].withDefault(0.15);

    // right edge sink factor in vorticity
    // right edge sink in vorticity
    sink_Ur = options["sink_Ur"].withDefault(-1.0);
    // the percentage of right edge radial grid points for sink profile
    // radial width in vorticity
    su_widthr = options["su_widthr"].withDefault(0.06);
    // the percentage of right edge radial grid points for sink profile
    // radial domain in vorticity
    su_lengthr = options["su_lengthr"].withDefault(0.15);

    // Compressional terms
    phi_curv = options["phi_curv"].doc("ExB compression in P equation?").withDefault(true);
    g = options["gamma"].doc("Ratio of specific heats").withDefault(5.0 / 3.0);

    x = (Psixy - Psiaxis) / (Psibndry - Psiaxis);

    if (experiment_Er) { // get er from experiment
      mesh->get(Dphi0, "Epsi");
      diamag_phi0 = false;
      K_H_term = false;
    } else {
      Dphi0 = -D_min - 0.5 * D_0 * (1.0 - tanh(D_s * (x - x0)));
    }

    if (sign < 0) // change flow direction
      Dphi0 *= -1;

    V0 = -Rxy * Bpxy * Dphi0 / B0;

    if (simple_rmp)
      include_rmp = true;

    if (include_rmp) {
      // Including external field coils.
      if (simple_rmp) {
        // Use a fairly simple form for the perturbation

        Field2D pol_angle;
        if (mesh->get(pol_angle, "pol_angle")) {
          output_warn.write("     ***WARNING: need poloidal angle for simple RMP\n");
          include_rmp = false;
        } else {
          rmp_n = options["rmp_n"].doc("Simple RMP toroidal mode number").withDefault(3);
          rmp_m = options["rmp_m"].doc("Simple RMP poloidal mode number").withDefault(9);
          rmp_polwid = options["rmp_polwid"].withDefault(-1.0);
          rmp_polpeak = options["rmp_polpeak"].withDefault(0.5);
          rmp_vac_mask = options["rmp_vac_mask"].withDefault(true);
          // Divide n by the size of the domain
          int zperiod = globalOptions["zperiod"].withDefault(1);
          if ((rmp_n % zperiod) != 0)
            output_warn.write(
                "     ***WARNING: rmp_n ({:d}) not a multiple of zperiod ({:d})\n", rmp_n,
                zperiod);

          output.write("\tMagnetic perturbation: n = {:d}, m = {:d}, magnitude {:e} Tm\n",
                       rmp_n, rmp_m, rmp_factor);

          rmp_Psi0 = 0.0;
          if (mesh->lastX()) {
	   // Set the outer boundary - line: - 675 
            for (int jx = mesh->LocalNx - 4; jx < mesh->LocalNx; jx++)
              for (int jy = 0; jy < mesh->LocalNy; jy++)
                for (int jz = 0; jz < mesh->LocalNz; jz++) {

                  BoutReal angle = rmp_m * pol_angle(jx, jy)
                                   + rmp_n * ((BoutReal)jz) * mesh->getCoordinates()->dz;
                  rmp_Psi0(jx, jy, jz) =
                      (((BoutReal)(jx - 4)) / ((BoutReal)(mesh->LocalNx - 5)))
                      * rmp_factor * cos(angle);
                  if (rmp_polwid > 0.0) {
                    // Multiply by a Gaussian in poloidal angle
                    BoutReal gx =
                        ((pol_angle(jx, jy) / (2. * PI)) - rmp_polpeak) / rmp_polwid;
                    rmp_Psi0(jx, jy, jz) *= exp(-gx * gx);
                  }
                }
          }

          // Now have a simple model for Psi due to coils at the outer boundary
          // Need to calculate Psi inside the domain, enforcing j = 0

          Jpar = 0.0;
          auto psiLap = std::unique_ptr<Laplacian>{Laplacian::create(nullptr, loc)};
          psiLap->setInnerBoundaryFlags(INVERT_AC_GRAD); // Zero gradient inner BC
          psiLap->setOuterBoundaryFlags(INVERT_SET); // Set to rmp_Psi0 on outer boundary
          rmp_Psi0 = psiLap->solve(Jpar, rmp_Psi0);
          mesh->communicate(rmp_Psi0);
        }
      } else {
        // Load perturbation from grid file.
        include_rmp = !mesh->get(rmp_Psi0, "rmp_A"); // Only include if found
        if (!include_rmp) {
          output_warn.write("WARNING: Couldn't read 'rmp_A' from grid file\n");
        }
        // Multiply by factor
        rmp_Psi0 *= rmp_factor;
      }
    }

    if (!include_curvature)
      b0xcv = 0.0;

    if (!include_jpar0)
      J0 = 0.0;

    if (noshear) {
      if (include_curvature)
        b0xcv.z += I * b0xcv.x;
      I = 0.0;
    }

    //////////////////////////////////////////////////////////////
    // SHIFTED RADIAL COORDINATES

    if (mesh->IncIntShear) {
      // BOUT-06 style, using d/dx = d/dpsi + I * d/dz
      metric->IntShiftTorsion = I;

    } else {
      // Dimits style, using local coordinate system
      if (include_curvature)
        b0xcv.z += I * b0xcv.x;
      I = 0.0; // I disappears from metric
    }

    //////////////////////////////////////////////////////////////
    // NORMALISE QUANTITIES

    if (mesh->get(Bbar, "bmag")) // Typical magnetic field
      Bbar = 1.0;
    if (mesh->get(Lbar, "rmag")) // Typical length scale
      Lbar = 1.0;

    Va = sqrt(Bbar * Bbar / (MU0 * density * Mi));

    Tbar = Lbar / Va;

    dnorm = dia_fact * Mi / (2. * 1.602e-19 * Bbar * Tbar);

    delta_i = AA * 60.67 * 5.31e5 / sqrt(density / 1e6) / (Lbar * 100.0);

    output.write("Normalisations: Bbar = {:e} T   Lbar = {:e} m\n", Bbar, Lbar);
    output.write("                Va = {:e} m/s   Tbar = {:e} s\n", Va, Tbar);
    output.write("                dnorm = {:e}\n", dnorm);
    output.write("    Resistivity\n");

    if (gyroviscous) {
      omega_i = 9.58e7 * Zeff * Bbar;
      Upara2 = 0.5 / (Tbar * omega_i);
      output.write("Upara2 = {:e}     Omega_i = {:e}\n", Upara2, omega_i);
    }

    if (eHall)
      output.write("                delta_i = {:e}   AA = {:e} \n", delta_i, AA);

    if (vac_lund > 0.0) {
      output.write("        Vacuum  Tau_R = {:e} s   eta = {:e} Ohm m\n", vac_lund * Tbar,
                   MU0 * Lbar * Lbar / (vac_lund * Tbar));
      vac_resist = 1. / vac_lund;
    } else {
      output.write("        Vacuum  - Zero resistivity -\n");
      vac_resist = 0.0;
    }
    if (core_lund > 0.0) {
      output.write("        Core    Tau_R = {:e} s   eta = {:e} Ohm m\n", core_lund * Tbar,
                   MU0 * Lbar * Lbar / (core_lund * Tbar));
      core_resist = 1. / core_lund;
    } else {
      output.write("        Core    - Zero resistivity -\n");
      core_resist = 0.0;
    }

    if (hyperresist > 0.0) {
      output.write("    Hyper-resistivity coefficient: {:e}\n", hyperresist);
    }

    if (ehyperviscos > 0.0) {
      output.write("    electron Hyper-viscosity coefficient: {:e}\n", ehyperviscos);
    }

    if (hyperviscos > 0.0) {
      output.write("    Hyper-viscosity coefficient: {:e}\n", hyperviscos);
      SAVE_ONCE(hyper_mu_x);
    }

    if (diffusion_par > 0.0) {
      output.write("    diffusion_par: {:e}\n", diffusion_par);
      SAVE_ONCE(diffusion_par);
    }

    // xqx: parallel hyper-viscous diffusion for pressure
    if (diffusion_p4 > 0.0) {
      output.write("    diffusion_p4: {:e}\n", diffusion_p4);
      SAVE_ONCE(diffusion_p4);
    }

    // xqx: parallel hyper-viscous diffusion for vorticity
    if (diffusion_u4 > 0.0) {
      output.write("    diffusion_u4: {:e}\n", diffusion_u4);
      SAVE_ONCE(diffusion_u4)
    }

    // xqx: parallel hyper-viscous diffusion for vector potential
    if (diffusion_a4 > 0.0) {
      output.write("    diffusion_a4: {:e}\n", diffusion_a4);
      SAVE_ONCE(diffusion_a4);
    }

    if (heating_P > 0.0) {
      output.write("    heating_P(watts): {:e}\n", heating_P);

      output.write("    hp_width(%%): {:e}\n", hp_width);

      output.write("    hp_length(%%): {:e}\n", hp_length);

      SAVE_ONCE(heating_P, hp_width, hp_length);
    }

    if (sink_P > 0.0) {
      output.write("    sink_P(rate): {:e}\n", sink_P);
      output.write("    sp_width(%%): {:e}\n", sp_width);
      output.write("    sp_length(%%): {:e}\n", sp_length);

      SAVE_ONCE(sink_P, sp_width, sp_length);
    }

    if (K_H_term) {
      output.write("    keep K-H term\n");
    } else {
      output.write("   drop K-H term\n");
    }

    Field2D Te;
    Te = P0 / (2.0 * density * 1.602e-19); // Temperature in eV

    J0 = -MU0 * Lbar * J0 / B0;
    P0 = 2.0 * MU0 * P0 / (Bbar * Bbar);
    V0 = V0 / Va;
    Dphi0 *= Tbar;

    b0xcv.x /= Bbar;
    b0xcv.y *= Lbar * Lbar;
    b0xcv.z *= Lbar * Lbar;

    Rxy /= Lbar;
    Bpxy /= Bbar;
    Btxy /= Bbar;
    B0 /= Bbar;
    hthe /= Lbar;
    metric->dx /= Lbar * Lbar * Bbar;
    I *= Lbar * Lbar * Bbar;

    if (constn0) {
      T0_fake_prof = false;
      n0_fake_prof = false;
    } else {
      Nbar = 1.0;
      Tibar = 1000.0;
      Tebar = 1000.0;

      if ((!T0_fake_prof) && n0_fake_prof) {
        N0 = N0tanh(n0_height * Nbar, n0_ave * Nbar, n0_width, n0_center, n0_bottom_x);

        Ti0 = P0 / N0 / 2.0;
        Te0 = Ti0;
      } else if (T0_fake_prof) {
        Ti0 = Tconst;
        Te0 = Ti0;
        N0 = P0 / (Ti0 + Te0);
      } else {
        if (mesh->get(N0, "Niexp")) { // N_i0
          throw BoutException("Error: Cannot read Ni0 from grid\n");
        }

        if (mesh->get(Ti0, "Tiexp")) { // T_i0
          throw BoutException("Error: Cannot read Ti0 from grid\n");
        }

        if (mesh->get(Te0, "Teexp")) { // T_e0
          throw BoutException("Error: Cannot read Te0 from grid\n");
        }
        N0 /= Nbar;
        Ti0 /= Tibar;
        Te0 /= Tebar;
      }
    }

    if (gyroviscous) {
      Dperp2Phi0.setLocation(CELL_CENTRE);
      Dperp2Phi0.setBoundary("phi");
      Dperp2Phi.setLocation(CELL_CENTRE);
      Dperp2Phi.setBoundary("phi");
      GradPhi02.setLocation(CELL_CENTRE);
      GradPhi02.setBoundary("phi");
      GradcPhi.setLocation(CELL_CENTRE);
      GradcPhi.setBoundary("phi");
      Dperp2Pi0.setLocation(CELL_CENTRE);
      Dperp2Pi0.setBoundary("P");
      Dperp2Pi.setLocation(CELL_CENTRE);
      Dperp2Pi.setBoundary("P");
      bracketPhi0P.setLocation(CELL_CENTRE);
      bracketPhi0P.setBoundary("P");
      bracketPhiP0.setLocation(CELL_CENTRE);
      bracketPhiP0.setBoundary("P");
      if (nonlinear) {
        GradPhi2.setLocation(CELL_CENTRE);
        GradPhi2.setBoundary("phi");
        bracketPhiP.setLocation(CELL_CENTRE);
        bracketPhiP.setBoundary("P");
      }
    }

    BoutReal pnorm = max(P0, true); // Maximum over all processors

    vacuum_pressure *= pnorm; // Get pressure from fraction
    vacuum_trans *= pnorm;

    // Transitions from 0 in core to 1 in vacuum
    vac_mask = (1.0 - tanh((P0 - vacuum_pressure) / vacuum_trans)) / 2.0;

    if (spitzer_resist) {
      // Use Spitzer resistivity
      output.write("\tTemperature: {:e} -> {:e} [eV]\n", min(Te), max(Te));
      eta = 0.51 * 1.03e-4 * Zeff * 20.
            * pow(Te, -1.5); // eta in Ohm-m. NOTE: ln(Lambda) = 20
      output.write("\tSpitzer resistivity: {:e} -> {:e} [Ohm m]\n", min(eta), max(eta));
      eta /= MU0 * Va * Lbar;
      output.write("\t -> Lundquist {:e} -> {:e}\n", 1.0 / max(eta), 1.0 / min(eta));
    } else {
      // transition from 0 for large P0 to resistivity for small P0
      eta = core_resist + (vac_resist - core_resist) * vac_mask;
    }

    eta = interp_to(eta, loc);

    SAVE_ONCE(eta);

    if (include_rmp) {
      // Normalise RMP quantities

      rmp_Psi0 /= Bbar * Lbar;

      rmp_ramp /= Tbar;
      rmp_freq *= Tbar;
      rmp_rotate *= Tbar;

      rmp_Psi = rmp_Psi0;
      rmp_dApdt = 0.0;

      bool apar_changing = false;

      output.write("Including magnetic perturbation\n");
      if (rmp_ramp > 0.0) {
        output.write("\tRamping up over period t = {:e} ({:e} ms)\n", rmp_ramp,
                     rmp_ramp * Tbar * 1000.);
        apar_changing = true;
      }
      if (rmp_freq > 0.0) {
        output.write("\tOscillating with frequency f = {:e} ({:e} kHz)\n", rmp_freq,
                     rmp_freq / Tbar / 1000.);
        apar_changing = true;
      }
      if (rmp_rotate != 0.0) {
        output.write("\tRotating with a frequency f = {:e} ({:e} kHz)\n", rmp_rotate,
                     rmp_rotate / Tbar / 1000.);
        apar_changing = true;
      }

      if (apar_changing) {
        SAVE_REPEAT(rmp_Psi, rmp_dApdt);
      } else {
        SAVE_ONCE(rmp_Psi);
      }
    } else
      rmp_Psi = 0.0;

    /**************** CALCULATE METRICS ******************/

    metric->g11 = SQ(Rxy * Bpxy);
    metric->g22 = 1.0 / SQ(hthe);
    metric->g33 = SQ(I) * metric->g11 + SQ(B0) / metric->g11;
    metric->g12 = 0.0;
    metric->g13 = -I * metric->g11;
    metric->g23 = -Btxy / (hthe * Bpxy * Rxy);

    metric->J = hthe / Bpxy;
    metric->Bxy = B0;

    metric->g_11 = 1.0 / metric->g11 + SQ(I * Rxy);
    metric->g_22 = SQ(B0 * hthe / Bpxy);
    metric->g_33 = Rxy * Rxy;
    metric->g_12 = Btxy * hthe * I * Rxy / Bpxy;
    metric->g_13 = I * Rxy * Rxy;
    metric->g_23 = Btxy * hthe * Rxy / Bpxy;

    g_22=  metric->g_22; // Field2d object to read metric parameters
    metric->geometry(); // Calculate quantities from metric tensor


    // Set B field vector

    B0vec.covariant = false;
    B0vec.x = 0.;
    B0vec.y = Bpxy / hthe;
    B0vec.z = 0.;

    V0net.covariant = false; // presentation for net flow
    V0net.x = 0.;
    V0net.y = Rxy * Btxy * Bpxy / (hthe * B0 * B0) * Dphi0;
    V0net.z = -Dphi0;

    U0 = B0vec * Curl(V0net) / B0; // get 0th vorticity for Kelvin-Holmholtz term

    /**************** SET EVOLVING VARIABLES *************/

    // Tell BOUT which variables to evolve
    SOLVE_FOR(U, P);

    if (evolve_jpar) {
      output.write("Solving for jpar: Inverting to get Psi\n");
      SOLVE_FOR(Jpar);
      SAVE_REPEAT(Psi);
    } else {
      output.write("Solving for Psi, Differentiating to get jpar\n");
      SOLVE_FOR(Psi);
      SAVE_REPEAT(Jpar);
    }

    if (compress) {
      output.write("Including compression (Vpar) effects\n");

      SOLVE_FOR(Vpar);
      comms.add(Vpar);

      beta = B0 * B0 / (0.5 + (B0 * B0 / (g * P0)));
      gradparB = Grad_par(B0) / B0;

      output.write("Beta in range {:e} -> {:e}\n", min(beta), max(beta));
    } else {
      Vpar = 0.0;
    }

    if (phi_constraint) {
      // Implicit Phi solve using IDA

      if (!solver->constraints()) {
        throw BoutException("Cannot constrain. Run again with phi_constraint=false.\n");
      }

      solver->constraint(phi, C_phi, "phi");
      
      // Set preconditioner
      setPrecon( (preconfunc) &ELMpb::precon_phi );

    } else {
      // Phi solved in RHS (explicitly)
      SAVE_REPEAT(phi);

      // Set preconditioner
      setPrecon( (preconfunc) &ELMpb::precon );

      // Set Jacobian
      setJacobian( (jacobianfunc) &ELMpb::jacobian );
    }

    // Diamagnetic phi0
    if (diamag_phi0) {
      if (constn0)
        phi0 = -0.5 * dnorm * P0 / B0;
      else
        // Stationary equilibrium plasma. ExB velocity balances diamagnetic drift
        phi0 = -0.5 * dnorm * P0 / B0 / N0;
      SAVE_ONCE(phi0);
    }

    // Add some equilibrium quantities and normalisations
    // everything needed to recover physical units
    SAVE_ONCE(J0, P0);
    SAVE_ONCE(density, Lbar, Bbar, Tbar);
    SAVE_ONCE(Va, B0);
    SAVE_ONCE(Dphi0, U0);
    SAVE_ONCE(V0);
    if (!constn0) {
      SAVE_ONCE(Ti0, Te0, N0);
    }

    // Create a solver for the Laplacian
    phiSolver = std::unique_ptr<Laplacian>(Laplacian::create(&options["phiSolver"]));

    aparSolver = std::unique_ptr<Laplacian>(Laplacian::create(&options["aparSolver"], loc));

    /////////////// CHECK VACUUM ///////////////////////
    // In vacuum region, initial vorticity should equal zero

    if (!restarting) {
      // Only if not restarting: Check initial perturbation

      // Set U to zero where P0 < vacuum_pressure
      U = where(P0 - vacuum_pressure, U, 0.0);

      if (constn0) {
        ubyn = U;
        // Phi should be consistent with U
        phi = phiSolver->solve(ubyn);
      } else {
        ubyn = U / N0;
        phiSolver->setCoefC(N0);
        phi = phiSolver->solve(ubyn);
      }

      // if(diamag) {
      // phi -= 0.5*dnorm * P / B0;
      //}
    }

    /************** SETUP COMMUNICATIONS **************/

    comms.add(U, P);

    phi.setBoundary("phi"); // Set boundary conditions
    tmpU2.setBoundary("U");
    tmpP2.setBoundary("P");
    tmpA2.setBoundary("J");

    if (evolve_jpar) {
      comms.add(Jpar);
    } else {
      comms.add(Psi);
      // otherwise Need to communicate Jpar separately
      Jpar.setBoundary("J");
    }
    Jpar2.setBoundary("J");

    return 0;
  }

  // Parallel gradient along perturbed field-line
  const Field3D Grad_parP(const Field3D& f, CELL_LOC loc = CELL_DEFAULT) {
    
    if (loc == CELL_DEFAULT) {
      loc = f.getLocation();
    }

    Field3D result = Grad_par(f, loc);

      //printf("Grad_parP run");
    
<<<<<<< HEAD
    if (nonlinear) {
=======
   if (nonlinear) {
>>>>>>> ec1c70b1
      result -= bracket(interp_to(Psi, loc), f, bm_mag) * B0;

      if (include_rmp) {
        result -= bracket(interp_to(rmp_Psi, loc), f, bm_mag) * B0;
      }
    }

    return result;
  }

  bool first_run = true; // For printing out some diagnostics first time around

 

// rhs_s
 int rhs(BoutReal t) override {
  
//auto start = std::chrono::steady_clock::now();
//auto end = std::chrono::steady_clock::now();
//auto time_taken = std::chrono::duration_cast<std::chrono::milliseconds>(end-start);


  // Perform communications
    mesh->communicate(comms);

    Coordinates* metric = mesh->getCoordinates();

    ////////////////////////////////////////////
    // Transitions from 0 in core to 1 in vacuum
    if (nonlinear) {
      vac_mask = (1.0 - tanh(((P0 + P) - vacuum_pressure) / vacuum_trans)) / 2.0;

      // Update resistivity
      if (spitzer_resist) {
        // Use Spitzer formula
        Field3D Te;
        Te = (P0 + P) * Bbar * Bbar / (4. * MU0) / (density * 1.602e-19); // eV

        // eta in Ohm-m. ln(Lambda) = 20
        eta = interp_to(
                          0.51 * 1.03e-4 * Zeff * 20. * pow(Te, -1.5),
                          loc
                       );

        // Normalised eta
        eta /= MU0 * Va * Lbar;
      } else {
        // Use specified core and vacuum Lundquist numbers
        eta = core_resist + (vac_resist - core_resist) * vac_mask;
      }
      eta = interp_to(eta, loc);
    }

    ////////////////////////////////////////////
    // Resonant Magnetic Perturbation code

    if (include_rmp) {

      if ((rmp_ramp > 0.0) || (rmp_freq > 0.0) || (rmp_rotate != 0.0)) {
        // Need to update the RMP terms

        if ((rmp_ramp > 0.0) && (t < rmp_ramp)) {
          // Still in ramp phase

          rmp_Psi = (t / rmp_ramp) * rmp_Psi0; // Linear ramp

          rmp_dApdt = rmp_Psi0 / rmp_ramp;
        } else {
          rmp_Psi = rmp_Psi0;
          rmp_dApdt = 0.0;
        }

        if (rmp_freq > 0.0) {
          // Oscillating the amplitude

          rmp_dApdt = rmp_dApdt * sin(2. * PI * rmp_freq * t)
                      + rmp_Psi * (2. * PI * rmp_freq) * cos(2. * PI * rmp_freq * t);

          rmp_Psi *= sin(2. * PI * rmp_freq * t);
        }

        if (rmp_rotate != 0.0) {
          // Rotate toroidally at given frequency

          shiftZ(rmp_Psi, 2 * PI * rmp_rotate * t);
          shiftZ(rmp_dApdt, 2 * PI * rmp_rotate * t);

          // Add toroidal rotation term. CHECK SIGN

          rmp_dApdt += DDZ(rmp_Psi) * 2 * PI * rmp_rotate;
        }

        // Set to zero in the core
        if (rmp_vac_mask)
          rmp_Psi *= vac_mask;
      } else {
        // Set to zero in the core region
        if (rmp_vac_mask) {
          // Only in vacuum -> skin current -> diffuses inwards
          rmp_Psi = rmp_Psi0 * vac_mask;
        }
      }

      mesh->communicate(rmp_Psi);
    }

    ////////////////////////////////////////////
    // Inversion

    if (evolve_jpar) {
      // Invert laplacian for Psi
      Psi = aparSolver->solve(Jpar);
      mesh->communicate(Psi);
    }

    if (phi_constraint) {
      // Phi being solved as a constraint

      Field3D Ctmp = phi;
      Ctmp.setBoundary("phi"); // Look up boundary conditions for phi
      Ctmp.applyBoundary();
      Ctmp -= phi; // Now contains error in the boundary

      C_phi = Delp2(phi) - U; // Error in the bulk
      C_phi.setBoundaryTo(Ctmp);

    } else {

      if (constn0) {
        if (split_n0) {
          ////////////////////////////////////////////
          // Boussinesq, split
          // Split into axisymmetric and non-axisymmetric components
          Field2D Vort2D = DC(U); // n=0 component

          // Applies boundary condition for "phi".
          phi2D.applyBoundary(t);

          // Solve axisymmetric (n=0) part
          phi2D = laplacexy->solve(Vort2D, phi2D);

          // Solve non-axisymmetric part
          phi = phiSolver->solve(U - Vort2D);
          
          phi += phi2D; // Add axisymmetric part
        } else {
          phi = phiSolver->solve(U);
        }
        
        if (diamag) {
          phi -= 0.5 * dnorm * P / B0;
        }
      } else {
        ubyn = U / N0;
        if (diamag) {
          ubyn -= 0.5 * dnorm / (N0 * B0) * Delp2(P);
          mesh->communicate(ubyn);
        }
        // Invert laplacian for phi
        phiSolver->setCoefC(N0);
        phi = phiSolver->solve(ubyn);
      }
      // Apply a boundary condition on phi for target plates
      phi.applyBoundary();
      mesh->communicate(phi);
    }

    //auto start = std::chrono::steady_clock::now();   
    
    if (!evolve_jpar) {
      // Get J from Psi
      Jpar = Delp2(Psi);
      if (include_rmp)
        Jpar += Delp2(rmp_Psi);

      Jpar.applyBoundary();
      mesh->communicate(Jpar);

      if (jpar_bndry_width > 0) {
        // Zero j in boundary regions. Prevents vorticity drive
        // at the boundary

        for (int i = 0; i < jpar_bndry_width; i++)
          for (int j = 0; j < mesh->LocalNy; j++)
            for (int k = 0; k < mesh->LocalNz; k++) {
              if (mesh->firstX())
                Jpar(i, j, k) = 0.0;
              if (mesh->lastX())
                Jpar(mesh->LocalNx - 1 - i, j, k) = 0.0;
            }
      }

      // Smooth j in x
      if (smooth_j_x) {
        Jpar = smooth_x(Jpar);
        Jpar.applyBoundary();

        // Recommunicate now smoothed
        mesh->communicate(Jpar);
      }

      // Get Delp2(J) from J
      Jpar2 = Delp2(Jpar);

      Jpar2.applyBoundary();
      mesh->communicate(Jpar2);

      if (jpar_bndry_width > 0) {
        // Zero jpar2 in boundary regions. Prevents vorticity drive
        // at the boundary

        for (int i = 0; i < jpar_bndry_width; i++)
          for (int j = 0; j < mesh->LocalNy; j++)
            for (int k = 0; k < mesh->LocalNz; k++) {
              if (mesh->firstX())
                Jpar2(i, j, k) = 0.0;
              if (mesh->lastX())
                Jpar2(mesh->LocalNx - 1 - i, j, k) = 0.0;
            }
      }
    }

    ////////////////////////////////////////////////////
    // Sheath boundary conditions
    // Normalised and linearised, since here we have only pressure
    // rather than density and temperature. Applying a boundary
    // to Jpar so that Jpar = sqrt(mi/me)/(2*pi) * phi
    //

    if (sheath_boundaries) {

      // At y = ystart (lower boundary)

      for (RangeIterator r = mesh->iterateBndryLowerY(); !r.isDone(); r++) {
        for (int jz = 0; jz < mesh->LocalNz; jz++) {

          // Zero-gradient potential
          BoutReal phisheath = phi(r.ind, mesh->ystart, jz);

          BoutReal jsheath = -(sqrt(mi_me) / (2. * sqrt(PI))) * phisheath;

          // Apply boundary condition half-way between cells
          for (int jy = mesh->ystart - 1; jy >= 0; jy--) {
            // Neumann conditions
            P(r.ind, jy, jz) = P(r.ind, mesh->ystart, jz);
            phi(r.ind, jy, jz) = phisheath;
            // Dirichlet condition on Jpar
            Jpar(r.ind, jy, jz) = 2. * jsheath - Jpar(r.ind, mesh->ystart, jz);
          }
        }
      }

      // At y = yend (upper boundary)

      for (RangeIterator r = mesh->iterateBndryUpperY(); !r.isDone(); r++) {
        for (int jz = 0; jz < mesh->LocalNz; jz++) {

          // Zero-gradient potential
          BoutReal phisheath = phi(r.ind, mesh->yend, jz);

          BoutReal jsheath = (sqrt(mi_me) / (2. * sqrt(PI))) * phisheath;

          // Apply boundary condition half-way between cells
          for (int jy = mesh->yend + 1; jy < mesh->LocalNy; jy++) {
            // Neumann conditions
            P(r.ind, jy, jz) = P(r.ind, mesh->yend, jz);
            phi(r.ind, jy, jz) = phisheath;
            // Dirichlet condition on Jpar
            // WARNING: this is not correct if staggered grids are used
            ASSERT3(not mesh->StaggerGrids);
            Jpar(r.ind, jy, jz) = 2. * jsheath - Jpar(r.ind, mesh->yend, jz);
          }
        }
      }
    }

    ////////////////////////////////////////////////////
    // Parallel electric field

    if (evolve_jpar) { // - default is false
      
	printf("evolve_jpar...\n");
      // Jpar
      Field3D B0U = B0 * U;
      mesh->communicate(B0U);
#if 0 
//-GPU code start -------------------------------------------
      //Create accessors which enable fast access
       auto B0U_acc = FieldAccessor<>(B0U);
       auto Jpar_acc = FieldAccessor<>(Jpar);
       auto eta_acc = FieldAccessor<>(eta);
       auto B0_2D_acc =Field2DAccessor<>(B0);
       auto indices = B0U.getRegion("RGN_NOBNDRY").getIndices();
       Ind3D *ob_i = &(indices)[0];       

	RAJA::forall<EXEC_POL>(RAJA::RangeSegment(0, indices.size()), [=] RAJA_DEVICE (int id) {
	 int i = ob_i[id].ind;
	 BoutReal t1 = Div_par_Grad_par_g(B0U_acc, i);
	 BoutReal t2 =  Delp2_g (Jpar_acc, i);
         BoutReal f1 = FIELD2D_DATA(B0_2D_acc)[i];
	 printf("f2d data: %5f",f1 );
         BoutReal f2 = FIELD_DATA(eta_acc)[i];
	 BoutReal re = -t1  + f2 * t2; 
	 DDT(Jpar_acc)[i] = 0.00001; 
	});
 
      //ddt(Jpar) = -Grad_parP(B0U, loc) / B0 + eta * Delp2(Jpar);
//-GPU code end  --------------------------------------------
#else
      ddt(Jpar) = -Grad_parP(B0U, loc) / B0 + eta * Delp2(Jpar);
#endif
      if (relax_j_vac) {
        // Make ddt(Jpar) relax to zero.

        ddt(Jpar) -= vac_mask * Jpar / relax_j_tconst;
      }
    } else {
      // Vector potential
      
//printf("...............ddt(Psi) start...\n");
      //printf("...relax_j_vac is False.....\n");
		

<<<<<<< HEAD
#ifdef BOUT_HAS_RAJA
=======
#if 1 // defined(GPU)
      // increase 1 s
>>>>>>> ec1c70b1
      //auto start = std::chrono::steady_clock::now();   

	auto Psi_acc = FieldAccessor<>(Psi);
      	auto phi_acc = FieldAccessor<>(phi);
	auto Jpar_acc = FieldAccessor<>(Jpar);
       	auto eta_acc = FieldAccessor<>(eta);
<<<<<<< HEAD
=======
	auto hthe_acc = Field2DAccessor<>(hthe);
 
	auto g_22_acc = Field2DAccessor<>(g_22);

>>>>>>> ec1c70b1
	auto indices = Psi.getRegion("RGN_NOBNDRY").getIndices();
	Ind3D *ob_i = &(indices)[0];
	
       //	auto end = std::chrono::steady_clock::now();
       //time_taken = std::chrono::duration_cast<std::chrono::milliseconds>(end-start);
       // auto time_taken = std::chrono::duration_cast<std::chrono::nanoseconds>(end-start);
       // std::cout << "The FieldAccessor preparing  since start is "<< time_taken.count()<<" nano seconds.\n";

	RAJA::forall<EXEC_POL>(RAJA::RangeSegment(0, indices.size()), [=] RAJA_DEVICE (int id) {
 
	int i = ob_i[id].ind;
<<<<<<< HEAD
	BoutReal p1 =  Grad_parP_g(phi_acc,i);
	BoutReal p2 =   FIELD_DATA(eta_acc)[i] * FIELD_DATA(Jpar_acc)[i];
	DDT(Psi_acc)[i] = -p1 + p2;

 	 });
=======
	BoutReal p1 =  Grad_parP_g(phi_acc,g_22_acc, i);
	BoutReal p2 =   FIELD_DATA(eta_acc)[i] * FIELD_DATA(Jpar_acc)[i];
	DDT(Psi_acc)[i] = -p1 + p2  ;

	 });
	
>>>>>>> ec1c70b1


#else
      ddt(Psi) = -Grad_parP(phi, loc) + eta * Jpar;
#endif
     
	 //end = std::chrono::steady_clock::now();
       //time_taken = std::chrono::duration_cast<std::chrono::milliseconds>(end-start);
        //time_taken = std::chrono::duration_cast<std::chrono::nanoseconds>(end-start);
       // std::cout << "The Grad_parP() since start is "<< time_taken.count()<<" nano seconds.\n";

      if (eHall) {  //-false
        // electron parallel pressure
      printf("...eHall...\n");
        ddt(Psi) += 0.25 * delta_i
                    * (Grad_parP(P, loc)
                       + bracket(interp_to(P0, loc), Psi, bm_mag));
      }

      if (diamag_phi0)  //- true
      { // printf("...diamagi_phi0 is True...\n");

    //  start = std::chrono::steady_clock::now();   
<<<<<<< HEAD
#if 0 //defined(GPU)
=======
#if 0  //defined(GPU)
// too much time for this gpu code, need to change.
>>>>>>> ec1c70b1
      
         auto phi0_2D_acc =Field2DAccessor<>(phi0);
	
	RAJA::forall<EXEC_POL>(RAJA::RangeSegment(0, indices.size()), [=] RAJA_DEVICE (int id) {
 
		int i = ob_i[id].ind;
<<<<<<< HEAD
		BoutReal p1 =  bracket_2d3D_g(phi0_2D_acc,Psi_acc,i);
=======
		BoutReal p1 =  bracket_g(phi0_2D_acc,Psi_acc,i);

>>>>>>> ec1c70b1
		DDT(Psi_acc)[i] -= p1;

 	 });

	//ddt(Psi) -= bracket(interp_to(phi0, loc), Psi, bm_exb);
#else
        ddt(Psi) -= bracket(interp_to(phi0, loc), Psi, bm_exb); // Equilibrium flow
#endif

}
//	 end = std::chrono::steady_clock::now();
       //auto time_taken = std::chrono::duration_cast<std::chrono::milliseconds>(end-start);
  //      time_taken = std::chrono::duration_cast<std::chrono::nanoseconds>(end-start);
      // std::cout << "The bracket() since start is "<< time_taken.count()<<" nano seconds.\n";


      if (withflow) // net flow - false
        ddt(Psi) -= V_dot_Grad(V0net, Psi);

      if (diamag_grad_t) { // -none set
        // grad_par(T_e) correction

        ddt(Psi) += 1.71 * dnorm * 0.5 * Grad_parP(P, loc) / B0;
      }

      // Hyper-resistivity  // running most of time
      if (hyperresist > 0.0) {
    //   printf("...hyperresists is True...\n");

	
      //start = std::chrono::steady_clock::now();   
<<<<<<< HEAD
#ifdef BOUT_HAS_RAJA 

=======
#if 1  //defined(GPU)
// no problem for this function,increase 1 s;
>>>>>>> ec1c70b1
	
	RAJA::forall<EXEC_POL>(RAJA::RangeSegment(0, indices.size()), [=] RAJA_DEVICE (int id) {
 
		int i = ob_i[id].ind;
		BoutReal p1 =   FIELD_DATA(eta_acc)[i] * hyperresist;
		BoutReal p2 =   Delp2_g(Jpar_acc,i);
		DDT(Psi_acc)[i] -= p1*p2;

 	 });

#else
	ddt(Psi) -= eta * hyperresist * Delp2(Jpar);
#endif
//	 end = std::chrono::steady_clock::now();
       //auto time_taken = std::chrono::duration_cast<std::chrono::milliseconds>(end-start);
  //      time_taken = std::chrono::duration_cast<std::chrono::nanoseconds>(end-start);
  //     std::cout << "The Delp2() since start is "<< time_taken.count()<<" nano seconds.\n";

      }

      // electron Hyper-viscosity coefficient
      if (ehyperviscos > 0.0) {
       printf("...ehyperviscos...\n"); 
        ddt(Psi) -= eta * ehyperviscos * Delp2(Jpar2);
      }

      // xqx: parallel hyper-viscous diffusion for vector potential
      if (diffusion_a4 > 0.0) {
       printf("...diffusion_a4...\n"); 
        tmpA2 = D2DY2(Psi);
        mesh->communicate(tmpA2);
        tmpA2.applyBoundary();
        ddt(Psi) -= diffusion_a4 * D2DY2(tmpA2);
      }

      // Vacuum solution
      if (relax_j_vac) {
       printf("...relax_j_vac...\n"); 
        // Calculate the J and Psi profile we're aiming for
        Field3D Jtarget = Jpar * (1.0 - vac_mask); // Zero in vacuum

        // Invert laplacian for Psi
        Psitarget = aparSolver->solve(Jtarget);

        // Add a relaxation term in the vacuum
        ddt(Psi) =
            ddt(Psi) * (1. - vac_mask) - (Psi - Psitarget) * vac_mask / relax_j_tconst;
      }
    }
//printf("...............ddt(Psi) end...\n\n");
    ////////////////////////////////////////////////////
    // Vorticity equation
//printf("...............ddt(U) start...\n");
    
      auto start = std::chrono::steady_clock::now();   

        auto Psi_acc = FieldAccessor<>(Psi);
	auto B0_acc = Field2DAccessor<>(B0);
        auto J0_acc =  Field2DAccessor<>(J0);	
      	auto U_acc = FieldAccessor<>(U);
	auto indices = U.getRegion("RGN_NOBNDRY").getIndices();
	Ind3D *ob_i = &(indices)[0];
<<<<<<< HEAD
#ifdef BOUT_HAS_RAJA 	
=======
#if 0  // defined(GPU) 	
// good.  when use cpu code, very faset but wrong result.

>>>>>>> ec1c70b1
	RAJA::forall<EXEC_POL>(RAJA::RangeSegment(0, indices.size()), [=] RAJA_DEVICE (int id) {
 
		int i = ob_i[id].ind;
		BoutReal p1 = SQ_g(U_acc,B0_acc,i);
<<<<<<< HEAD
		BoutReal p2 = b0xGrad_dot_Grad_3D2D_g(Psi_acc,J0_acc,i);
=======
		BoutReal p2 = b0xGrad_dot_Grad_g(Psi_acc,J0_acc,i);
>>>>>>> ec1c70b1
		DDT(U_acc)[i] = p1*p2;

 	 });

#else
    Psi_loc = interp_to(Psi, CELL_CENTRE,"RGN_ALL");
    Psi_loc.applyBoundary();
    // Grad j term
    ddt(U) = SQ(B0) * b0xGrad_dot_Grad(Psi_loc, J0, CELL_CENTRE);
#endif
       auto end = std::chrono::steady_clock::now();
       //auto time_taken = std::chrono::duration_cast<std::chrono::milliseconds>(end-start);
       auto time_taken = std::chrono::duration_cast<std::chrono::nanoseconds>(end-start);
     //  std::cout << "The first ddt(U) since start is "<< time_taken.count()<<" nano seconds.\n";

    if (include_rmp) {
      printf("...............include_rmp...\n");
      ddt(U) += SQ(B0) * b0xGrad_dot_Grad(rmp_Psi, J0, CELL_CENTRE);
    }

     start = std::chrono::steady_clock::now();  
<<<<<<< HEAD
#ifdef BOUT_HAS_RAJA //defined(GPU) 
=======
#if 0 //defined(GPU)
// issue, psi and p
//
>>>>>>> ec1c70b1
	Field2D x=   b0xcv.x;
	Field2D y=   b0xcv.y;
	Field2D z=   b0xcv.z;
 	
	auto x_acc = Field2DAccessor<>(x);	
	auto y_acc = Field2DAccessor<>(y);
        auto z_acc = Field2DAccessor<>(z);
	auto P_acc = FieldAccessor<>(P);
	
	RAJA::forall<EXEC_POL>(RAJA::RangeSegment(0, indices.size()), [=] RAJA_DEVICE (int id) {
		int i = ob_i[id].ind;
		BoutReal bx = FIELD2D_3DINDEX_DATA(U_acc,x_acc,i);
		BoutReal by = FIELD2D_3DINDEX_DATA(U_acc,y_acc,i);
		BoutReal bz = FIELD2D_3DINDEX_DATA(U_acc,z_acc,i);
		BoutReal p = bx* Grad_g(P_acc,i)[0]+ by*Grad_g(P_acc,i)[1]+bz*Grad_g(P_acc,i)[2]; 
		DDT(U_acc)[i] += p;
<<<<<<< HEAD

 	 });

=======

 	 });

>>>>>>> ec1c70b1

#else 
   	ddt(U) += b0xcv * Grad(P); // curvature term
		
#endif
	end = std::chrono::steady_clock::now();
       //auto time_taken = std::chrono::duration_cast<std::chrono::milliseconds>(end-start);
       time_taken = std::chrono::duration_cast<std::chrono::nanoseconds>(end-start);
       //std::cout << "The ddt(U) += b0xcv * Grad(P) since start is "<< time_taken.count()<<" nano seconds.\n";


     start = std::chrono::steady_clock::now();   
    

if (!nogradparj) {
      //printf("...............!nogradparj...\n");
      // Parallel current term
<<<<<<< HEAD
#ifdef BOUT_HAS_RAJA //defined(GPU)      
    
     auto Jpar_acc = FieldAccessor<>(Jpar);
     RAJA::forall<EXEC_POL>(RAJA::RangeSegment(0, indices.size()), [=] RAJA_DEVICE (int id) {

                 int i = ob_i[id].ind;
                 BoutReal p1 = SQ_g(U_acc,B0_acc,i);
                 BoutReal p2 = Grad_parP_g(Jpar_acc,i);
                 DDT(U_acc)[i] -= p1*p2;
=======
#if 0 //defined(GPU)      
     // big issue, speed up 8 s but wrong result. 
     auto Jpar_acc = FieldAccessor<>(Jpar);
     auto g_22_acc = Field2DAccessor<>(g_22);
    
	 RAJA::forall<EXEC_POL>(RAJA::RangeSegment(0, indices.size()), [=] RAJA_DEVICE (int id) {

                 int i = ob_i[id].ind;
                 BoutReal p1 = SQ_g(U_acc,B0_acc,i);
                 BoutReal p2 = Grad_parP_g(Jpar_acc,g_22_acc,i);
                 DDT(U_acc)[i] -= p2 * p1;
>>>>>>> ec1c70b1

          });

#else
     ddt(U) -= SQ(B0) * Grad_parP(Jpar, CELL_CENTRE); // b dot grad j
#endif   
	 }

end = std::chrono::steady_clock::now();
       //auto time_taken = std::chrono::duration_cast<std::chrono::milliseconds>(end-start);
       time_taken = std::chrono::duration_cast<std::chrono::nanoseconds>(end-start);
       //std::cout << "The !nogradparj since start is "<< time_taken.count()<<" nano seconds.\n";


    if (withflow && K_H_term) // K_H_term
      ddt(U) -= b0xGrad_dot_Grad(phi, U0);

     start = std::chrono::steady_clock::now();   
    
    if (diamag_phi0){
      //printf("..............diamag_phi0...\n");
<<<<<<< HEAD
#if 0 //defined(GPU)
  
=======
#if 0  //defined(GPU)
 //  problem 
>>>>>>> ec1c70b1
    
auto phi0_acc = Field2DAccessor<>(phi0);
     RAJA::forall<EXEC_POL>(RAJA::RangeSegment(0, indices.size()), [=] RAJA_DEVICE (int id) {
                 int i = ob_i[id].ind;
                 BoutReal p1 = b0xGrad_dot_Grad_g(phi0_acc,U_acc,i);
                 DDT(U_acc)[i] -= p1;
          });
#else
  ddt(U) -= b0xGrad_dot_Grad(phi0, U); // Equilibrium flow
#endif
      }
    end = std::chrono::steady_clock::now();
       //auto time_taken = std::chrono::duration_cast<std::chrono::milliseconds>(end-start);
       time_taken = std::chrono::duration_cast<std::chrono::nanoseconds>(end-start);
     //  std::cout << "The diamag_phi0 since start is "<< time_taken.count()<<" nano seconds.\n";


    if (withflow) {// net flow
      printf("...............withflow...\n");
      ddt(U) -= V_dot_Grad(V0net, U);
    }
    if (nonlinear) {
      //printf("...............nonlinear...\n");

<<<<<<< HEAD
#ifdef BOUT_HAS_RAJA 
	auto B0_2D_acc =Field2DAccessor<>(B0);   
         RAJA::forall<EXEC_POL>(RAJA::RangeSegment(0, indices.size()), [=] RAJA_DEVICE (int id) {

                 int i = ob_i[id].ind;
        
 	BoutReal f1 = FIELD2D_3DINDEX_DATA(U_acc,B0_2D_acc,i);
         BoutReal p1 = bracket_g(Psi_acc,U_acc,i);
                 DDT(U_acc)[i] -= p1 * f1;
=======
#if 1  // defined(GPU) 
// no problem, increase 2 s
	auto B0_2D_acc =Field2DAccessor<>(B0);   
         RAJA::forall<EXEC_POL>(RAJA::RangeSegment(0, indices.size()), [=] RAJA_DEVICE (int id) {
         int i = ob_i[id].ind;
 	 BoutReal f1 = FIELD2D_3DINDEX_DATA(U_acc,B0_2D_acc,i);
         BoutReal p1 = bracket_g(Psi_acc,U_acc,i);
                 DDT(U_acc)[i] -= p1; // * f1;
>>>>>>> ec1c70b1

          });
	
#else
ddt(U) -= bracket(phi, U, bm_exb) * B0; // Advection
#endif

    }

    // Viscosity terms
    if (viscos_par > 0.0){
      printf("...............viscos_par...\n");
      ddt(U) += viscos_par * Grad2_par2(U); // Parallel viscosity
      }
    // xqx: parallel hyper-viscous diffusion for vorticity
    if (diffusion_u4 > 0.0) {
    //  printf("...............diffusion_u4...\n");

     start = std::chrono::steady_clock::now();   
<<<<<<< HEAD
#ifdef BOUT_HAS_RAJA //defined(GPU) 
=======
#if 0 //defined(GPU)
//big problem, delay the speed and wrong result!
	 
>>>>>>> ec1c70b1
	auto tmpU= U;
	auto tmpU_acc =  FieldAccessor<>(tmpU); 
	RAJA::forall<EXEC_POL>(RAJA::RangeSegment(0, indices.size()), [=] RAJA_DEVICE (int id) {
                 int i = ob_i[id].ind;
                 BoutReal p1 = D2DY2_g(tmpU_acc,i);
                 DDT(tmpU_acc)[i] = p1;
          });

	RAJA::forall<EXEC_POL>(RAJA::RangeSegment(0, indices.size()), [=] RAJA_DEVICE (int id) {
                 int i = ob_i[id].ind;
                 BoutReal p1 = D2DY2_g(tmpU_acc,i);
                 DDT(U_acc)[i] -=  diffusion_u4 * p1;
          });

#else
      tmpU2 = D2DY2(U);
      mesh->communicate(tmpU2);
      tmpU2.applyBoundary();
      //    tmpU2.applyBoundary("neumann");
      ddt(U) -= diffusion_u4 * D2DY2(tmpU2);
#endif
    }
    end = std::chrono::steady_clock::now();
       //auto time_taken = std::chrono::duration_cast<std::chrono::milliseconds>(end-start);
       time_taken = std::chrono::duration_cast<std::chrono::nanoseconds>(end-start);
  //     std::cout << "The diffusion_u4 since start is "<< time_taken.count()<<" nano seconds.\n";


    if (viscos_perp > 0.0){
      printf("...............viscos_perp...\n");
      ddt(U) += viscos_perp * Delp2(U); // Perpendicular viscosity
	}
    // Hyper-viscosity
    if (hyperviscos > 0.0) {
      // Calculate coefficient.
      printf("...............hyperviscos...\n");

      hyper_mu_x = hyperviscos * metric->g_11 * SQ(metric->dx)
                   * abs(metric->g11 * D2DX2(U)) / (abs(U) + 1e-3);
      hyper_mu_x.applyBoundary("dirichlet"); // Set to zero on all boundaries

      ddt(U) += hyper_mu_x * metric->g11 * D2DX2(U);

      if (first_run) { // Print out maximum values of viscosity used on this processor
        output.write("   Hyper-viscosity values:\n");
        output.write("      Max mu_x = {:e}, Max_DC mu_x = {:e}\n", max(hyper_mu_x),
                     max(DC(hyper_mu_x)));
      }
    }

    if (gyroviscous) {
      printf("...............gyroviscous...\n");

      Field3D Pi;
      Field2D Pi0;
      Pi = 0.5 * P;
      Pi0 = 0.5 * P0;

      Dperp2Phi0 = Field3D(Delp2(B0 * phi0));
      Dperp2Phi0.applyBoundary();
      mesh->communicate(Dperp2Phi0);

      Dperp2Phi = Delp2(B0 * phi);
      Dperp2Phi.applyBoundary();
      mesh->communicate(Dperp2Phi);

      Dperp2Pi0 = Field3D(Delp2(Pi0));
      Dperp2Pi0.applyBoundary();
      mesh->communicate(Dperp2Pi0);

      Dperp2Pi = Delp2(Pi);
      Dperp2Pi.applyBoundary();
      mesh->communicate(Dperp2Pi);

      bracketPhi0P = bracket(B0 * phi0, Pi, bm_exb);
      bracketPhi0P.applyBoundary();
      mesh->communicate(bracketPhi0P);

      bracketPhiP0 = bracket(B0 * phi, Pi0, bm_exb);
      bracketPhiP0.applyBoundary();
      mesh->communicate(bracketPhiP0);

      ddt(U) -= 0.5 * Upara2 * bracket(Pi, Dperp2Phi0, bm_exb) / B0;
      ddt(U) -= 0.5 * Upara2 * bracket(Pi0, Dperp2Phi, bm_exb) / B0;
      Field3D B0phi = B0 * phi;
      mesh->communicate(B0phi);
      Field3D B0phi0 = B0 * phi0;
      mesh->communicate(B0phi0);
      ddt(U) += 0.5 * Upara2 * bracket(B0phi, Dperp2Pi0, bm_exb) / B0;
      ddt(U) += 0.5 * Upara2 * bracket(B0phi0, Dperp2Pi, bm_exb) / B0;
      ddt(U) -= 0.5 * Upara2 * Delp2(bracketPhi0P) / B0;
      ddt(U) -= 0.5 * Upara2 * Delp2(bracketPhiP0) / B0;

      if (nonlinear) {
      printf("...............nonlinear...\n");
        Field3D B0phi = B0 * phi;
        mesh->communicate(B0phi);
        bracketPhiP = bracket(B0phi, Pi, bm_exb);
        bracketPhiP.applyBoundary();
        mesh->communicate(bracketPhiP);

        ddt(U) -= 0.5 * Upara2 * bracket(Pi, Dperp2Phi, bm_exb) / B0;
        ddt(U) += 0.5 * Upara2 * bracket(B0phi, Dperp2Pi, bm_exb) / B0;
        ddt(U) -= 0.5 * Upara2 * Delp2(bracketPhiP) / B0;
      }
    }

    // left edge sink terms
    if (sink_Ul > 0.0) {
      printf("...............sink_Ul...\n");
      ddt(U) -= sink_Ul * sink_tanhxl(P0, U, su_widthl, su_lengthl); // core sink
    }

    // right edge sink terms
    if (sink_Ur > 0.0) {
      printf("...............sink_Ur...\n");
      ddt(U) -= sink_Ur * sink_tanhxr(P0, U, su_widthr, su_lengthr); //  sol sink
    }

//printf("...............ddt(U) end...\n\n");
    ////////////////////////////////////////////////////
    // Pressure equation
//printf(".........ddt(P) start  .................\n");


    ddt(P) = 0.0;
	

if (evolve_pressure) {
      //printf("evolve_pressure .................\n");


	start = std::chrono::steady_clock::now();
<<<<<<< HEAD
  #ifdef  BOUT_HAS_RAJA
        auto P_acc = FieldAccessor<>(P);   //P is field 3D
=======
  #if 0  //  defined(GPU)
 // too slow, but b0xGrad_dot_Grad_g does work; 
    
   auto P_acc = FieldAccessor<>(P);   //P is field 3D
>>>>>>> ec1c70b1
	auto phi_acc = FieldAccessor<>(phi);
        auto P0_acc = Field2DAccessor<>(P0);
	
	auto indices = P.getRegion("RGN_NOBNDRY").getIndices();
        Ind3D *ob_i = &(indices)[0];       

	RAJA::forall<EXEC_POL>(RAJA::RangeSegment(0, indices.size()), [=] RAJA_DEVICE (int id) {
	 	int i = ob_i[id].ind;
<<<<<<< HEAD
		BoutReal p1 = b0xGrad_dot_Grad_3D2D_g(phi_acc,P0_acc,i);
=======
		BoutReal p1 = b0xGrad_dot_Grad_g(phi_acc,P0_acc,i);
>>>>>>> ec1c70b1
		DDT(P_acc)[i] -= p1; 
	});

      #else
      ddt(P) -= b0xGrad_dot_Grad(phi, P0);
      #endif
    end = std::chrono::steady_clock::now();
       //auto time_taken = std::chrono::duration_cast<std::chrono::milliseconds>(end-start);
       time_taken = std::chrono::duration_cast<std::chrono::nanoseconds>(end-start);
       //std::cout << "The evolove_pressure of ddt(p) since start is "<< time_taken.count()<<" nano seconds.\n";

     start = std::chrono::steady_clock::now();   
     
 if (diamag_phi0){
     // printf(".........diamag_phi0 .................\n");
      
      #if 0 //defined(GPU)
<<<<<<< HEAD
=======
      // problem: slow and wrong result	
      		 auto P_acc = FieldAccessor<>(P);   //P is field 3D
>>>>>>> ec1c70b1
		auto phi0_acc = Field2DAccessor<>(phi0); 
        	RAJA::forall<EXEC_POL>(RAJA::RangeSegment(0, indices.size()), [=] RAJA_DEVICE (int id) {
                  int i = ob_i[id].ind;
                  BoutReal p1 = b0xGrad_dot_Grad_g(phi0_acc,P_acc,i);
                  DDT(P_acc)[i] -= p1;
           });
      #else
	  ddt(P) -= b0xGrad_dot_Grad(phi0, P); // Equilibrium flow
      #endif
	}

    end = std::chrono::steady_clock::now();
       //auto time_taken = std::chrono::duration_cast<std::chrono::milliseconds>(end-start);
       time_taken = std::chrono::duration_cast<std::chrono::nanoseconds>(end-start);
   //    std::cout << "The  diamag_phi0 of ddt(P) since start is "<< time_taken.count()<<" nano seconds.\n";

<<<<<<< HEAD




=======




>>>>>>> ec1c70b1
      if (withflow) {// net flow
      printf(".........withflow .................\n");
        ddt(P) -= V_dot_Grad(V0net, P);
	}
      if (nonlinear){
     // printf(".........nonlinear .................\n");

<<<<<<< HEAD
#ifdef BOUT_HAS_RAJA 
	 auto phi_acc = FieldAccessor<>(phi);
         auto B0_2D_acc =Field2DAccessor<>(B0);
=======
#if 1  // defined(GPU)
// no problme, reference for previous one
	 auto phi_acc = FieldAccessor<>(phi);
         auto B0_2D_acc =Field2DAccessor<>(B0);
	 auto P_acc = FieldAccessor<>(P);   //P is field 3D
>>>>>>> ec1c70b1
         RAJA::forall<EXEC_POL>(RAJA::RangeSegment(0, indices.size()), [=] RAJA_DEVICE (int id) {

                 int i = ob_i[id].ind;
		 BoutReal f1 = FIELD2D_3DINDEX_DATA(phi_acc,B0_2D_acc,i);
                 BoutReal p1 = bracket_g(phi_acc,P_acc,i);
                 DDT(phi_acc)[i] -= p1 * f1;


          });

     

#else
  ddt(P) -= bracket(phi, P, bm_exb) * B0; // Advection
#endif
<<<<<<< HEAD

    	}


	}

       

=======

    	}


	}

       

>>>>>>> ec1c70b1
       
    // Parallel diffusion terms
    if (diffusion_par > 0.0){
      printf(".........diffusion_par .................\n");
      ddt(P) += diffusion_par * Grad2_par2(P); // Parallel diffusion
		}
    // xqx: parallel hyper-viscous diffusion for pressure
    if (diffusion_p4 > 0.0) {
      printf(".........diffusion_p4 .................\n");
      tmpP2 = D2DY2(P);
      mesh->communicate(tmpP2);
      tmpP2.applyBoundary();
      ddt(P) = diffusion_p4 * D2DY2(tmpP2);
    }

    // heating source terms
    if (heating_P > 0.0) {
      BoutReal pnorm = P0(0, 0);
      printf(".........hearing_P .................\n");
      ddt(P) += heating_P * source_expx2(P0, 2. * hp_width, 0.5 * hp_length)
                * (Tbar / pnorm); // heat source
      ddt(P) += (100. * source_tanhx(P0, hp_width, hp_length) + 0.01) * metric->g11
                * D2DX2(P) * (Tbar / Lbar / Lbar); // radial diffusion
    }

    // sink terms
    if (sink_P > 0.0) {
      printf(".........sink_P .................\n");
      ddt(P) -= sink_P * sink_tanhxr(P0, P, sp_width, sp_length) * Tbar; // sink
    }

    ////////////////////////////////////////////////////
    // Compressional effects

    if (compress) {
      printf(".........compress .................\n");

      // ddt(P) += beta*( - Grad_parP(Vpar, CELL_CENTRE) + Vpar*gradparB );
      ddt(P) -= beta * Div_par(Vpar, CELL_CENTRE);

      if (phi_curv) {
      printf(".........phi_curv .................\n");
        ddt(P) -= 2. * beta * b0xcv * Grad(phi);
      }

//
      // Vpar equation
 	printf(".........ddtVpar) Start  .................\n\n");

      // ddt(Vpar) = -0.5*Grad_parP(P + P0, loc);
      
	ddt(Vpar) = -0.5 * (Grad_par(P, loc) + Grad_par(P0, loc));

      if (nonlinear)
        ddt(Vpar) -= bracket(interp_to(phi, loc), Vpar, bm_exb) * B0; // Advection
    }


 //printf(".........ddt(P) END  .................\n\n");


	start = std::chrono::steady_clock::now();
    if (filter_z) {
      // Filter out all except filter_z_mode

 //printf(".........filter_z  .................\n");
      if (evolve_jpar) {
//	printf(".........filter_z  .................\n");
        ddt(Jpar) = filter(ddt(Jpar), filter_z_mode);
      } else

<<<<<<< HEAD
#ifdef  BOUT_HAS_RAJA 

        indices = Psi.getRegion("RGN_NOBNDRY").getIndices();
        Ind3D *ob_i = &(indices)[0];
=======
#if 0  // defined(GPU)
// problem , need to discuss
//
        indices = Psi.getRegion("RGN_NOBNDRY").getIndices();
        Ind3D *ob_i = &(indices)[0];

>>>>>>> ec1c70b1
        auto P_acc = FieldAccessor<>(P);   //P is field 3D
	auto Psi_acc = FieldAccessor<>(Psi);
	auto U_acc = FieldAccessor<>(U);

         
	RAJA::forall<EXEC_POL>(RAJA::RangeSegment(0, indices.size()), [=] RAJA_DEVICE (int id) {
                  int i = ob_i[id].ind;
                  BoutReal p1 = filter_g(Psi_acc,filter_z_mode,i);
                  BoutReal p2 = filter_g(U_acc,filter_z_mode,i);
 		  BoutReal p3 = filter_g(P_acc,filter_z_mode,i);
		  DDT(Psi_acc)[i] = p1;
<<<<<<< HEAD
 	        //  DDT(U_acc)[i] = p2;
=======
 	          DDT(U_acc)[i] = p2;
>>>>>>> ec1c70b1
		  DDT(P_acc)[i] = p3;
	});

//        ddt(Psi) = filter(ddt(Psi), filter_z_mode);
<<<<<<< HEAD
          ddt(U) = filter(ddt(U), filter_z_mode);
=======
//          ddt(U) = filter(ddt(U), filter_z_mode);
>>>>>>> ec1c70b1
//        ddt(P) = filter(ddt(P), filter_z_mode);
 
#else
	//printf("filter_z_mode is %5f \n",filter_z_mode);
        ddt(Psi) = filter(ddt(Psi), filter_z_mode);
        ddt(U) = filter(ddt(U), filter_z_mode);
        ddt(P) = filter(ddt(P), filter_z_mode);
    
#endif
}
    end = std::chrono::steady_clock::now();
       //auto time_taken = std::chrono::duration_cast<std::chrono::milliseconds>(end-start);
       time_taken = std::chrono::duration_cast<std::chrono::nanoseconds>(end-start);
 //      std::cout << "The  filter_z of ddt(P) since start is "<< time_taken.count()<<" nano seconds.\n";
<<<<<<< HEAD



=======



>>>>>>> ec1c70b1
	start = std::chrono::steady_clock::now();
    if (low_pass_z > 0) {
 //printf(".........low_pass_z  .................\n");
      // Low-pass filter, keeping n up to low_pass_z
      if (evolve_jpar) {
        ddt(Jpar) = lowPass(ddt(Jpar), low_pass_z, zonal_field);
      } else


<<<<<<< HEAD
#ifdef BOUT_HAS_RAJA //defined(GPU)
	  indices = Psi.getRegion("RGN_NOBNDRY").getIndices();
=======
#if 0 //defined(GPU)
// problem, need to discuss
//
	indices = Psi.getRegion("RGN_NOBNDRY").getIndices();
>>>>>>> ec1c70b1
        Ind3D *ob_i = &(indices)[0];
        auto P_acc = FieldAccessor<>(P);   //P is field 3D
	auto Psi_acc = FieldAccessor<>(Psi);
	auto U_acc = FieldAccessor<>(U);

        
	RAJA::forall<EXEC_POL>(RAJA::RangeSegment(0, indices.size()), [=] RAJA_DEVICE (int id) {
                  int i = ob_i[id].ind;
                  BoutReal p1 = lowPass_g(Psi_acc,low_pass_z,zonal_field,i);
                  BoutReal p2 = lowPass_g(U_acc,low_pass_z,zonal_flow,i);
                  BoutReal p3 = lowPass_g(P_acc,low_pass_z, zonal_bkgd,i);
                  DDT(Psi_acc)[i] = p1;
              //    DDT(U_acc)[i] = p2;
                  DDT(P_acc)[i] = p3;
	});
      
       //ddt(Psi) = lowPass(ddt(Psi), low_pass_z, zonal_field);
      ddt(U) = lowPass(ddt(U), low_pass_z, zonal_flow);
      //ddt(P) = lowPass(ddt(P), low_pass_z, zonal_bkgd);


#else
//	printf("low_pass_z is %5f \n",filter_z_mode);
      ddt(Psi) = lowPass(ddt(Psi), low_pass_z, zonal_field);
      ddt(U) = lowPass(ddt(U), low_pass_z, zonal_flow);
      ddt(P) = lowPass(ddt(P), low_pass_z, zonal_bkgd);
#endif

    }

    end = std::chrono::steady_clock::now();
       //auto time_taken = std::chrono::duration_cast<std::chrono::milliseconds>(end-start);
       time_taken = std::chrono::duration_cast<std::chrono::nanoseconds>(end-start);
   //    std::cout << "The low_pass of ddt(P) since start is "<< time_taken.count()<<" nano seconds.\n";



    if (damp_width > 0) {
	
 printf(".........damp_width.................\n\n");
      for (int i = 0; i < damp_width; i++) {
        for (int j = 0; j < mesh->LocalNy; j++)
          for (int k = 0; k < mesh->LocalNz; k++) {
            if (mesh->firstX())
              ddt(U)(i, j, k) -= U(i, j, k) / damp_t_const;
            if (mesh->lastX())
              ddt(U)(mesh->LocalNx - 1 - i, j, k) -=
                  U(mesh->LocalNx - 1 - i, j, k) / damp_t_const;
          }
      }
    }

    first_run = false;

    return 0;
  }

  /*******************************************************************************
   * Preconditioner
   *
   * o System state in variables (as in rhs function)
   * o Values to be inverted in time derivatives
   *
   * o Return values should be in time derivatives
   *
   * enable by setting solver / use_precon = true in BOUT.inp
   *******************************************************************************/

  int precon(BoutReal UNUSED(t), BoutReal gamma, BoutReal UNUSED(delta)) {
    printf(".........precon.................\n\n");
    // First matrix, applying L
    mesh->communicate(ddt(Psi));
    Field3D Jrhs = Delp2(ddt(Psi));
    Jrhs.applyBoundary("neumann");

    if (jpar_bndry_width > 0) {
      // Boundary in jpar
      if (mesh->firstX()) {
        for (int i = jpar_bndry_width; i >= 0; i--)
          for (int j = 0; j < mesh->LocalNy; j++)
            for (int k = 0; k < mesh->LocalNz; k++) {
              Jrhs(i, j, k) = 0.5 * Jrhs(i + 1, j, k);
            }
      }
      if (mesh->lastX()) {
        for (int i = mesh->LocalNx - jpar_bndry_width - 1; i < mesh->LocalNx; i++)
          for (int j = 0; j < mesh->LocalNy; j++)
            for (int k = 0; k < mesh->LocalNz; k++) {
              Jrhs(i, j, k) = 0.5 * Jrhs(i - 1, j, k);
            }
      }
    }

    mesh->communicate(Jrhs, ddt(P));

    Field3D U1 = ddt(U);
    U1 += (gamma * B0 * B0) * Grad_par(Jrhs, CELL_CENTRE) + (gamma * b0xcv) * Grad(P);

    // Second matrix, solving Alfven wave dynamics
    static std::unique_ptr<InvertPar> invU{nullptr};
    if (!invU)
      invU = InvertPar::Create();

    invU->setCoefA(1.);
    invU->setCoefB(-SQ(gamma) * B0 * B0);
    ddt(U) = invU->solve(U1);
    ddt(U).applyBoundary();

    // Third matrix, applying U
    Field3D phi3 = phiSolver->solve(ddt(U));
    mesh->communicate(phi3);
    phi3.applyBoundary("neumann");
    Field3D B0phi3 = B0 * phi3;
    mesh->communicate(B0phi3);
    ddt(Psi) = ddt(Psi) - gamma * Grad_par(B0phi3, loc) / B0;
    ddt(Psi).applyBoundary();

    return 0;
  }

  /*******************************************************************************
   * Jacobian-vector multiply
   *
   * Input
   *   System state is in (P, Psi, U)
   *   Vector v is in (F_P, F_Psi, F_U)
   * Output
   *   Jacobian-vector multiplied Jv should be in (P, Psi, U)
   *
   * NOTE: EXPERIMENTAL
   * enable by setting solver / use_jacobian = true in BOUT.inp
   *******************************************************************************/

  int jacobian(BoutReal UNUSED(t)) {
    // NOTE: LINEAR ONLY!

 printf(".........jacobian.................\n\n");
    // Communicate
    mesh->communicate(ddt(P), ddt(Psi), ddt(U));

    phi = phiSolver->solve(ddt(U));

    Jpar = Delp2(ddt(Psi));

    mesh->communicate(phi, Jpar);

    Field3D JP = -b0xGrad_dot_Grad(phi, P0);
    JP.setBoundary("P");
    JP.applyBoundary();
    Field3D B0phi = B0 * phi;
    mesh->communicate(B0phi);
    Field3D JPsi = -Grad_par(B0phi, loc) / B0;
    JPsi.setBoundary("Psi");
    JPsi.applyBoundary();

    Field3D JU = b0xcv * Grad(ddt(P)) - SQ(B0) * Grad_par(Jpar, CELL_CENTRE)
                 + SQ(B0) * b0xGrad_dot_Grad(ddt(Psi), J0, CELL_CENTRE);
    JU.setBoundary("U");
    JU.applyBoundary();

    // Put result into time-derivatives

    ddt(P) = JP;
    ddt(Psi) = JPsi;
    ddt(U) = JU;

    return 0;
  }

  /*******************************************************************************
   * Preconditioner for when phi solved as a constraint
   * Currently only possible with the IDA solver
   *
   * o System state in variables (as in rhs function)
   * o Values to be inverted in F_vars
   *
   * o Return values should be in vars (overwriting system state)
   *******************************************************************************/

  int precon_phi(BoutReal UNUSED(t), BoutReal UNUSED(cj), BoutReal UNUSED(delta)) {
    ddt(phi) = phiSolver->solve(C_phi - ddt(U));
    return 0;
  }
};

BOUTMAIN(ELMpb);<|MERGE_RESOLUTION|>--- conflicted
+++ resolved
@@ -6,14 +6,9 @@
  * This version uses indexed operators
  * which reduce the number of loops over the domain
  * GPU processing is enabled if BOUT_ENABLE_CUDA is defined
-<<<<<<< HEAD
- * Profiling markers and ranges are set if USE_NVTX is defined
- * Based on example original code,  Yining Qin update GPU RAJA code since 1117-2020
-=======
  * GPU version Hypre solver is enable if BOUT_HAS_HYPRE is defined
  * Profiling markers and ranges are set if USE_NVTX is defined
  * Based on model code,  Yining Qin update GPU RAJA code since 1117-2020
->>>>>>> ec1c70b1
  *******************************************************************************/
 
 
@@ -38,7 +33,7 @@
 #include <smoothing.hxx>
 #include <invert_laplace.hxx>
 #include <derivs.hxx>
-<<<<<<< HEAD
+
 #ifdef BOUT_HAS_RAJA
 #include "RAJA/RAJA.hpp" // using RAJA lib
 #endif
@@ -47,21 +42,11 @@
 #include <cuda_profiler_api.h>
 #endif
 
-=======
-#include "RAJA/RAJA.hpp" // using RAJA lib
-#include <cuda_profiler_api.h>
-
->>>>>>> ec1c70b1
 #if BOUT_HAS_HYPRE
 #include <bout/invert/laplacexy2_hypre.hxx>
 #endif
 
 #include <field_factory.hxx>
-
-<<<<<<< HEAD
-=======
-//#define GPU
->>>>>>> ec1c70b1
 
 
 CELL_LOC loc = CELL_CENTRE;
@@ -216,11 +201,7 @@
   bool split_n0; // Solve the n=0 component of potential
 //  std::unique_ptr<LaplaceXY> laplacexy{nullptr}; // Laplacian solver in X-Y (n=0)
   
-<<<<<<< HEAD
   #if BOUT_HAS_HYPRE
-=======
-  #if 0    //BOUT_HAS_HYPRE
->>>>>>> ec1c70b1
     std::unique_ptr< LaplaceXY2Hypre> laplacexy{nullptr}; // Laplacian solver in X-Y (n=0)
   #else
     std::unique_ptr<LaplaceXY> laplacexy{nullptr}; // Laplacian solver in X-Y (n=0)
@@ -560,11 +541,7 @@
       //phi2D.setBoundary("phi");
     
         // Create an XY solver for n=0 component
-<<<<<<< HEAD
   #if BOUT_HAS_HYPRE
-=======
-  #if 0  // BOUT_HAS_HYPRE
->>>>>>> ec1c70b1
           laplacexy = bout::utils::make_unique< LaplaceXY2Hypre>(mesh);
   #else
           laplacexy = bout::utils::make_unique<LaplaceXY>(mesh);
@@ -1219,11 +1196,7 @@
 
       //printf("Grad_parP run");
     
-<<<<<<< HEAD
     if (nonlinear) {
-=======
-   if (nonlinear) {
->>>>>>> ec1c70b1
       result -= bracket(interp_to(Psi, loc), f, bm_mag) * B0;
 
       if (include_rmp) {
@@ -1547,25 +1520,17 @@
       //printf("...relax_j_vac is False.....\n");
 		
 
-<<<<<<< HEAD
 #ifdef BOUT_HAS_RAJA
-=======
-#if 1 // defined(GPU)
-      // increase 1 s
->>>>>>> ec1c70b1
       //auto start = std::chrono::steady_clock::now();   
 
 	auto Psi_acc = FieldAccessor<>(Psi);
       	auto phi_acc = FieldAccessor<>(phi);
 	auto Jpar_acc = FieldAccessor<>(Jpar);
        	auto eta_acc = FieldAccessor<>(eta);
-<<<<<<< HEAD
-=======
 	auto hthe_acc = Field2DAccessor<>(hthe);
  
 	auto g_22_acc = Field2DAccessor<>(g_22);
 
->>>>>>> ec1c70b1
 	auto indices = Psi.getRegion("RGN_NOBNDRY").getIndices();
 	Ind3D *ob_i = &(indices)[0];
 	
@@ -1577,22 +1542,13 @@
 	RAJA::forall<EXEC_POL>(RAJA::RangeSegment(0, indices.size()), [=] RAJA_DEVICE (int id) {
  
 	int i = ob_i[id].ind;
-<<<<<<< HEAD
-	BoutReal p1 =  Grad_parP_g(phi_acc,i);
-	BoutReal p2 =   FIELD_DATA(eta_acc)[i] * FIELD_DATA(Jpar_acc)[i];
-	DDT(Psi_acc)[i] = -p1 + p2;
-
- 	 });
-=======
+
 	BoutReal p1 =  Grad_parP_g(phi_acc,g_22_acc, i);
 	BoutReal p2 =   FIELD_DATA(eta_acc)[i] * FIELD_DATA(Jpar_acc)[i];
 	DDT(Psi_acc)[i] = -p1 + p2  ;
 
 	 });
 	
->>>>>>> ec1c70b1
-
-
 #else
       ddt(Psi) = -Grad_parP(phi, loc) + eta * Jpar;
 #endif
@@ -1614,24 +1570,16 @@
       { // printf("...diamagi_phi0 is True...\n");
 
     //  start = std::chrono::steady_clock::now();   
-<<<<<<< HEAD
-#if 0 //defined(GPU)
-=======
 #if 0  //defined(GPU)
 // too much time for this gpu code, need to change.
->>>>>>> ec1c70b1
       
          auto phi0_2D_acc =Field2DAccessor<>(phi0);
 	
 	RAJA::forall<EXEC_POL>(RAJA::RangeSegment(0, indices.size()), [=] RAJA_DEVICE (int id) {
  
 		int i = ob_i[id].ind;
-<<<<<<< HEAD
-		BoutReal p1 =  bracket_2d3D_g(phi0_2D_acc,Psi_acc,i);
-=======
+
 		BoutReal p1 =  bracket_g(phi0_2D_acc,Psi_acc,i);
-
->>>>>>> ec1c70b1
 		DDT(Psi_acc)[i] -= p1;
 
  	 });
@@ -1663,14 +1611,8 @@
 
 	
       //start = std::chrono::steady_clock::now();   
-<<<<<<< HEAD
 #ifdef BOUT_HAS_RAJA 
 
-=======
-#if 1  //defined(GPU)
-// no problem for this function,increase 1 s;
->>>>>>> ec1c70b1
-	
 	RAJA::forall<EXEC_POL>(RAJA::RangeSegment(0, indices.size()), [=] RAJA_DEVICE (int id) {
  
 		int i = ob_i[id].ind;
@@ -1732,24 +1674,15 @@
       	auto U_acc = FieldAccessor<>(U);
 	auto indices = U.getRegion("RGN_NOBNDRY").getIndices();
 	Ind3D *ob_i = &(indices)[0];
-<<<<<<< HEAD
-#ifdef BOUT_HAS_RAJA 	
-=======
+
 #if 0  // defined(GPU) 	
 // good.  when use cpu code, very faset but wrong result.
 
->>>>>>> ec1c70b1
 	RAJA::forall<EXEC_POL>(RAJA::RangeSegment(0, indices.size()), [=] RAJA_DEVICE (int id) {
- 
 		int i = ob_i[id].ind;
 		BoutReal p1 = SQ_g(U_acc,B0_acc,i);
-<<<<<<< HEAD
-		BoutReal p2 = b0xGrad_dot_Grad_3D2D_g(Psi_acc,J0_acc,i);
-=======
 		BoutReal p2 = b0xGrad_dot_Grad_g(Psi_acc,J0_acc,i);
->>>>>>> ec1c70b1
 		DDT(U_acc)[i] = p1*p2;
-
  	 });
 
 #else
@@ -1769,13 +1702,10 @@
     }
 
      start = std::chrono::steady_clock::now();  
-<<<<<<< HEAD
-#ifdef BOUT_HAS_RAJA //defined(GPU) 
-=======
+
 #if 0 //defined(GPU)
 // issue, psi and p
 //
->>>>>>> ec1c70b1
 	Field2D x=   b0xcv.x;
 	Field2D y=   b0xcv.y;
 	Field2D z=   b0xcv.z;
@@ -1792,15 +1722,8 @@
 		BoutReal bz = FIELD2D_3DINDEX_DATA(U_acc,z_acc,i);
 		BoutReal p = bx* Grad_g(P_acc,i)[0]+ by*Grad_g(P_acc,i)[1]+bz*Grad_g(P_acc,i)[2]; 
 		DDT(U_acc)[i] += p;
-<<<<<<< HEAD
 
  	 });
-
-=======
-
- 	 });
-
->>>>>>> ec1c70b1
 
 #else 
    	ddt(U) += b0xcv * Grad(P); // curvature term
@@ -1818,17 +1741,7 @@
 if (!nogradparj) {
       //printf("...............!nogradparj...\n");
       // Parallel current term
-<<<<<<< HEAD
-#ifdef BOUT_HAS_RAJA //defined(GPU)      
-    
-     auto Jpar_acc = FieldAccessor<>(Jpar);
-     RAJA::forall<EXEC_POL>(RAJA::RangeSegment(0, indices.size()), [=] RAJA_DEVICE (int id) {
-
-                 int i = ob_i[id].ind;
-                 BoutReal p1 = SQ_g(U_acc,B0_acc,i);
-                 BoutReal p2 = Grad_parP_g(Jpar_acc,i);
-                 DDT(U_acc)[i] -= p1*p2;
-=======
+
 #if 0 //defined(GPU)      
      // big issue, speed up 8 s but wrong result. 
      auto Jpar_acc = FieldAccessor<>(Jpar);
@@ -1840,8 +1753,6 @@
                  BoutReal p1 = SQ_g(U_acc,B0_acc,i);
                  BoutReal p2 = Grad_parP_g(Jpar_acc,g_22_acc,i);
                  DDT(U_acc)[i] -= p2 * p1;
->>>>>>> ec1c70b1
-
           });
 
 #else
@@ -1862,13 +1773,9 @@
     
     if (diamag_phi0){
       //printf("..............diamag_phi0...\n");
-<<<<<<< HEAD
-#if 0 //defined(GPU)
-  
-=======
+
 #if 0  //defined(GPU)
  //  problem 
->>>>>>> ec1c70b1
     
 auto phi0_acc = Field2DAccessor<>(phi0);
      RAJA::forall<EXEC_POL>(RAJA::RangeSegment(0, indices.size()), [=] RAJA_DEVICE (int id) {
@@ -1893,28 +1800,16 @@
     if (nonlinear) {
       //printf("...............nonlinear...\n");
 
-<<<<<<< HEAD
+
 #ifdef BOUT_HAS_RAJA 
-	auto B0_2D_acc =Field2DAccessor<>(B0);   
-         RAJA::forall<EXEC_POL>(RAJA::RangeSegment(0, indices.size()), [=] RAJA_DEVICE (int id) {
-
-                 int i = ob_i[id].ind;
-        
- 	BoutReal f1 = FIELD2D_3DINDEX_DATA(U_acc,B0_2D_acc,i);
-         BoutReal p1 = bracket_g(Psi_acc,U_acc,i);
-                 DDT(U_acc)[i] -= p1 * f1;
-=======
-#if 1  // defined(GPU) 
 // no problem, increase 2 s
 	auto B0_2D_acc =Field2DAccessor<>(B0);   
          RAJA::forall<EXEC_POL>(RAJA::RangeSegment(0, indices.size()), [=] RAJA_DEVICE (int id) {
-         int i = ob_i[id].ind;
- 	 BoutReal f1 = FIELD2D_3DINDEX_DATA(U_acc,B0_2D_acc,i);
-         BoutReal p1 = bracket_g(Psi_acc,U_acc,i);
-                 DDT(U_acc)[i] -= p1; // * f1;
->>>>>>> ec1c70b1
-
-          });
+      int i = ob_i[id].ind;
+ 	   BoutReal f1 = FIELD2D_3DINDEX_DATA(U_acc,B0_2D_acc,i);
+      BoutReal p1 = bracket_g(Psi_acc,U_acc,i);
+      DDT(U_acc)[i] -= p1; // * f1;
+    });
 	
 #else
 ddt(U) -= bracket(phi, U, bm_exb) * B0; // Advection
@@ -1932,13 +1827,10 @@
     //  printf("...............diffusion_u4...\n");
 
      start = std::chrono::steady_clock::now();   
-<<<<<<< HEAD
-#ifdef BOUT_HAS_RAJA //defined(GPU) 
-=======
+
 #if 0 //defined(GPU)
 //big problem, delay the speed and wrong result!
 	 
->>>>>>> ec1c70b1
 	auto tmpU= U;
 	auto tmpU_acc =  FieldAccessor<>(tmpU); 
 	RAJA::forall<EXEC_POL>(RAJA::RangeSegment(0, indices.size()), [=] RAJA_DEVICE (int id) {
@@ -2072,15 +1964,11 @@
 
 
 	start = std::chrono::steady_clock::now();
-<<<<<<< HEAD
-  #ifdef  BOUT_HAS_RAJA
-        auto P_acc = FieldAccessor<>(P);   //P is field 3D
-=======
+
   #if 0  //  defined(GPU)
  // too slow, but b0xGrad_dot_Grad_g does work; 
     
    auto P_acc = FieldAccessor<>(P);   //P is field 3D
->>>>>>> ec1c70b1
 	auto phi_acc = FieldAccessor<>(phi);
         auto P0_acc = Field2DAccessor<>(P0);
 	
@@ -2089,11 +1977,8 @@
 
 	RAJA::forall<EXEC_POL>(RAJA::RangeSegment(0, indices.size()), [=] RAJA_DEVICE (int id) {
 	 	int i = ob_i[id].ind;
-<<<<<<< HEAD
-		BoutReal p1 = b0xGrad_dot_Grad_3D2D_g(phi_acc,P0_acc,i);
-=======
+
 		BoutReal p1 = b0xGrad_dot_Grad_g(phi_acc,P0_acc,i);
->>>>>>> ec1c70b1
 		DDT(P_acc)[i] -= p1; 
 	});
 
@@ -2111,11 +1996,8 @@
      // printf(".........diamag_phi0 .................\n");
       
       #if 0 //defined(GPU)
-<<<<<<< HEAD
-=======
       // problem: slow and wrong result	
       		 auto P_acc = FieldAccessor<>(P);   //P is field 3D
->>>>>>> ec1c70b1
 		auto phi0_acc = Field2DAccessor<>(phi0); 
         	RAJA::forall<EXEC_POL>(RAJA::RangeSegment(0, indices.size()), [=] RAJA_DEVICE (int id) {
                   int i = ob_i[id].ind;
@@ -2132,69 +2014,40 @@
        time_taken = std::chrono::duration_cast<std::chrono::nanoseconds>(end-start);
    //    std::cout << "The  diamag_phi0 of ddt(P) since start is "<< time_taken.count()<<" nano seconds.\n";
 
-<<<<<<< HEAD
-
-
-
-
-=======
-
-
-
-
->>>>>>> ec1c70b1
-      if (withflow) {// net flow
+   if (withflow) {// net flow
       printf(".........withflow .................\n");
-        ddt(P) -= V_dot_Grad(V0net, P);
+      ddt(P) -= V_dot_Grad(V0net, P);
 	}
-      if (nonlinear){
+   if (nonlinear){
      // printf(".........nonlinear .................\n");
 
-<<<<<<< HEAD
+
 #ifdef BOUT_HAS_RAJA 
-	 auto phi_acc = FieldAccessor<>(phi);
-         auto B0_2D_acc =Field2DAccessor<>(B0);
-=======
-#if 1  // defined(GPU)
 // no problme, reference for previous one
 	 auto phi_acc = FieldAccessor<>(phi);
-         auto B0_2D_acc =Field2DAccessor<>(B0);
+    auto B0_2D_acc =Field2DAccessor<>(B0);
 	 auto P_acc = FieldAccessor<>(P);   //P is field 3D
->>>>>>> ec1c70b1
-         RAJA::forall<EXEC_POL>(RAJA::RangeSegment(0, indices.size()), [=] RAJA_DEVICE (int id) {
-
-                 int i = ob_i[id].ind;
+    RAJA::forall<EXEC_POL>(RAJA::RangeSegment(0, indices.size()), [=] RAJA_DEVICE (int id) {
+
+       int i = ob_i[id].ind;
 		 BoutReal f1 = FIELD2D_3DINDEX_DATA(phi_acc,B0_2D_acc,i);
-                 BoutReal p1 = bracket_g(phi_acc,P_acc,i);
-                 DDT(phi_acc)[i] -= p1 * f1;
-
-
-          });
+       BoutReal p1 = bracket_g(phi_acc,P_acc,i);
+       DDT(phi_acc)[i] -= p1 * f1;
+    });
 
      
 
 #else
-  ddt(P) -= bracket(phi, P, bm_exb) * B0; // Advection
+    ddt(P) -= bracket(phi, P, bm_exb) * B0; // Advection
 #endif
-<<<<<<< HEAD
-
-    	}
-
-
-	}
+
+
+  } // if nonlinear
+
+} // if evolve pressure
 
        
 
-=======
-
-    	}
-
-
-	}
-
-       
-
->>>>>>> ec1c70b1
        
     // Parallel diffusion terms
     if (diffusion_par > 0.0){
@@ -2266,19 +2119,13 @@
         ddt(Jpar) = filter(ddt(Jpar), filter_z_mode);
       } else
 
-<<<<<<< HEAD
-#ifdef  BOUT_HAS_RAJA 
-
-        indices = Psi.getRegion("RGN_NOBNDRY").getIndices();
-        Ind3D *ob_i = &(indices)[0];
-=======
+
 #if 0  // defined(GPU)
 // problem , need to discuss
 //
         indices = Psi.getRegion("RGN_NOBNDRY").getIndices();
         Ind3D *ob_i = &(indices)[0];
 
->>>>>>> ec1c70b1
         auto P_acc = FieldAccessor<>(P);   //P is field 3D
 	auto Psi_acc = FieldAccessor<>(Psi);
 	auto U_acc = FieldAccessor<>(U);
@@ -2290,20 +2137,14 @@
                   BoutReal p2 = filter_g(U_acc,filter_z_mode,i);
  		  BoutReal p3 = filter_g(P_acc,filter_z_mode,i);
 		  DDT(Psi_acc)[i] = p1;
-<<<<<<< HEAD
- 	        //  DDT(U_acc)[i] = p2;
-=======
- 	          DDT(U_acc)[i] = p2;
->>>>>>> ec1c70b1
+
+ 	     DDT(U_acc)[i] = p2;
 		  DDT(P_acc)[i] = p3;
 	});
 
 //        ddt(Psi) = filter(ddt(Psi), filter_z_mode);
-<<<<<<< HEAD
-          ddt(U) = filter(ddt(U), filter_z_mode);
-=======
+
 //          ddt(U) = filter(ddt(U), filter_z_mode);
->>>>>>> ec1c70b1
 //        ddt(P) = filter(ddt(P), filter_z_mode);
  
 #else
@@ -2318,15 +2159,7 @@
        //auto time_taken = std::chrono::duration_cast<std::chrono::milliseconds>(end-start);
        time_taken = std::chrono::duration_cast<std::chrono::nanoseconds>(end-start);
  //      std::cout << "The  filter_z of ddt(P) since start is "<< time_taken.count()<<" nano seconds.\n";
-<<<<<<< HEAD
-
-
-
-=======
-
-
-
->>>>>>> ec1c70b1
+
 	start = std::chrono::steady_clock::now();
     if (low_pass_z > 0) {
  //printf(".........low_pass_z  .................\n");
@@ -2336,15 +2169,11 @@
       } else
 
 
-<<<<<<< HEAD
-#ifdef BOUT_HAS_RAJA //defined(GPU)
-	  indices = Psi.getRegion("RGN_NOBNDRY").getIndices();
-=======
+
 #if 0 //defined(GPU)
 // problem, need to discuss
 //
 	indices = Psi.getRegion("RGN_NOBNDRY").getIndices();
->>>>>>> ec1c70b1
         Ind3D *ob_i = &(indices)[0];
         auto P_acc = FieldAccessor<>(P);   //P is field 3D
 	auto Psi_acc = FieldAccessor<>(Psi);
