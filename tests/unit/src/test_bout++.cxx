#include "bout/build_config.hxx"

#include "gtest/gtest.h"

#include "bout.hxx"
#include "boutexception.hxx"
#include "test_extras.hxx"
#include "utils.hxx"
#include "bout/version.hxx"

#include <algorithm>
#include <iostream>
#include <string>
#include <vector>

std::vector<char*> get_c_string_vector(std::vector<std::string>& vec_args) {
  std::vector<char*> c_args{};
  std::transform(begin(vec_args), end(vec_args), std::back_inserter(c_args),
                 [](std::string& arg) { return &arg.front(); });
  return c_args;
}

TEST(ParseCommandLineArgsDeathTest, HelpShortOption) {
  std::vector<std::string> v_args{"test", "-h"};
  auto c_args = get_c_string_vector(v_args);
  char** argv = c_args.data();

  auto cout_buf = std::cout.rdbuf();
  std::cout.rdbuf(std::cerr.rdbuf());

  EXPECT_EXIT(bout::experimental::parseCommandLineArgs(c_args.size(), argv),
              ::testing::ExitedWithCode(0), _("Usage:"));

  std::cout.rdbuf(cout_buf);
}

TEST(ParseCommandLineArgsDeathTest, HelpLongOption) {
  std::vector<std::string> v_args{"test", "--help"};
  auto c_args = get_c_string_vector(v_args);
  char** argv = c_args.data();

  auto cout_buf = std::cout.rdbuf();
  std::cout.rdbuf(std::cerr.rdbuf());

  EXPECT_EXIT(bout::experimental::parseCommandLineArgs(c_args.size(), argv),
              ::testing::ExitedWithCode(0), _("Usage:"));

  std::cout.rdbuf(cout_buf);
}

TEST(ParseCommandLineArgs, DataDir) {
  std::vector<std::string> v_args{"test", "-d", "test_data_directory"};
  auto v_args_copy = v_args;
  auto c_args = get_c_string_vector(v_args_copy);
  char** argv = c_args.data();

  auto args = bout::experimental::parseCommandLineArgs(c_args.size(), argv);

  std::vector<std::string> expected_argv{"test", "datadir=", "test_data_directory"};

  EXPECT_EQ(args.data_dir, "test_data_directory");
  EXPECT_EQ(args.original_argv, v_args);
  EXPECT_EQ(args.argv, expected_argv);
}

TEST(ParseCommandLineArgs, DataDirBad) {
  std::vector<std::string> v_args{"test", "-d"};
  auto c_args = get_c_string_vector(v_args);
  char** argv = c_args.data();

  EXPECT_THROW(bout::experimental::parseCommandLineArgs(c_args.size(), argv),
               BoutException);
}

TEST(ParseCommandLineArgs, OptionsFile) {
  std::vector<std::string> v_args{"test", "-f", "test_options_file"};
  auto v_args_copy = v_args;
  auto c_args = get_c_string_vector(v_args_copy);
  char** argv = c_args.data();

  auto args = bout::experimental::parseCommandLineArgs(c_args.size(), argv);

  std::vector<std::string> expected_argv{"test", "optionfile=", "test_options_file"};

  EXPECT_EQ(args.opt_file, "test_options_file");
  EXPECT_EQ(args.original_argv, v_args);
  EXPECT_EQ(args.argv, expected_argv);
}

TEST(ParseCommandLineArgs, OptionsFileBad) {
  std::vector<std::string> v_args{"test", "-f"};
  auto c_args = get_c_string_vector(v_args);
  char** argv = c_args.data();

  EXPECT_THROW(bout::experimental::parseCommandLineArgs(c_args.size(), argv),
               BoutException);
}

TEST(ParseCommandLineArgs, SettingsFile) {
  std::vector<std::string> v_args{"test", "-o", "test_settings_file"};
  auto v_args_copy = v_args;
  auto c_args = get_c_string_vector(v_args_copy);
  char** argv = c_args.data();

  auto args = bout::experimental::parseCommandLineArgs(c_args.size(), argv);

  std::vector<std::string> expected_argv{"test", "settingsfile=", "test_settings_file"};

  EXPECT_EQ(args.set_file, "test_settings_file");
  EXPECT_EQ(args.original_argv, v_args);
  EXPECT_EQ(args.argv, expected_argv);
}

TEST(ParseCommandLineArgs, SettingsFileBad) {
  std::vector<std::string> v_args{"test", "-o"};
  auto c_args = get_c_string_vector(v_args);
  char** argv = c_args.data();

  EXPECT_THROW(bout::experimental::parseCommandLineArgs(c_args.size(), argv),
               BoutException);
}

TEST(ParseCommandLineArgs, OptionsAndSettingsFilesSame) {
  std::vector<std::string> v_args{"test", "-o", "same", "-f", "same"};
  auto c_args = get_c_string_vector(v_args);
  char** argv = c_args.data();

  EXPECT_THROW(bout::experimental::parseCommandLineArgs(c_args.size(), argv),
               BoutException);
}

TEST(ParseCommandLineArgs, OptionsAndSettingsFilesDifferent) {
  std::vector<std::string> v_args{"test", "-o", "same", "-f", "different"};
  auto c_args = get_c_string_vector(v_args);
  char** argv = c_args.data();

  EXPECT_NO_THROW(bout::experimental::parseCommandLineArgs(c_args.size(), argv));
}

TEST(ParseCommandLineArgs, LogFile) {
  std::vector<std::string> v_args{"test", "-l", "test_log_file"};
  auto v_args_copy = v_args;
  auto c_args = get_c_string_vector(v_args_copy);
  char** argv = c_args.data();

  auto args = bout::experimental::parseCommandLineArgs(c_args.size(), argv);

  EXPECT_EQ(args.log_file, "test_log_file");
  EXPECT_EQ(args.original_argv, v_args);
}

TEST(ParseCommandLineArgs, LogFileBad) {
  std::vector<std::string> v_args{"test", "-l"};
  auto c_args = get_c_string_vector(v_args);
  char** argv = c_args.data();

  EXPECT_THROW(bout::experimental::parseCommandLineArgs(c_args.size(), argv),
               BoutException);
}

TEST(ParseCommandLineArgs, VerbosityShort) {
  std::vector<std::string> v_args{"test", "-v"};
  auto v_args_copy = v_args;
  auto c_args = get_c_string_vector(v_args_copy);
  char** argv = c_args.data();

  auto args = bout::experimental::parseCommandLineArgs(c_args.size(), argv);

  EXPECT_EQ(args.verbosity, 5);
  EXPECT_EQ(args.original_argv, v_args);
}

TEST(ParseCommandLineArgs, VerbosityShortMultiple) {
  std::vector<std::string> v_args{"test", "-v", "-v"};
  auto v_args_copy = v_args;
  auto c_args = get_c_string_vector(v_args_copy);
  char** argv = c_args.data();

  auto args = bout::experimental::parseCommandLineArgs(c_args.size(), argv);

  EXPECT_EQ(args.verbosity, 6);
  EXPECT_EQ(args.original_argv, v_args);
}

TEST(ParseCommandLineArgs, VerbosityWithDataDir) {
  std::vector<std::string> v_args{"test", "-v", "-v", "-d", "test_data_directory"};
  auto v_args_copy = v_args;
  auto c_args = get_c_string_vector(v_args_copy);
  char** argv = c_args.data();

  auto args = bout::experimental::parseCommandLineArgs(c_args.size(), argv);

  std::vector<std::string> expected_argv{"test", "datadir=", "test_data_directory"};

  EXPECT_EQ(args.data_dir, "test_data_directory");
  EXPECT_EQ(args.verbosity, 6);
  EXPECT_EQ(args.original_argv, v_args);
  EXPECT_EQ(args.argv, expected_argv);
}


TEST(ParseCommandLineArgs, VerbosityLong) {
  std::vector<std::string> v_args{"test", "--verbose"};
  auto v_args_copy = v_args;
  auto c_args = get_c_string_vector(v_args_copy);
  char** argv = c_args.data();

  auto args = bout::experimental::parseCommandLineArgs(c_args.size(), argv);

  EXPECT_EQ(args.verbosity, 5);
  EXPECT_EQ(args.original_argv, v_args);
}

TEST(ParseCommandLineArgs, VerbosityLongMultiple) {
  std::vector<std::string> v_args{"test", "--verbose", "--verbose"};
  auto v_args_copy = v_args;
  auto c_args = get_c_string_vector(v_args_copy);
  char** argv = c_args.data();

  auto args = bout::experimental::parseCommandLineArgs(c_args.size(), argv);

  EXPECT_EQ(args.verbosity, 6);
  EXPECT_EQ(args.original_argv, v_args);
}

TEST(ParseCommandLineArgs, QuietShort) {
  std::vector<std::string> v_args{"test", "-q"};
  auto v_args_copy = v_args;
  auto c_args = get_c_string_vector(v_args_copy);
  char** argv = c_args.data();

  auto args = bout::experimental::parseCommandLineArgs(c_args.size(), argv);

  EXPECT_EQ(args.verbosity, 3);
  EXPECT_EQ(args.original_argv, v_args);
}

TEST(ParseCommandLineArgs, QuietShortMultiple) {
  std::vector<std::string> v_args{"test", "-q", "-q"};
  auto v_args_copy = v_args;
  auto c_args = get_c_string_vector(v_args_copy);
  char** argv = c_args.data();

  auto args = bout::experimental::parseCommandLineArgs(c_args.size(), argv);

  EXPECT_EQ(args.verbosity, 2);
  EXPECT_EQ(args.original_argv, v_args);
}

TEST(ParseCommandLineArgs, QuietLong) {
  std::vector<std::string> v_args{"test", "--quiet"};
  auto v_args_copy = v_args;
  auto c_args = get_c_string_vector(v_args_copy);
  char** argv = c_args.data();

  auto args = bout::experimental::parseCommandLineArgs(c_args.size(), argv);

  EXPECT_EQ(args.verbosity, 3);
  EXPECT_EQ(args.original_argv, v_args);
}

TEST(ParseCommandLineArgs, QuietLongMultiple) {
  std::vector<std::string> v_args{"test", "--quiet", "--quiet"};
  auto v_args_copy = v_args;
  auto c_args = get_c_string_vector(v_args_copy);
  char** argv = c_args.data();

  auto args = bout::experimental::parseCommandLineArgs(c_args.size(), argv);

  EXPECT_EQ(args.verbosity, 2);
  EXPECT_EQ(args.original_argv, v_args);
}

TEST(ParseCommandLineArgs, ColorShort) {
  std::vector<std::string> v_args{"test", "-c"};
  auto v_args_copy = v_args;
  auto c_args = get_c_string_vector(v_args_copy);
  char** argv = c_args.data();

  auto args = bout::experimental::parseCommandLineArgs(c_args.size(), argv);

  EXPECT_TRUE(args.color_output);
  EXPECT_EQ(args.original_argv, v_args);
}

TEST(ParseCommandLineArgs, ColorLong) {
  std::vector<std::string> v_args{"test", "--color"};
  auto v_args_copy = v_args;
  auto c_args = get_c_string_vector(v_args_copy);
  char** argv = c_args.data();

  auto args = bout::experimental::parseCommandLineArgs(c_args.size(), argv);

  EXPECT_TRUE(args.color_output);
  EXPECT_EQ(args.original_argv, v_args);
}

class PrintStartupTest : public ::testing::Test {
public:
  PrintStartupTest() : sbuf(std::cout.rdbuf()) {
    // Redirect cout to our stringstream buffer or any other ostream
    std::cout.rdbuf(buffer.rdbuf());
  }

  virtual ~PrintStartupTest() {
    // Clear buffer
    buffer.str("");
    // When done redirect cout to its old self
    std::cout.rdbuf(sbuf);
  }

  // Write cout to buffer instead of stdout
  std::stringstream buffer;
  // Save cout's buffer here
  std::streambuf* sbuf;
};

TEST_F(PrintStartupTest, Header) {
  bout::experimental::printStartupHeader(4, 8);

  EXPECT_TRUE(IsSubString(buffer.str(), bout::version::full));
  EXPECT_TRUE(IsSubString(buffer.str(), _("4 of 8")));
}

TEST_F(PrintStartupTest, CompileTimeOptions) {
  bout::experimental::printCompileTimeOptions();

  EXPECT_TRUE(IsSubString(buffer.str(), _("Compile-time options:\n")));
  EXPECT_TRUE(IsSubString(buffer.str(), _("Signal")));
  EXPECT_TRUE(IsSubString(buffer.str(), "NetCDF"));
  EXPECT_TRUE(IsSubString(buffer.str(), "OpenMP"));
  EXPECT_TRUE(IsSubString(buffer.str(), _("Compiled with flags")));
}

TEST_F(PrintStartupTest, CommandLineArguments) {
  std::vector<std::string> args{"-d", "test1", "test2", "test3"};
  bout::experimental::printCommandLineArguments(args);

  for (auto& arg : args) {
    EXPECT_TRUE(IsSubString(buffer.str(), arg));
  }
}
#if BOUT_USE_SIGNAL

<<<<<<< HEAD

=======
#if BOUT_USE_SIGFPE
#include <fenv.h>
#endif

class SignalHandlerTest : public ::testing::Test {
public:
  SignalHandlerTest() = default;
  virtual ~SignalHandlerTest() {
    std::signal(SIGUSR1, SIG_DFL);
    std::signal(SIGFPE, SIG_DFL);
    std::signal(SIGSEGV, SIG_DFL);
#if BOUT_USE_SIGFPE
    std::signal(SIGFPE, SIG_DFL);
    fedisableexcept(FE_DIVBYZERO | FE_INVALID | FE_OVERFLOW);
#endif
  }
};

using SignalHandlerTestDeathTest = SignalHandlerTest;

#if !defined(__NVCC__)
TEST_F(SignalHandlerTestDeathTest, SegFault) {
  bout::experimental::setupSignalHandler(bout::experimental::defaultSignalHandler);
  // This test is *incredibly* expensive, maybe as much as 1s, so only test the one signal
  EXPECT_DEATH(std::raise(SIGSEGV), "SEGMENTATION FAULT");
}
#endif
#endif
>>>>>>> abc4771a
TEST(BoutInitialiseFunctions, SetRunStartInfo) {
  WithQuietOutput quiet{output_info};

  Options options;

  bout::experimental::setRunStartInfo(options);

  auto run_section = options["run"];

  ASSERT_TRUE(run_section.isSection());
  EXPECT_TRUE(run_section.isSet("version"));
#ifdef REVISION
  EXPECT_TRUE(run_section.isSet("revision"));
#endif
  EXPECT_TRUE(run_section.isSet("started"));
}

TEST(BoutInitialiseFunctions, SetRunFinishInfo) {
  WithQuietOutput quiet{output_info};

  Options options;

  bout::experimental::setRunFinishInfo(options);

  ASSERT_TRUE(options["run"].isSection());
  EXPECT_TRUE(options["run"].isSet("finished"));
}

TEST(BoutInitialiseFunctions, CheckDataDirectoryIsAccessible) {
  using namespace bout::experimental;
  EXPECT_THROW(checkDataDirectoryIsAccessible("./bad/non/existent/directory"),
               BoutException);
  EXPECT_THROW(checkDataDirectoryIsAccessible(__FILE__), BoutException);
  EXPECT_NO_THROW(checkDataDirectoryIsAccessible("."));
}

TEST(BoutInitialiseFunctions, SavePIDtoFile) {
  WithQuietOutput quiet{output_info};

  EXPECT_NO_THROW(bout::experimental::savePIDtoFile("/tmp", 1));

  std::string filename{"/tmp/.BOUT.pid.1"};
  std::ifstream pid_file;
  pid_file.open(filename);

  EXPECT_TRUE(pid_file.good());

  std::stringstream contents;
  contents << pid_file.rdbuf();

  EXPECT_GT(contents.str().length(), 0);

  std::remove(filename.c_str());

  EXPECT_THROW(bout::experimental::savePIDtoFile("/does/likely/not/exists", 2), BoutException);
}<|MERGE_RESOLUTION|>--- conflicted
+++ resolved
@@ -342,9 +342,6 @@
 }
 #if BOUT_USE_SIGNAL
 
-<<<<<<< HEAD
-
-=======
 #if BOUT_USE_SIGFPE
 #include <fenv.h>
 #endif
@@ -373,7 +370,6 @@
 }
 #endif
 #endif
->>>>>>> abc4771a
 TEST(BoutInitialiseFunctions, SetRunStartInfo) {
   WithQuietOutput quiet{output_info};
 
