/*!************************************************************************
 * \file derivs.hxx
 *
 * Basic differential functions
 *
 **************************************************************************
 * Copyright 2010,2017
 *    B.D.Dudson, S.Farley, M.V.Umansky, X.Q.Xu, D. Schwörer
 *
 * Contact: Ben Dudson, bd512@york.ac.uk
 *
 * This file is part of BOUT++.
 *
 * BOUT++ is free software: you can redistribute it and/or modify
 * it under the terms of the GNU Lesser General Public License as published by
 * the Free Software Foundation, either version 3 of the License, or
 * (at your option) any later version.
 *
 * BOUT++ is distributed in the hope that it will be useful,
 * but WITHOUT ANY WARRANTY; without even the implied warranty of
 * MERCHANTABILITY or FITNESS FOR A PARTICULAR PURPOSE.  See the
 * GNU Lesser General Public License for more details.
 *
 * You should have received a copy of the GNU Lesser General Public License
 * along with BOUT++.  If not, see <http://www.gnu.org/licenses/>.
 *
 **************************************************************************/

#ifndef __DERIVS_H__
#define __DERIVS_H__

#include "field2d.hxx"
#include "field3d.hxx"
#include "vector2d.hxx"
#include "vector3d.hxx"

#include "bout_types.hxx"

<<<<<<< HEAD
#ifdef DERIV_FUNC_REGION_ENUM_TO_STRING
#error This utility macro should not clash with another one
#else
#define DERIV_FUNC_REGION_ENUM_TO_STRING(func, T, Tr)                                  \
  [[deprecated("Please use #func(const #T& f, CELL_LOC outloc = CELL_DEFAULT, "        \
               "const std::string& method = \"DEFAULT\", const std::string& region = " \
               "\"RGN_ALL\") "                                                         \
               "instead")]] inline Tr                                                  \
  func(const T& f, CELL_LOC outloc, const std::string& method, REGION region) {        \
    return func(f, outloc, method, toString(region));                                  \
  }                                                                                    \
  [[deprecated("Please use #func(const #T& f, CELL_LOC outloc = CELL_DEFAULT, "        \
               "const std::string& method = \"DEFAULT\", const std::string& region = " \
               "\"RGN_ALL\") "                                                         \
               "instead")]] inline Tr                                                  \
  func(const T& f, CELL_LOC outloc, DIFF_METHOD method, REGION region = RGN_NOBNDRY) { \
    return func(f, outloc, toString(method), toString(region));                        \
  }
#endif

#ifdef VDERIV_FUNC_REGION_ENUM_TO_STRING
#error This utility macro should not clash with another one
#else
#define VDERIV_FUNC_REGION_ENUM_TO_STRING(func, T, T1, T2)                              \
  [[deprecated(                                                                         \
      "Please use #func(const #T1 v, const #T2& f, "                                    \
      "CELL_LOC outloc = CELL_DEFAULT, const std::string& method = \"DEFAULT\", const " \
      "std::string& region = \"RGN_ALL\") instead")]] inline T                          \
  func(const T1& v, const T2& f, CELL_LOC outloc, const std::string& method,            \
       REGION region) {                                                                 \
    return func(v, f, outloc, method, toString(region));                                \
  }                                                                                     \
  [[deprecated(                                                                         \
      "Please use #func(const #T1& v, const #T2& f, "                                   \
      "CELL_LOC outloc = CELL_DEFAULT, const std::string& method = \"DEFAULT\", "       \
      "const std::string& region = \"RGN_ALL\") instead")]] inline T                    \
  func(const T1& v, const T2& f, CELL_LOC outloc, DIFF_METHOD method,                   \
       REGION region = RGN_NOBNDRY) {                                                   \
    return func(v, f, outloc, toString(method), toString(region));                      \
  }
#endif

=======
>>>>>>> 03f99ac0
////////// FIRST DERIVATIVES //////////

/// Calculate first partial derivative in X
///
///   \f$\partial / \partial x\f$
///
/// @param[in] f       The field to be differentiated
/// @param[in] outloc  The cell location where the result is desired. If
///                    staggered grids is not enabled then this has no effect
///                    If not given, defaults to CELL_DEFAULT
/// @param[in] method  Differencing method to use. This overrides the default
///                    If not given, defaults to DIFF_DEFAULT
/// @param[in] region  What region is expected to be calculated
///                    If not given, defaults to RGN_NOBNDRY
Field3D DDX(const Field3D& f, CELL_LOC outloc = CELL_DEFAULT, const std::string&
    method = "DEFAULT", const std::string& region = "RGN_NOBNDRY");

/// Calculate first partial derivative in X
///
///   \f$\partial / \partial x\f$
///
/// @param[in] f       The field to be differentiated
/// @param[in] outloc  The cell location where the result is desired. If
///                    staggered grids is not enabled then this has no effect
///                    If not given, defaults to CELL_DEFAULT
/// @param[in] method  Differencing method to use. This overrides the default
///                    If not given, defaults to DIFF_DEFAULT
/// @param[in] region  What region is expected to be calculated
///                    If not given, defaults to RGN_NOBNDRY
Coordinates::FieldMetric DDX(const Field2D& f, CELL_LOC outloc = CELL_DEFAULT,
                             const std::string& method = "DEFAULT",
                             const std::string& region = "RGN_NOBNDRY");

/// Calculate first partial derivative in Y
///
///   \f$\partial / \partial y\f$
///
/// @param[in] f       The field to be differentiated
/// @param[in] outloc  The cell location where the result is desired. If
///                    staggered grids is not enabled then this has no effect
///                    If not given, defaults to CELL_DEFAULT
/// @param[in] method  Differencing method to use. This overrides the default
///                    If not given, defaults to DIFF_DEFAULT
/// @param[in] region  What region is expected to be calculated
///                    If not given, defaults to RGN_NOBNDRY
Field3D DDY(const Field3D& f, CELL_LOC outloc = CELL_DEFAULT, const std::string&
    method = "DEFAULT", const std::string& region = "RGN_NOBNDRY");

/// Calculate first partial derivative in Y
///
///   \f$\partial / \partial y\f$
///
/// @param[in] f       The field to be differentiated
/// @param[in] outloc  The cell location where the result is desired. If
///                    staggered grids is not enabled then this has no effect
///                    If not given, defaults to CELL_DEFAULT
/// @param[in] method  Differencing method to use. This overrides the default
///                    If not given, defaults to DIFF_DEFAULT
/// @param[in] region  What region is expected to be calculated
///                    If not given, defaults to RGN_NOBNDRY
Coordinates::FieldMetric DDY(const Field2D& f, CELL_LOC outloc = CELL_DEFAULT,
                             const std::string& method = "DEFAULT",
                             const std::string& region = "RGN_NOBNDRY");

/// Calculate first partial derivative in Z
///
///   \f$\partial / \partial z\f$
///
/// @param[in] f       The field to be differentiated
/// @param[in] outloc  The cell location where the result is desired. If
///                    staggered grids is not enabled then this has no effect
///                    If not given, defaults to CELL_DEFAULT
/// @param[in] method  Differencing method to use. This overrides the default
///                    If not given, defaults to DIFF_DEFAULT
/// @param[in] region  What region is expected to be calculated
///                    If not given, defaults to RGN_NOBNDRY
Field3D DDZ(const Field3D& f, CELL_LOC outloc = CELL_DEFAULT, const std::string&
    method = "DEFAULT", const std::string& region = "RGN_NOBNDRY");

/// Calculate first partial derivative in Z
///
///   \f$\partial / \partial z\f$
///
/// @param[in] f       The field to be differentiated
/// @param[in] outloc  The cell location where the result is desired. If
///                    staggered grids is not enabled then this has no effect
///                    If not given, defaults to CELL_DEFAULT
/// @param[in] method  Differencing method to use. This overrides the default
///                    If not given, defaults to DIFF_DEFAULT
/// @param[in] region  What region is expected to be calculated
///                    If not given, defaults to RGN_NOBNDRY
Coordinates::FieldMetric DDZ(const Field2D& f, CELL_LOC outloc = CELL_DEFAULT,
                             const std::string& method = "DEFAULT",
                             const std::string& region = "RGN_NOBNDRY");

/// Calculate first partial derivative in Z
///
///   \f$\partial / \partial z\f$
///
/// @param[in] f       The field to be differentiated
/// @param[in] outloc  The cell location where the result is desired. If
///                    staggered grids is not enabled then this has no effect
///                    If not given, defaults to CELL_DEFAULT
/// @param[in] method  Differencing method to use. This overrides the default
///                    If not given, defaults to DIFF_DEFAULT
/// @param[in] region  What region is expected to be calculated
///                    If not given, defaults to RGN_NOBNDRY
Vector3D DDZ(const Vector3D& f, CELL_LOC outloc = CELL_DEFAULT, const std::string&
    method = "DEFAULT", const std::string& region = "RGN_NOBNDRY");

/// Calculate first partial derivative in Z
///
///   \f$\partial / \partial z\f$
///
/// @param[in] f       The field to be differentiated
/// @param[in] outloc  The cell location where the result is desired. If
///                    staggered grids is not enabled then this has no effect
///                    If not given, defaults to CELL_DEFAULT
/// @param[in] method  Differencing method to use. This overrides the default
///                    If not given, defaults to DIFF_DEFAULT
/// @param[in] region  What region is expected to be calculated
///                    If not given, defaults to RGN_NOBNDRY
Vector2D DDZ(const Vector2D& f, CELL_LOC outloc = CELL_DEFAULT, const std::string&
    method = "DEFAULT", const std::string& region = "RGN_NOBNDRY");

////////// SECOND DERIVATIVES //////////

/// Calculate second partial derivative in X
///
///   \f$\partial^2 / \partial x^2\f$
///
/// @param[in] f       The field to be differentiated
/// @param[in] outloc  The cell location where the result is desired. If
///                    staggered grids is not enabled then this has no effect
///                    If not given, defaults to CELL_DEFAULT
/// @param[in] method  Differencing method to use. This overrides the default
///                    If not given, defaults to DIFF_DEFAULT
/// @param[in] region  What region is expected to be calculated
///                    If not given, defaults to RGN_NOBNDRY
Field3D D2DX2(const Field3D& f, CELL_LOC outloc = CELL_DEFAULT, const std::string&
    method = "DEFAULT", const std::string& region = "RGN_NOBNDRY");

/// Calculate second partial derivative in X
///
///   \f$\partial^2 / \partial x^2\f$
///
/// @param[in] f       The field to be differentiated
/// @param[in] outloc  The cell location where the result is desired. If
///                    staggered grids is not enabled then this has no effect
///                    If not given, defaults to CELL_DEFAULT
/// @param[in] method  Differencing method to use. This overrides the default
///                    If not given, defaults to DIFF_DEFAULT
/// @param[in] region  What region is expected to be calculated
///                    If not given, defaults to RGN_NOBNDRY
Coordinates::FieldMetric D2DX2(const Field2D& f, CELL_LOC outloc = CELL_DEFAULT,
                               const std::string& method = "DEFAULT",
                               const std::string& region = "RGN_NOBNDRY");

/// Calculate second partial derivative in Y
///
///   \f$\partial^2 / \partial y^2\f$
///
/// @param[in] f       The field to be differentiated
/// @param[in] outloc  The cell location where the result is desired. If
///                    staggered grids is not enabled then this has no effect
///                    If not given, defaults to CELL_DEFAULT
/// @param[in] method  Differencing method to use. This overrides the default
///                    If not given, defaults to DIFF_DEFAULT
/// @param[in] region  What region is expected to be calculated
///                    If not given, defaults to RGN_NOBNDRY
Field3D D2DY2(const Field3D& f, CELL_LOC outloc = CELL_DEFAULT, const std::string&
    method = "DEFAULT", const std::string& region = "RGN_NOBNDRY");

/// Calculate second partial derivative in Y
///
///   \f$\partial^2 / \partial y^2\f$
///
/// @param[in] f       The field to be differentiated
/// @param[in] outloc  The cell location where the result is desired. If
///                    staggered grids is not enabled then this has no effect
///                    If not given, defaults to CELL_DEFAULT
/// @param[in] method  Differencing method to use. This overrides the default
///                    If not given, defaults to DIFF_DEFAULT
/// @param[in] region  What region is expected to be calculated
///                    If not given, defaults to RGN_NOBNDRY
Coordinates::FieldMetric D2DY2(const Field2D& f, CELL_LOC outloc = CELL_DEFAULT,
                               const std::string& method = "DEFAULT",
                               const std::string& region = "RGN_NOBNDRY");

/// Calculate second partial derivative in Z
///
///   \f$\partial^2 / \partial z^2\f$
///
/// @param[in] f       The field to be differentiated
/// @param[in] outloc  The cell location where the result is desired. If
///                    staggered grids is not enabled then this has no effect
///                    If not given, defaults to CELL_DEFAULT
/// @param[in] method  Differencing method to use. This overrides the default
///                    If not given, defaults to DIFF_DEFAULT
/// @param[in] region  What region is expected to be calculated
///                    If not given, defaults to RGN_NOBNDRY
Field3D D2DZ2(const Field3D& f, CELL_LOC outloc = CELL_DEFAULT, const std::string&
    method = "DEFAULT", const std::string& region = "RGN_NOBNDRY");

/// Calculate second partial derivative in Z
///
///   \f$\partial^2 / \partial z^2\f$
///
/// @param[in] f       The field to be differentiated
/// @param[in] outloc  The cell location where the result is desired. If
///                    staggered grids is not enabled then this has no effect
///                    If not given, defaults to CELL_DEFAULT
/// @param[in] method  Differencing method to use. This overrides the default
///                    If not given, defaults to DIFF_DEFAULT
/// @param[in] region  What region is expected to be calculated
///                    If not given, defaults to RGN_NOBNDRY
Coordinates::FieldMetric D2DZ2(const Field2D& f, CELL_LOC outloc = CELL_DEFAULT,
                               const std::string& method = "DEFAULT",
                               const std::string& region = "RGN_NOBNDRY");

////////// FOURTH DERIVATIVES //////////

/// Calculate forth partial derivative in X
///
///   \f$\partial^4 / \partial x^4\f$
///
/// @param[in] f       The field to be differentiated
/// @param[in] outloc  The cell location where the result is desired. If
///                    staggered grids is not enabled then this has no effect
///                    If not given, defaults to CELL_DEFAULT
/// @param[in] method  Differencing method to use. This overrides the default
///                    If not given, defaults to DIFF_DEFAULT
/// @param[in] region  What region is expected to be calculated
///                    If not given, defaults to RGN_NOBNDRY
Field3D D4DX4(const Field3D& f, CELL_LOC outloc = CELL_DEFAULT, const std::string&
    method = "DEFAULT", const std::string& region = "RGN_NOBNDRY");

/// Calculate forth partial derivative in X
///
///   \f$\partial^4 / \partial x^4\f$
///
/// @param[in] f       The field to be differentiated
/// @param[in] outloc  The cell location where the result is desired. If
///                    staggered grids is not enabled then this has no effect
///                    If not given, defaults to CELL_DEFAULT
/// @param[in] method  Differencing method to use. This overrides the default
///                    If not given, defaults to DIFF_DEFAULT
/// @param[in] region  What region is expected to be calculated
///                    If not given, defaults to RGN_NOBNDRY
Coordinates::FieldMetric D4DX4(const Field2D& f, CELL_LOC outloc = CELL_DEFAULT,
                               const std::string& method = "DEFAULT",
                               const std::string& region = "RGN_NOBNDRY");

/// Calculate forth partial derivative in Y
///
///   \f$\partial^4 / \partial y^4\f$
///
/// @param[in] f       The field to be differentiated
/// @param[in] outloc  The cell location where the result is desired. If
///                    staggered grids is not enabled then this has no effect
///                    If not given, defaults to CELL_DEFAULT
/// @param[in] method  Differencing method to use. This overrides the default
///                    If not given, defaults to DIFF_DEFAULT
/// @param[in] region  What region is expected to be calculated
///                    If not given, defaults to RGN_NOBNDRY
Field3D D4DY4(const Field3D& f, CELL_LOC outloc = CELL_DEFAULT, const std::string&
    method = "DEFAULT", const std::string& region = "RGN_NOBNDRY");

/// Calculate forth partial derivative in Y
///
///   \f$\partial^4 / \partial y^4\f$
///
/// @param[in] f       The field to be differentiated
/// @param[in] outloc  The cell location where the result is desired. If
///                    staggered grids is not enabled then this has no effect
///                    If not given, defaults to CELL_DEFAULT
/// @param[in] method  Differencing method to use. This overrides the default
///                    If not given, defaults to DIFF_DEFAULT
/// @param[in] region  What region is expected to be calculated
///                    If not given, defaults to RGN_NOBNDRY
Coordinates::FieldMetric D4DY4(const Field2D& f, CELL_LOC outloc = CELL_DEFAULT,
                               const std::string& method = "DEFAULT",
                               const std::string& region = "RGN_NOBNDRY");

/// Calculate forth partial derivative in Z
///
///   \f$\partial^4 / \partial z^4\f$
///
/// @param[in] f       The field to be differentiated
/// @param[in] outloc  The cell location where the result is desired. If
///                    staggered grids is not enabled then this has no effect
///                    If not given, defaults to CELL_DEFAULT
/// @param[in] method  Differencing method to use. This overrides the default
///                    If not given, defaults to DIFF_DEFAULT
/// @param[in] region  What region is expected to be calculated
///                    If not given, defaults to RGN_NOBNDRY
Field3D D4DZ4(const Field3D& f, CELL_LOC outloc = CELL_DEFAULT, const std::string&
    method = "DEFAULT", const std::string& region = "RGN_NOBNDRY");

/// Calculate forth partial derivative in Z
///
///   \f$\partial^4 / \partial z^4\f$
///
/// @param[in] f       The field to be differentiated
/// @param[in] outloc  The cell location where the result is desired. If
///                    staggered grids is not enabled then this has no effect
///                    If not given, defaults to CELL_DEFAULT
/// @param[in] method  Differencing method to use. This overrides the default
///                    If not given, defaults to DIFF_DEFAULT
/// @param[in] region  What region is expected to be calculated
///                    If not given, defaults to RGN_NOBNDRY
Coordinates::FieldMetric D4DZ4(const Field2D& f, CELL_LOC outloc = CELL_DEFAULT,
                               const std::string& method = "DEFAULT",
                               const std::string& region = "RGN_NOBNDRY");

/// For terms of form v * grad(f)
///
///   \f$v \cdot \partial f / \partial x\f$
///
/// @param[in] v       The velocity field
/// @param[in] f       The field of the advected quantity
/// @param[in] outloc  The cell location where the result is desired. If
///                    staggered grids is not enabled then this has no effect
///                    If not given, defaults to CELL_DEFAULT
/// @param[in] method  Differencing method to use. This overrides the default
///                    If not given, defaults to DIFF_DEFAULT
/// @param[in] region  What region is expected to be calculated
///                    If not given, defaults to RGN_NOBNDRY
Field3D VDDX(const Field3D& v, const Field3D& f, CELL_LOC outloc = CELL_DEFAULT,
    const std::string& method = "DEFAULT", const std::string& region = "RGN_NOBNDRY");

/// For terms of form v * grad(f)
///
///   \f$v \cdot \partial f / \partial x\f$
///
/// @param[in] v       The velocity field
/// @param[in] f       The field of the advected quantity
/// @param[in] outloc  The cell location where the result is desired. If
///                    staggered grids is not enabled then this has no effect
///                    If not given, defaults to CELL_DEFAULT
/// @param[in] method  Differencing method to use. This overrides the default
///                    If not given, defaults to DIFF_DEFAULT
/// @param[in] region  What region is expected to be calculated
///                    If not given, defaults to RGN_NOBNDRY
Coordinates::FieldMetric VDDX(const Field2D& v, const Field2D& f,
                              CELL_LOC outloc = CELL_DEFAULT,
                              const std::string& method = "DEFAULT",
                              const std::string& region = "RGN_NOBNDRY");

/// For terms of form v * grad(f)
///
///   \f$v \cdot \partial f / \partial y\f$
///
/// @param[in] v       The velocity field
/// @param[in] f       The field of the advected quantity
/// @param[in] outloc  The cell location where the result is desired. If
///                    staggered grids is not enabled then this has no effect
///                    If not given, defaults to CELL_DEFAULT
/// @param[in] method  Differencing method to use. This overrides the default
///                    If not given, defaults to DIFF_DEFAULT
/// @param[in] region  What region is expected to be calculated
///                    If not given, defaults to RGN_NOBNDRY
Field3D VDDY(const Field3D& v, const Field3D& f, CELL_LOC outloc = CELL_DEFAULT,
    const std::string& method = "DEFAULT", const std::string& region = "RGN_NOBNDRY");

/// For terms of form v * grad(f)
///
///   \f$v \cdot \partial f / \partial y\f$
///
/// @param[in] v       The velocity field
/// @param[in] f       The field of the advected quantity
/// @param[in] outloc  The cell location where the result is desired. If
///                    staggered grids is not enabled then this has no effect
///                    If not given, defaults to CELL_DEFAULT
/// @param[in] method  Differencing method to use. This overrides the default
///                    If not given, defaults to DIFF_DEFAULT
/// @param[in] region  What region is expected to be calculated
///                    If not given, defaults to RGN_NOBNDRY
Coordinates::FieldMetric VDDY(const Field2D& v, const Field2D& f,
                              CELL_LOC outloc = CELL_DEFAULT,
                              const std::string& method = "DEFAULT",
                              const std::string& region = "RGN_NOBNDRY");

/// For terms of form v * grad(f)
///
///   \f$v \cdot \partial f / \partial z\f$
///
/// @param[in] v       The velocity field
/// @param[in] f       The field of the advected quantity
/// @param[in] outloc  The cell location where the result is desired. If
///                    staggered grids is not enabled then this has no effect
///                    If not given, defaults to CELL_DEFAULT
/// @param[in] method  Differencing method to use. This overrides the default
///                    If not given, defaults to DIFF_DEFAULT
/// @param[in] region  What region is expected to be calculated
///                    If not given, defaults to RGN_NOBNDRY
Field3D VDDZ(const Field3D& v, const Field3D& f, CELL_LOC outloc = CELL_DEFAULT,
    const std::string& method = "DEFAULT", const std::string& region = "RGN_NOBNDRY");

/// For terms of form v * grad(f)
///
///   \f$v \cdot \partial f / \partial z\f$
///
/// @param[in] v       The velocity field
/// @param[in] f       The field of the advected quantity
/// @param[in] outloc  The cell location where the result is desired. If
///                    staggered grids is not enabled then this has no effect
///                    If not given, defaults to CELL_DEFAULT
/// @param[in] method  Differencing method to use. This overrides the default
///                    If not given, defaults to DIFF_DEFAULT
/// @param[in] region  What region is expected to be calculated
///                    If not given, defaults to RGN_NOBNDRY
Coordinates::FieldMetric VDDZ(const Field2D& v, const Field2D& f,
                              CELL_LOC outloc = CELL_DEFAULT,
                              const std::string& method = "DEFAULT",
                              const std::string& region = "RGN_NOBNDRY");

/// For terms of form v * grad(f)
///
///   \f$v \cdot \partial f / \partial z\f$
///
/// @param[in] v       The velocity field
/// @param[in] f       The field of the advected quantity
/// @param[in] outloc  The cell location where the result is desired. If
///                    staggered grids is not enabled then this has no effect
///                    If not given, defaults to CELL_DEFAULT
/// @param[in] method  Differencing method to use. This overrides the default
///                    If not given, defaults to DIFF_DEFAULT
/// @param[in] region  What region is expected to be calculated
///                    If not given, defaults to RGN_NOBNDRY
Coordinates::FieldMetric VDDZ(const Field3D& v, const Field2D& f,
                              CELL_LOC outloc = CELL_DEFAULT,
                              const std::string& method = "DEFAULT",
                              const std::string& region = "RGN_NOBNDRY");

/// for terms of form div(v * f)
///
///   \f$\partial (v f) / \partial x\f$
///
/// @param[in] v       The velocity field
/// @param[in] f       The field of the advected quantity
/// @param[in] outloc  The cell location where the result is desired. If
///                    staggered grids is not enabled then this has no effect
///                    If not given, defaults to CELL_DEFAULT
/// @param[in] method  Differencing method to use. This overrides the default
///                    If not given, defaults to DIFF_DEFAULT
/// @param[in] region  What region is expected to be calculated
///                    If not given, defaults to RGN_NOBNDRY
Field3D FDDX(const Field3D& v, const Field3D& f, CELL_LOC outloc = CELL_DEFAULT,
    const std::string& method = "DEFAULT", const std::string& region = "RGN_NOBNDRY");

/// for terms of form div(v * f)
///
///   \f$\partial (v f) / \partial x\f$
///
/// @param[in] v       The velocity field
/// @param[in] f       The field of the advected quantity
/// @param[in] outloc  The cell location where the result is desired. If
///                    staggered grids is not enabled then this has no effect
///                    If not given, defaults to CELL_DEFAULT
/// @param[in] method  Differencing method to use. This overrides the default
///                    If not given, defaults to DIFF_DEFAULT
/// @param[in] region  What region is expected to be calculated
///                    If not given, defaults to RGN_NOBNDRY
Coordinates::FieldMetric FDDX(const Field2D& v, const Field2D& f,
                              CELL_LOC outloc = CELL_DEFAULT,
                              const std::string& method = "DEFAULT",
                              const std::string& region = "RGN_NOBNDRY");

/// for terms of form div(v * f)
///
///   \f$\partial (v f) / \partial y\f$
///
/// @param[in] v       The velocity field
/// @param[in] f       The field of the advected quantity
/// @param[in] outloc  The cell location where the result is desired. If
///                    staggered grids is not enabled then this has no effect
///                    If not given, defaults to CELL_DEFAULT
/// @param[in] method  Differencing method to use. This overrides the default
///                    If not given, defaults to DIFF_DEFAULT
/// @param[in] region  What region is expected to be calculated
///                    If not given, defaults to RGN_NOBNDRY
Field3D FDDY(const Field3D& v, const Field3D& f, CELL_LOC outloc = CELL_DEFAULT,
    const std::string& method = "DEFAULT", const std::string& region = "RGN_NOBNDRY");

/// for terms of form div(v * f)
///
///   \f$\partial (v f) / \partial y\f$
///
/// @param[in] v       The velocity field
/// @param[in] f       The field of the advected quantity
/// @param[in] outloc  The cell location where the result is desired. If
///                    staggered grids is not enabled then this has no effect
///                    If not given, defaults to CELL_DEFAULT
/// @param[in] method  Differencing method to use. This overrides the default
///                    If not given, defaults to DIFF_DEFAULT
/// @param[in] region  What region is expected to be calculated
///                    If not given, defaults to RGN_NOBNDRY
Coordinates::FieldMetric FDDY(const Field2D& v, const Field2D& f,
                              CELL_LOC outloc = CELL_DEFAULT,
                              const std::string& method = "DEFAULT",
                              const std::string& region = "RGN_NOBNDRY");

/// for terms of form div(v * f)
///
///   \f$\partial (v f) / \partial z\f$
///
/// @param[in] v       The velocity field
/// @param[in] f       The field of the advected quantity
/// @param[in] outloc  The cell location where the result is desired. If
///                    staggered grids is not enabled then this has no effect
///                    If not given, defaults to CELL_DEFAULT
/// @param[in] method  Differencing method to use. This overrides the default
///                    If not given, defaults to DIFF_DEFAULT
/// @param[in] region  What region is expected to be calculated
///                    If not given, defaults to RGN_NOBNDRY
Field3D FDDZ(const Field3D& v, const Field3D& f, CELL_LOC outloc = CELL_DEFAULT,
    const std::string& method = "DEFAULT", const std::string& region = "RGN_NOBNDRY");

/// for terms of form div(v * f)
///
///   \f$\partial (v f) / \partial z\f$
///
/// @param[in] v       The velocity field
/// @param[in] f       The field of the advected quantity
/// @param[in] outloc  The cell location where the result is desired. If
///                    staggered grids is not enabled then this has no effect
///                    If not given, defaults to CELL_DEFAULT
/// @param[in] method  Differencing method to use. This overrides the default
///                    If not given, defaults to DIFF_DEFAULT
/// @param[in] region  What region is expected to be calculated
///                    If not given, defaults to RGN_NOBNDRY
Coordinates::FieldMetric FDDZ(const Field2D& v, const Field2D& f,
                              CELL_LOC outloc = CELL_DEFAULT,
                              const std::string& method = "DEFAULT",
                              const std::string& region = "RGN_NOBNDRY");

/// Calculate mixed partial derivative in x and y
///
///   \f$\partial^2 / \partial x \partial y\f$
///
/// @param[in] f       The field to be differentiated
/// @param[in] outloc  The cell location where the result is desired. If
///                    staggered grids is not enabled then this has no effect
///                    If not given, defaults to CELL_DEFAULT
/// @param[in] method  Differencing method to use. This overrides the default
///                    If not given, defaults to DIFF_DEFAULT
/// @param[in] region  What region is expected to be calculated
///                    If not given, defaults to RGN_NOBNDRY
/// @param[in] dfdy_boundary_condition Boundary condition to use to set the guard cells of
///                                    df/dy, before calculating the x-derivative.
/// @param[in] dfdy_region Region in which to calculate df/dy. If an empty string (default)
///                        then the same as the region for the calculation as a whole.
///                        If dfdy_region < region in size then this will cause errors.
Field3D D2DXDY(const Field3D& f, CELL_LOC outloc = CELL_DEFAULT,
               const std::string& method = "DEFAULT",
               const std::string& region = "RGN_NOBNDRY",
               const std::string& dfdy_boundary_condition = "free_o3",
               const std::string& dfdy_region = "");

/// Calculate mixed partial derivative in x and y
///
///   \f$\partial^2 / \partial x \partial y\f$
///
/// @param[in] f       The field to be differentiated
/// @param[in] outloc  The cell location where the result is desired. If
///                    staggered grids is not enabled then this has no effect
///                    If not given, defaults to CELL_DEFAULT
/// @param[in] method  Differencing method to use. This overrides the default
///                    If not given, defaults to DIFF_DEFAULT
/// @param[in] region  What region is expected to be calculated
///                    If not given, defaults to RGN_NOBNDRY
/// @param[in] dfdy_boundary_condition Boundary condition to use to set the guard cells of
///                                    df/dy, before calculating the x-derivative.
/// @param[in] dfdy_region Region in which to calculate df/dy. If an empty string
///                        (default) then the same as the region for the calculation as a
///                        whole. If dfdy_region < region in size then this will cause
///                        errors.
Coordinates::FieldMetric
D2DXDY(const Field2D& f, CELL_LOC outloc = CELL_DEFAULT,
       const std::string& method = "DEFAULT", const std::string& region = "RGN_NOBNDRY",
       const std::string& dfdy_boundary_condition = "free_o3",
       const std::string& dfdy_region = "");

/// Calculate mixed partial derivative in x and z
///
///   \f$\partial^2 / \partial x \partial z\f$
///
/// @param[in] f       The field to be differentiated
/// @param[in] outloc  The cell location where the result is desired. If
///                    staggered grids is not enabled then this has no effect
///                    If not given, defaults to CELL_DEFAULT
/// @param[in] method  Differencing method to use. This overrides the default
///                    If not given, defaults to DIFF_DEFAULT
/// @param[in] region  What region is expected to be calculated
///                    If not given, defaults to RGN_NOBNDRY
Field3D D2DXDZ(const Field3D& f, CELL_LOC outloc = CELL_DEFAULT, const std::string&
    method = "DEFAULT", const std::string& region = "RGN_NOBNDRY");

/// Calculate mixed partial derivative in x and z
///
///   \f$\partial^2 / \partial x \partial z\f$
///
/// @param[in] f       The field to be differentiated
/// @param[in] outloc  The cell location where the result is desired. If
///                    staggered grids is not enabled then this has no effect
///                    If not given, defaults to CELL_DEFAULT
/// @param[in] method  Differencing method to use. This overrides the default
///                    If not given, defaults to DIFF_DEFAULT
/// @param[in] region  What region is expected to be calculated
///                    If not given, defaults to RGN_NOBNDRY
Coordinates::FieldMetric D2DXDZ(const Field2D& f, CELL_LOC outloc = CELL_DEFAULT,
                                const std::string& method = "DEFAULT",
                                const std::string& region = "RGN_NOBNDRY");

/// Calculate mixed partial derivative in y and z
///
///   \f$\partial^2 / \partial y \partial z\f$
///
/// @param[in] f       The field to be differentiated
/// @param[in] outloc  The cell location where the result is desired. If
///                    staggered grids is not enabled then this has no effect
///                    If not given, defaults to CELL_DEFAULT
/// @param[in] method  Differencing method to use. This overrides the default
///                    If not given, defaults to DIFF_DEFAULT
/// @param[in] region  What region is expected to be calculated
///                    If not given, defaults to RGN_NOBNDRY
Field3D D2DYDZ(const Field3D& f, CELL_LOC outloc = CELL_DEFAULT, const std::string&
    method = "DEFAULT", const std::string& region = "RGN_NOBNDRY");

/// Calculate mixed partial derivative in y and z
///
///   \f$\partial^2 / \partial y \partial z\f$
///
/// @param[in] f       The field to be differentiated
/// @param[in] outloc  The cell location where the result is desired. If
///                    staggered grids is not enabled then this has no effect
///                    If not given, defaults to CELL_DEFAULT
/// @param[in] method  Differencing method to use. This overrides the default
///                    If not given, defaults to DIFF_DEFAULT
/// @param[in] region  What region is expected to be calculated
///                    If not given, defaults to RGN_NOBNDRY
Coordinates::FieldMetric D2DYDZ(const Field2D& f, CELL_LOC outloc = CELL_DEFAULT,
                                const std::string& method = "DEFAULT",
                                const std::string& region = "RGN_NOBNDRY");


#endif // __DERIVS_H__<|MERGE_RESOLUTION|>--- conflicted
+++ resolved
@@ -36,51 +36,6 @@
 
 #include "bout_types.hxx"
 
-<<<<<<< HEAD
-#ifdef DERIV_FUNC_REGION_ENUM_TO_STRING
-#error This utility macro should not clash with another one
-#else
-#define DERIV_FUNC_REGION_ENUM_TO_STRING(func, T, Tr)                                  \
-  [[deprecated("Please use #func(const #T& f, CELL_LOC outloc = CELL_DEFAULT, "        \
-               "const std::string& method = \"DEFAULT\", const std::string& region = " \
-               "\"RGN_ALL\") "                                                         \
-               "instead")]] inline Tr                                                  \
-  func(const T& f, CELL_LOC outloc, const std::string& method, REGION region) {        \
-    return func(f, outloc, method, toString(region));                                  \
-  }                                                                                    \
-  [[deprecated("Please use #func(const #T& f, CELL_LOC outloc = CELL_DEFAULT, "        \
-               "const std::string& method = \"DEFAULT\", const std::string& region = " \
-               "\"RGN_ALL\") "                                                         \
-               "instead")]] inline Tr                                                  \
-  func(const T& f, CELL_LOC outloc, DIFF_METHOD method, REGION region = RGN_NOBNDRY) { \
-    return func(f, outloc, toString(method), toString(region));                        \
-  }
-#endif
-
-#ifdef VDERIV_FUNC_REGION_ENUM_TO_STRING
-#error This utility macro should not clash with another one
-#else
-#define VDERIV_FUNC_REGION_ENUM_TO_STRING(func, T, T1, T2)                              \
-  [[deprecated(                                                                         \
-      "Please use #func(const #T1 v, const #T2& f, "                                    \
-      "CELL_LOC outloc = CELL_DEFAULT, const std::string& method = \"DEFAULT\", const " \
-      "std::string& region = \"RGN_ALL\") instead")]] inline T                          \
-  func(const T1& v, const T2& f, CELL_LOC outloc, const std::string& method,            \
-       REGION region) {                                                                 \
-    return func(v, f, outloc, method, toString(region));                                \
-  }                                                                                     \
-  [[deprecated(                                                                         \
-      "Please use #func(const #T1& v, const #T2& f, "                                   \
-      "CELL_LOC outloc = CELL_DEFAULT, const std::string& method = \"DEFAULT\", "       \
-      "const std::string& region = \"RGN_ALL\") instead")]] inline T                    \
-  func(const T1& v, const T2& f, CELL_LOC outloc, DIFF_METHOD method,                   \
-       REGION region = RGN_NOBNDRY) {                                                   \
-    return func(v, f, outloc, toString(method), toString(region));                      \
-  }
-#endif
-
-=======
->>>>>>> 03f99ac0
 ////////// FIRST DERIVATIVES //////////
 
 /// Calculate first partial derivative in X
