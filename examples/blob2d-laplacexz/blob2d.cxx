/*******************************************************************
        2D simulations

         NR Walkden, B Dudson  20 January 2012
 *******************************************************************/

#include "bout.hxx"                  // Commonly used BOUT++ components
#include "bout/invert/laplacexz.hxx" // Laplacian inversion
#include "derivs.hxx"                // To use DDZ()

class Blob2D : public PhysicsModel {
private:
  // Evolving variables
  Field3D n, omega; // Density and vorticity

  // Auxilliary variables
  Field3D phi; // Electrostatic potential

  // Parameters
  // Bohm gyro radius, Ion cyclotron frequency, Bohm sound speed
  BoutReal rho_s, Omega_i, c_s, n0; 

  // Constants to calculate the parameters
  BoutReal Te0, e, B0, D_n, D_vort, m_i, m_e;
  BoutReal R_c;   // Radius of curvature
  BoutReal L_par; // Parallel connection length

  // Model options
  bool boussinesq;   // Use the Boussinesq approximation in vorticity
  bool compressible; // If allow inclusion of n grad phi term in density evolution
  bool sheath;       // Sheath connected?

  LaplaceXZ *phiSolver;

  int boussinesq_reuse; // Determines how long between updates of the density in the
                        // vorticity
  int boussinesq_used;  // How many times has it been reused

protected:
  int init(bool UNUSED(restarting)) {

    /******************Reading options *****************/

    auto globalOptions = Options::root();
    auto options = globalOptions["model"];

    // Load system parameters
    Te0 = options["Te0"].withDefault(30); // Temp in eV
    e = options["e"].withDefault(1.602e-19);
    m_i = options["m_i"].withDefault(2 * 1.667e-27);
    m_e = options["m_e"].withDefault(9.11e-31);

    n0 = options["n0"].withDefault(1e19);      // Background density in cubic m
    D_vort = options["D_vort"].withDefault(0); // Viscous diffusion coefficient
    D_n = options["D_n"].withDefault(0);       // Density diffusion coefficient

    R_c = options["R_c"].withDefault(1.5);    // Radius of curvature
    L_par = options["L_par"].withDefault(10); // Parallel connection length
    B0 = options["B0"].withDefault(0.35);     // Value of magnetic field strength

    // System option switches

    compressible = options["compressible"].withDefault(
        false); // Include compressible ExB term in density equation
    boussinesq = options["boussinesq"].withDefault(
        true); // Use Boussinesq approximation in vorticity
    sheath = options["sheath"].withDefault(true); // Sheath closure

    boussinesq_reuse = options["boussinesq_reuse"].withDefault(
        0);                                 // How many times to reuse n in vorticity?
    boussinesq_used = boussinesq_reuse + 1; // Ensure updated first time

    /***************Calculate the Parameters **********/

    Omega_i = e * B0 / m_i;    // Cyclotron Frequency
    c_s = sqrt(e * Te0 / m_i); // Bohm sound speed
    rho_s = c_s / Omega_i;     // Bohm gyro-radius

    output.write("\n\n\t----------Parameters: ------------ \n\tOmega_i = %e /s,\n\tc_s = "
                 "%e m/s,\n\trho_s = %e m\n",
                 Omega_i, c_s, rho_s);

    // Calculate delta_*, blob size scaling
    output.write("\tdelta_* = rho_s * (dn/n) * %e\n",
                 pow(L_par * L_par / (R_c * rho_s), 1. / 5));

    /************ Create a solver for potential ********/

    if (boussinesq) {
      // Use options in BOUT.inp section "phiBoussinesq"
      phiSolver = LaplaceXZ::create(mesh, &Options::root()["phiBoussinesq"]);
      // Set the coefficients once here
      phiSolver->setCoefs(Field2D(1.0), Field2D(0.0));
    } else {
      // Use options in BOUT.inp section "phiSolver"
      phiSolver = LaplaceXZ::create(mesh, &Options::root()["phiSolver"]);
      // Coefficients will be set every RHS call
    }
    phi = 0.0; // Starting guess for first solve (if iterative)

    /************ Tell BOUT++ what to solve ************/

    SOLVE_FOR2(n, omega);

    // Output phi
    SAVE_REPEAT(phi);
    SAVE_ONCE3(rho_s, c_s, Omega_i);

    return 0;
  }

<<<<<<< HEAD
  int rhs(BoutReal t) {
    Coordinates *coord = mesh->getCoordinates();
=======
  int rhs(BoutReal UNUSED(t)) {
>>>>>>> c1173ecf

    // Run communications
    ////////////////////////////////////////////////////////////////////////////
    mesh->communicate(n, omega);

    // Invert div(n grad(phi)) = grad(n) grad(phi) + n Delp_perp^2(phi) = omega
    ////////////////////////////////////////////////////////////////////////////

    if (!boussinesq) {
      // Including full density in vorticity inversion
      boussinesq_used++;
      if (boussinesq_used > boussinesq_reuse) {
        // Update density
        phiSolver->setCoefs(n, 0.0);
        boussinesq_used = 0;
      }
      phi = phiSolver->solve(omega, phi); // Use previous solution as guess
    } else {
      // Background density only (1 in normalised units)
      // Coefficients already set in setup
      phi = phiSolver->solve(omega, phi);
    }

    mesh->communicate(phi);

    // Density Evolution
    /////////////////////////////////////////////////////////////////////////////

    ddt(n) = -bracket(phi, n, BRACKET_SIMPLE) // ExB term
             + 2 * DDZ(n) * (rho_s / R_c);     // Curvature term
    ddt(n) += D_n*Delp2(n, CELL_DEFAULT, false);

    // if(coord->is3D()){
    //   ddt(n) += Div_Perp_Lap_FV(D_n, n);   // Diffusion term
    // }else{
    //   ddt(n) += D_n*Delp2(n);
    // }
    
    if (compressible) {
      ddt(n) -= 2 * n * DDZ(phi) * (rho_s / R_c); // ExB Compression term
    }

    if (sheath) {
      ddt(n) +=
          n * phi * (rho_s / L_par); // - (n - 1)*(rho_s/L_par);      // Sheath closure
    }

    // Vorticity evolution
    /////////////////////////////////////////////////////////////////////////////

    ddt(omega) = -bracket(phi, omega, BRACKET_SIMPLE) // ExB term
                 + 2 * DDZ(n) * (rho_s / R_c) / n;     // Curvature term
    ddt(omega) += D_vort * Delp2(omega, CELL_DEFAULT, false)/n; // Viscous diffusion term

    // if(coord->is3D()){
    //   ddt(omega) += Div_Perp_Lap_FV(D_vort ,omega) / n ;  // Viscous diffusion term
    // }else{
    //   ddt(omega) += D_vort * Delp2(omega)/n; // Viscous diffusion term
    // }

    if (sheath) {
      ddt(omega) += phi * (rho_s / L_par);
    }

    return 0;
  }
};

BOUTMAIN(Blob2D);<|MERGE_RESOLUTION|>--- conflicted
+++ resolved
@@ -109,12 +109,8 @@
     return 0;
   }
 
-<<<<<<< HEAD
-  int rhs(BoutReal t) {
-    Coordinates *coord = mesh->getCoordinates();
-=======
   int rhs(BoutReal UNUSED(t)) {
->>>>>>> c1173ecf
+    //Coordinates *coord = mesh->getCoordinates();
 
     // Run communications
     ////////////////////////////////////////////////////////////////////////////
