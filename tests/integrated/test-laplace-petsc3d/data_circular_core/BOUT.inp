--- conflicted
+++ resolved
@@ -63,12 +63,7 @@
 ShiftAngle = r^2 * 2.*pi/(1. - r^2)^1.5
 
 [mesh:paralleltransform]
-<<<<<<< HEAD
-type = identity
-# type = shiftedinterp
-=======
 type = shiftedinterp
->>>>>>> 70668b93
 
 # [mesh:paralleltransform:zinterpolation]
 # type = hermitespline
