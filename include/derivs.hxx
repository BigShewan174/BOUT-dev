/*!************************************************************************
 * \file derivs.hxx
 *
 * Basic differential functions
 *
 **************************************************************************
 * Copyright 2010,2017
 *    B.D.Dudson, S.Farley, M.V.Umansky, X.Q.Xu, D. Schwörer
 *
 * Contact: Ben Dudson, bd512@york.ac.uk
 *
 * This file is part of BOUT++.
 *
 * BOUT++ is free software: you can redistribute it and/or modify
 * it under the terms of the GNU Lesser General Public License as published by
 * the Free Software Foundation, either version 3 of the License, or
 * (at your option) any later version.
 *
 * BOUT++ is distributed in the hope that it will be useful,
 * but WITHOUT ANY WARRANTY; without even the implied warranty of
 * MERCHANTABILITY or FITNESS FOR A PARTICULAR PURPOSE.  See the
 * GNU Lesser General Public License for more details.
 *
 * You should have received a copy of the GNU Lesser General Public License
 * along with BOUT++.  If not, see <http://www.gnu.org/licenses/>.
 *
 **************************************************************************/

#ifndef __DERIVS_H__
#define __DERIVS_H__

#include "field2d.hxx"
#include "field3d.hxx"
#include "vector2d.hxx"
#include "vector3d.hxx"

#include "bout_types.hxx"

////////// FIRST DERIVATIVES //////////

/// Calculate first partial derivative in X
///
///   \f$\partial / \partial x\f$
///
/// @param[in] f       The field to be differentiated
/// @param[in] outloc  The cell location where the result is desired. If
///                    staggered grids is not enabled then this has no effect
///                    If not given, defaults to CELL_DEFAULT
/// @param[in] method  Differencing method to use. This overrides the default
///                    If not given, defaults to DIFF_DEFAULT
/// @param[in] region  What region is expected to be calculated
///                    If not given, defaults to RGN_NOBNDRY
const Field3D DDX(const Field3D& f, CELL_LOC outloc = CELL_DEFAULT,
                  const std::string& method = "DEFAULT", REGION region = RGN_NOBNDRY);
inline const Field3D DDX(const Field3D& f, CELL_LOC outloc, DIFF_METHOD method,
                         REGION region = RGN_NOBNDRY) {
  return DDX(f, outloc, toString(method), region);
};

/// Calculate first partial derivative in X
///
///   \f$\partial / \partial x\f$
///
/// @param[in] f       The field to be differentiated
/// @param[in] outloc  The cell location where the result is desired. If
///                    staggered grids is not enabled then this has no effect
///                    If not given, defaults to CELL_DEFAULT
/// @param[in] method  Differencing method to use. This overrides the default
///                    If not given, defaults to DIFF_DEFAULT
/// @param[in] region  What region is expected to be calculated
///                    If not given, defaults to RGN_NOBNDRY
const Coordinates::metric_field_type DDX(const Field2D& f, CELL_LOC outloc = CELL_DEFAULT,
                                         const std::string& method = "DEFAULT",
                                         REGION region = RGN_NOBNDRY);
inline const Coordinates::metric_field_type
DDX(const Field2D& f, CELL_LOC outloc, DIFF_METHOD method, REGION region = RGN_NOBNDRY) {
  return DDX(f, outloc, toString(method), region);
};

/// Calculate first partial derivative in Y
///
///   \f$\partial / \partial y\f$
///
/// @param[in] f       The field to be differentiated
/// @param[in] outloc  The cell location where the result is desired. If
///                    staggered grids is not enabled then this has no effect
///                    If not given, defaults to CELL_DEFAULT
/// @param[in] method  Differencing method to use. This overrides the default
///                    If not given, defaults to DIFF_DEFAULT
/// @param[in] region  What region is expected to be calculated
///                    If not given, defaults to RGN_NOBNDRY
const Field3D DDY(const Field3D& f, CELL_LOC outloc = CELL_DEFAULT,
                  const std::string& method = "DEFAULT", REGION region = RGN_NOBNDRY);
inline const Field3D DDY(const Field3D& f, CELL_LOC outloc, DIFF_METHOD method,
                         REGION region = RGN_NOBNDRY) {
  return DDY(f, outloc, toString(method), region);
};

/// Calculate first partial derivative in Y
///
///   \f$\partial / \partial y\f$
///
/// @param[in] f       The field to be differentiated
/// @param[in] outloc  The cell location where the result is desired. If
///                    staggered grids is not enabled then this has no effect
///                    If not given, defaults to CELL_DEFAULT
/// @param[in] method  Differencing method to use. This overrides the default
///                    If not given, defaults to DIFF_DEFAULT
/// @param[in] region  What region is expected to be calculated
///                    If not given, defaults to RGN_NOBNDRY
const Coordinates::metric_field_type DDY(const Field2D& f, CELL_LOC outloc = CELL_DEFAULT,
                                         const std::string& method = "DEFAULT",
                                         REGION region = RGN_NOBNDRY);
inline const Coordinates::metric_field_type
DDY(const Field2D& f, CELL_LOC outloc, DIFF_METHOD method, REGION region = RGN_NOBNDRY) {
  return DDY(f, outloc, toString(method), region);
};

/// Calculate first partial derivative in Z
///
///   \f$\partial / \partial z\f$
///
/// @param[in] f       The field to be differentiated
/// @param[in] outloc  The cell location where the result is desired. If
///                    staggered grids is not enabled then this has no effect
///                    If not given, defaults to CELL_DEFAULT
/// @param[in] method  Differencing method to use. This overrides the default
///                    If not given, defaults to DIFF_DEFAULT
/// @param[in] region  What region is expected to be calculated
///                    If not given, defaults to RGN_NOBNDRY
const Field3D DDZ(const Field3D& f, CELL_LOC outloc = CELL_DEFAULT,
                  const std::string& method = "DEFAULT", REGION region = RGN_NOBNDRY);
inline const Field3D DDZ(const Field3D& f, CELL_LOC outloc, DIFF_METHOD method,
                         REGION region = RGN_NOBNDRY) {
  return DDZ(f, outloc, toString(method), region);
};

/// Calculate first partial derivative in Z
///
///   \f$\partial / \partial z\f$
///
/// @param[in] f       The field to be differentiated
/// @param[in] outloc  The cell location where the result is desired. If
///                    staggered grids is not enabled then this has no effect
///                    If not given, defaults to CELL_DEFAULT
/// @param[in] method  Differencing method to use. This overrides the default
///                    If not given, defaults to DIFF_DEFAULT
/// @param[in] region  What region is expected to be calculated
///                    If not given, defaults to RGN_NOBNDRY
const Coordinates::metric_field_type DDZ(const Field2D& f, CELL_LOC outloc = CELL_DEFAULT,
                                         const std::string& method = "DEFAULT",
                                         REGION region = RGN_NOBNDRY);
inline const Coordinates::metric_field_type
DDZ(const Field2D& f, CELL_LOC outloc, DIFF_METHOD method, REGION region = RGN_NOBNDRY) {
  return DDZ(f, outloc, toString(method), region);
};

/// Calculate first partial derivative in Z
///
///   \f$\partial / \partial z\f$
///
/// @param[in] f       The field to be differentiated
/// @param[in] outloc  The cell location where the result is desired. If
///                    staggered grids is not enabled then this has no effect
///                    If not given, defaults to CELL_DEFAULT
/// @param[in] method  Differencing method to use. This overrides the default
///                    If not given, defaults to DIFF_DEFAULT
/// @param[in] region  What region is expected to be calculated
///                    If not given, defaults to RGN_NOBNDRY
const Vector3D DDZ(const Vector3D& f, CELL_LOC outloc = CELL_DEFAULT,
                   const std::string& method = "DEFAULT", REGION region = RGN_NOBNDRY);
inline const Vector3D DDZ(const Vector3D& f, CELL_LOC outloc, DIFF_METHOD method,
                          REGION region = RGN_NOBNDRY) {
  return DDZ(f, outloc, toString(method), region);
};

/// Calculate first partial derivative in Z
///
///   \f$\partial / \partial z\f$
///
/// @param[in] f       The field to be differentiated
/// @param[in] outloc  The cell location where the result is desired. If
///                    staggered grids is not enabled then this has no effect
///                    If not given, defaults to CELL_DEFAULT
/// @param[in] method  Differencing method to use. This overrides the default
///                    If not given, defaults to DIFF_DEFAULT
/// @param[in] region  What region is expected to be calculated
///                    If not given, defaults to RGN_NOBNDRY
const Vector2D DDZ(const Vector2D& f, CELL_LOC outloc = CELL_DEFAULT,
                   const std::string& method = "DEFAULT", REGION region = RGN_NOBNDRY);
inline const Vector2D DDZ(const Vector2D& f, CELL_LOC outloc, DIFF_METHOD method,
                          REGION region = RGN_NOBNDRY) {
  return DDZ(f, outloc, toString(method), region);
};

////////// SECOND DERIVATIVES //////////

/// Calculate second partial derivative in X
///
///   \f$\partial^2 / \partial x^2\f$
///
/// @param[in] f       The field to be differentiated
/// @param[in] outloc  The cell location where the result is desired. If
///                    staggered grids is not enabled then this has no effect
///                    If not given, defaults to CELL_DEFAULT
/// @param[in] method  Differencing method to use. This overrides the default
///                    If not given, defaults to DIFF_DEFAULT
/// @param[in] region  What region is expected to be calculated
///                    If not given, defaults to RGN_NOBNDRY
const Field3D D2DX2(const Field3D& f, CELL_LOC outloc = CELL_DEFAULT,
                    const std::string& method = "DEFAULT", REGION region = RGN_NOBNDRY);
inline const Field3D D2DX2(const Field3D& f, CELL_LOC outloc, DIFF_METHOD method,
                           REGION region = RGN_NOBNDRY) {
  return D2DX2(f, outloc, toString(method), region);
};

/// Calculate second partial derivative in X
///
///   \f$\partial^2 / \partial x^2\f$
///
/// @param[in] f       The field to be differentiated
/// @param[in] outloc  The cell location where the result is desired. If
///                    staggered grids is not enabled then this has no effect
///                    If not given, defaults to CELL_DEFAULT
/// @param[in] method  Differencing method to use. This overrides the default
///                    If not given, defaults to DIFF_DEFAULT
/// @param[in] region  What region is expected to be calculated
///                    If not given, defaults to RGN_NOBNDRY
const Coordinates::metric_field_type D2DX2(const Field2D& f,
                                           CELL_LOC outloc = CELL_DEFAULT,
                                           const std::string& method = "DEFAULT",
                                           REGION region = RGN_NOBNDRY);
inline const Coordinates::metric_field_type D2DX2(const Field2D& f, CELL_LOC outloc,
                                                  DIFF_METHOD method,
                                                  REGION region = RGN_NOBNDRY) {
  return D2DX2(f, outloc, toString(method), region);
};

/// Calculate second partial derivative in Y
///
///   \f$\partial^2 / \partial y^2\f$
///
/// @param[in] f       The field to be differentiated
/// @param[in] outloc  The cell location where the result is desired. If
///                    staggered grids is not enabled then this has no effect
///                    If not given, defaults to CELL_DEFAULT
/// @param[in] method  Differencing method to use. This overrides the default
///                    If not given, defaults to DIFF_DEFAULT
/// @param[in] region  What region is expected to be calculated
///                    If not given, defaults to RGN_NOBNDRY
const Field3D D2DY2(const Field3D& f, CELL_LOC outloc = CELL_DEFAULT,
                    const std::string& method = "DEFAULT", REGION region = RGN_NOBNDRY);
inline const Field3D D2DY2(const Field3D& f, CELL_LOC outloc, DIFF_METHOD method,
                           REGION region = RGN_NOBNDRY) {
  return D2DY2(f, outloc, toString(method), region);
};

/// Calculate second partial derivative in Y
///
///   \f$\partial^2 / \partial y^2\f$
///
/// @param[in] f       The field to be differentiated
/// @param[in] outloc  The cell location where the result is desired. If
///                    staggered grids is not enabled then this has no effect
///                    If not given, defaults to CELL_DEFAULT
/// @param[in] method  Differencing method to use. This overrides the default
///                    If not given, defaults to DIFF_DEFAULT
/// @param[in] region  What region is expected to be calculated
///                    If not given, defaults to RGN_NOBNDRY
const Coordinates::metric_field_type D2DY2(const Field2D& f,
                                           CELL_LOC outloc = CELL_DEFAULT,
                                           const std::string& method = "DEFAULT",
                                           REGION region = RGN_NOBNDRY);
inline const Coordinates::metric_field_type D2DY2(const Field2D& f, CELL_LOC outloc,
                                                  DIFF_METHOD method,
                                                  REGION region = RGN_NOBNDRY) {
  return D2DY2(f, outloc, toString(method), region);
};

/// Calculate second partial derivative in Z
///
///   \f$\partial^2 / \partial z^2\f$
///
/// @param[in] f       The field to be differentiated
/// @param[in] outloc  The cell location where the result is desired. If
///                    staggered grids is not enabled then this has no effect
///                    If not given, defaults to CELL_DEFAULT
/// @param[in] method  Differencing method to use. This overrides the default
///                    If not given, defaults to DIFF_DEFAULT
/// @param[in] region  What region is expected to be calculated
///                    If not given, defaults to RGN_NOBNDRY
const Field3D D2DZ2(const Field3D& f, CELL_LOC outloc = CELL_DEFAULT,
                    const std::string& method = "DEFAULT", REGION region = RGN_NOBNDRY);
inline const Field3D D2DZ2(const Field3D& f, CELL_LOC outloc, DIFF_METHOD method,
                           REGION region = RGN_NOBNDRY) {
  return D2DZ2(f, outloc, toString(method), region);
};

/// Calculate second partial derivative in Z
///
///   \f$\partial^2 / \partial z^2\f$
///
/// @param[in] f       The field to be differentiated
/// @param[in] outloc  The cell location where the result is desired. If
///                    staggered grids is not enabled then this has no effect
///                    If not given, defaults to CELL_DEFAULT
/// @param[in] method  Differencing method to use. This overrides the default
///                    If not given, defaults to DIFF_DEFAULT
/// @param[in] region  What region is expected to be calculated
///                    If not given, defaults to RGN_NOBNDRY
const Coordinates::metric_field_type D2DZ2(const Field2D& f,
                                           CELL_LOC outloc = CELL_DEFAULT,
                                           const std::string& method = "DEFAULT",
                                           REGION region = RGN_NOBNDRY);
inline const Coordinates::metric_field_type D2DZ2(const Field2D& f, CELL_LOC outloc,
                                                  DIFF_METHOD method,
                                                  REGION region = RGN_NOBNDRY) {
  return D2DZ2(f, outloc, toString(method), region);
};

////////// FOURTH DERIVATIVES //////////

/// Calculate forth partial derivative in X
///
///   \f$\partial^4 / \partial x^4\f$
///
/// @param[in] f       The field to be differentiated
/// @param[in] outloc  The cell location where the result is desired. If
///                    staggered grids is not enabled then this has no effect
///                    If not given, defaults to CELL_DEFAULT
/// @param[in] method  Differencing method to use. This overrides the default
///                    If not given, defaults to DIFF_DEFAULT
/// @param[in] region  What region is expected to be calculated
///                    If not given, defaults to RGN_NOBNDRY
const Field3D D4DX4(const Field3D& f, CELL_LOC outloc = CELL_DEFAULT,
                    const std::string& method = "DEFAULT", REGION region = RGN_NOBNDRY);
inline const Field3D D4DX4(const Field3D& f, CELL_LOC outloc, DIFF_METHOD method,
                           REGION region = RGN_NOBNDRY) {
  return D4DX4(f, outloc, toString(method), region);
};

/// Calculate forth partial derivative in X
///
///   \f$\partial^4 / \partial x^4\f$
///
/// @param[in] f       The field to be differentiated
/// @param[in] outloc  The cell location where the result is desired. If
///                    staggered grids is not enabled then this has no effect
///                    If not given, defaults to CELL_DEFAULT
/// @param[in] method  Differencing method to use. This overrides the default
///                    If not given, defaults to DIFF_DEFAULT
/// @param[in] region  What region is expected to be calculated
///                    If not given, defaults to RGN_NOBNDRY
const Coordinates::metric_field_type D4DX4(const Field2D& f,
                                           CELL_LOC outloc = CELL_DEFAULT,
                                           const std::string& method = "DEFAULT",
                                           REGION region = RGN_NOBNDRY);
inline const Coordinates::metric_field_type D4DX4(const Field2D& f, CELL_LOC outloc,
                                                  DIFF_METHOD method,
                                                  REGION region = RGN_NOBNDRY) {
  return D4DX4(f, outloc, toString(method), region);
};

/// Calculate forth partial derivative in Y
///
///   \f$\partial^4 / \partial y^4\f$
///
/// @param[in] f       The field to be differentiated
/// @param[in] outloc  The cell location where the result is desired. If
///                    staggered grids is not enabled then this has no effect
///                    If not given, defaults to CELL_DEFAULT
/// @param[in] method  Differencing method to use. This overrides the default
///                    If not given, defaults to DIFF_DEFAULT
/// @param[in] region  What region is expected to be calculated
///                    If not given, defaults to RGN_NOBNDRY
const Field3D D4DY4(const Field3D& f, CELL_LOC outloc = CELL_DEFAULT,
                    const std::string& method = "DEFAULT", REGION region = RGN_NOBNDRY);
inline const Field3D D4DY4(const Field3D& f, CELL_LOC outloc, DIFF_METHOD method,
                           REGION region = RGN_NOBNDRY) {
  return D4DY4(f, outloc, toString(method), region);
};

/// Calculate forth partial derivative in Y
///
///   \f$\partial^4 / \partial y^4\f$
///
/// @param[in] f       The field to be differentiated
/// @param[in] outloc  The cell location where the result is desired. If
///                    staggered grids is not enabled then this has no effect
///                    If not given, defaults to CELL_DEFAULT
/// @param[in] method  Differencing method to use. This overrides the default
///                    If not given, defaults to DIFF_DEFAULT
/// @param[in] region  What region is expected to be calculated
///                    If not given, defaults to RGN_NOBNDRY
const Coordinates::metric_field_type D4DY4(const Field2D& f,
                                           CELL_LOC outloc = CELL_DEFAULT,
                                           const std::string& method = "DEFAULT",
                                           REGION region = RGN_NOBNDRY);
inline const Coordinates::metric_field_type D4DY4(const Field2D& f, CELL_LOC outloc,
                                                  DIFF_METHOD method,
                                                  REGION region = RGN_NOBNDRY) {
  return D4DY4(f, outloc, toString(method), region);
};

/// Calculate forth partial derivative in Z
///
///   \f$\partial^4 / \partial z^4\f$
///
/// @param[in] f       The field to be differentiated
/// @param[in] outloc  The cell location where the result is desired. If
///                    staggered grids is not enabled then this has no effect
///                    If not given, defaults to CELL_DEFAULT
/// @param[in] method  Differencing method to use. This overrides the default
///                    If not given, defaults to DIFF_DEFAULT
/// @param[in] region  What region is expected to be calculated
///                    If not given, defaults to RGN_NOBNDRY
const Field3D D4DZ4(const Field3D& f, CELL_LOC outloc = CELL_DEFAULT,
                    const std::string& method = "DEFAULT", REGION region = RGN_NOBNDRY);
inline const Field3D D4DZ4(const Field3D& f, CELL_LOC outloc, DIFF_METHOD method,
                           REGION region = RGN_NOBNDRY) {
  return D4DZ4(f, outloc, toString(method), region);
};

/// Calculate forth partial derivative in Z
///
///   \f$\partial^4 / \partial z^4\f$
///
/// @param[in] f       The field to be differentiated
/// @param[in] outloc  The cell location where the result is desired. If
///                    staggered grids is not enabled then this has no effect
///                    If not given, defaults to CELL_DEFAULT
/// @param[in] method  Differencing method to use. This overrides the default
///                    If not given, defaults to DIFF_DEFAULT
/// @param[in] region  What region is expected to be calculated
///                    If not given, defaults to RGN_NOBNDRY
const Coordinates::metric_field_type D4DZ4(const Field2D& f,
                                           CELL_LOC outloc = CELL_DEFAULT,
                                           const std::string& method = "DEFAULT",
                                           REGION region = RGN_NOBNDRY);
inline const Coordinates::metric_field_type D4DZ4(const Field2D& f, CELL_LOC outloc,
                                                  DIFF_METHOD method,
                                                  REGION region = RGN_NOBNDRY) {
  return D4DZ4(f, outloc, toString(method), region);
};

/// For terms of form v * grad(f)
///
///   \f$v \cdot \partial f / \partial x\f$
///
/// @param[in] v       The velocity field
/// @param[in] f       The field of the advected quantity
/// @param[in] outloc  The cell location where the result is desired. If
///                    staggered grids is not enabled then this has no effect
///                    If not given, defaults to CELL_DEFAULT
/// @param[in] method  Differencing method to use. This overrides the default
///                    If not given, defaults to DIFF_DEFAULT
/// @param[in] region  What region is expected to be calculated
///                    If not given, defaults to RGN_NOBNDRY
const Field3D VDDX(const Field3D& v, const Field3D& f, CELL_LOC outloc = CELL_DEFAULT,
                   const std::string& method = "DEFAULT", REGION region = RGN_NOBNDRY);
inline const Field3D VDDX(const Field3D& v, const Field3D& f, CELL_LOC outloc,
                          DIFF_METHOD method, REGION region = RGN_NOBNDRY) {
  return VDDX(v, f, outloc, toString(method), region);
};

/// For terms of form v * grad(f)
///
///   \f$v \cdot \partial f / \partial x\f$
///
/// @param[in] v       The velocity field
/// @param[in] f       The field of the advected quantity
/// @param[in] outloc  The cell location where the result is desired. If
///                    staggered grids is not enabled then this has no effect
///                    If not given, defaults to CELL_DEFAULT
/// @param[in] method  Differencing method to use. This overrides the default
///                    If not given, defaults to DIFF_DEFAULT
/// @param[in] region  What region is expected to be calculated
///                    If not given, defaults to RGN_NOBNDRY
const Coordinates::metric_field_type VDDX(const Field2D& v, const Field2D& f,
                                          CELL_LOC outloc = CELL_DEFAULT,
                                          const std::string& method = "DEFAULT",
                                          REGION region = RGN_NOBNDRY);
inline const Coordinates::metric_field_type VDDX(const Field2D& v, const Field2D& f,
                                                 CELL_LOC outloc, DIFF_METHOD method,
                                                 REGION region = RGN_NOBNDRY) {
  return VDDX(v, f, outloc, toString(method), region);
};

/// For terms of form v * grad(f)
///
///   \f$v \cdot \partial f / \partial y\f$
///
/// @param[in] v       The velocity field
/// @param[in] f       The field of the advected quantity
/// @param[in] outloc  The cell location where the result is desired. If
///                    staggered grids is not enabled then this has no effect
///                    If not given, defaults to CELL_DEFAULT
/// @param[in] method  Differencing method to use. This overrides the default
///                    If not given, defaults to DIFF_DEFAULT
/// @param[in] region  What region is expected to be calculated
///                    If not given, defaults to RGN_NOBNDRY
const Field3D VDDY(const Field3D& v, const Field3D& f, CELL_LOC outloc = CELL_DEFAULT,
                   const std::string& method = "DEFAULT", REGION region = RGN_NOBNDRY);
inline const Field3D VDDY(const Field3D& v, const Field3D& f, CELL_LOC outloc,
                          DIFF_METHOD method, REGION region = RGN_NOBNDRY) {
  return VDDY(v, f, outloc, toString(method), region);
};

/// For terms of form v * grad(f)
///
///   \f$v \cdot \partial f / \partial y\f$
///
/// @param[in] v       The velocity field
/// @param[in] f       The field of the advected quantity
/// @param[in] outloc  The cell location where the result is desired. If
///                    staggered grids is not enabled then this has no effect
///                    If not given, defaults to CELL_DEFAULT
/// @param[in] method  Differencing method to use. This overrides the default
///                    If not given, defaults to DIFF_DEFAULT
/// @param[in] region  What region is expected to be calculated
///                    If not given, defaults to RGN_NOBNDRY
const Coordinates::metric_field_type VDDY(const Field2D& v, const Field2D& f,
                                          CELL_LOC outloc = CELL_DEFAULT,
                                          const std::string& method = "DEFAULT",
                                          REGION region = RGN_NOBNDRY);
inline const Coordinates::metric_field_type VDDY(const Field2D& v, const Field2D& f,
                                                 CELL_LOC outloc, DIFF_METHOD method,
                                                 REGION region = RGN_NOBNDRY) {
  return VDDY(v, f, outloc, toString(method), region);
};

/// For terms of form v * grad(f)
///
///   \f$v \cdot \partial f / \partial z\f$
///
/// @param[in] v       The velocity field
/// @param[in] f       The field of the advected quantity
/// @param[in] outloc  The cell location where the result is desired. If
///                    staggered grids is not enabled then this has no effect
///                    If not given, defaults to CELL_DEFAULT
/// @param[in] method  Differencing method to use. This overrides the default
///                    If not given, defaults to DIFF_DEFAULT
/// @param[in] region  What region is expected to be calculated
///                    If not given, defaults to RGN_NOBNDRY
const Field3D VDDZ(const Field3D& v, const Field3D& f, CELL_LOC outloc = CELL_DEFAULT,
                   const std::string& method = "DEFAULT", REGION region = RGN_NOBNDRY);
inline const Field3D VDDZ(const Field3D& v, const Field3D& f, CELL_LOC outloc,
                          DIFF_METHOD method, REGION region = RGN_NOBNDRY) {
  return VDDZ(v, f, outloc, toString(method), region);
};

/// For terms of form v * grad(f)
///
///   \f$v \cdot \partial f / \partial z\f$
///
/// @param[in] v       The velocity field
/// @param[in] f       The field of the advected quantity
/// @param[in] outloc  The cell location where the result is desired. If
///                    staggered grids is not enabled then this has no effect
///                    If not given, defaults to CELL_DEFAULT
/// @param[in] method  Differencing method to use. This overrides the default
///                    If not given, defaults to DIFF_DEFAULT
/// @param[in] region  What region is expected to be calculated
///                    If not given, defaults to RGN_NOBNDRY
const Coordinates::metric_field_type VDDZ(const Field2D& v, const Field2D& f,
                                          CELL_LOC outloc = CELL_DEFAULT,
                                          const std::string& method = "DEFAULT",
                                          REGION region = RGN_NOBNDRY);
inline const Coordinates::metric_field_type VDDZ(const Field2D& v, const Field2D& f,
                                                 CELL_LOC outloc, DIFF_METHOD method,
                                                 REGION region = RGN_NOBNDRY) {
  return VDDZ(v, f, outloc, toString(method), region);
};

/// For terms of form v * grad(f)
///
///   \f$v \cdot \partial f / \partial z\f$
///
/// @param[in] v       The velocity field
/// @param[in] f       The field of the advected quantity
/// @param[in] outloc  The cell location where the result is desired. If
///                    staggered grids is not enabled then this has no effect
///                    If not given, defaults to CELL_DEFAULT
/// @param[in] method  Differencing method to use. This overrides the default
///                    If not given, defaults to DIFF_DEFAULT
/// @param[in] region  What region is expected to be calculated
///                    If not given, defaults to RGN_NOBNDRY
const Coordinates::metric_field_type VDDZ(const Field3D& v, const Field2D& f,
                                          CELL_LOC outloc = CELL_DEFAULT,
                                          const std::string& method = "DEFAULT",
                                          REGION region = RGN_NOBNDRY);
inline const Coordinates::metric_field_type VDDZ(const Field3D& v, const Field2D& f,
                                                 CELL_LOC outloc, DIFF_METHOD method,
                                                 REGION region = RGN_NOBNDRY) {
  return VDDZ(v, f, outloc, toString(method), region);
};

/// for terms of form div(v * f)
///
///   \f$\partial (v f) / \partial x\f$
///
/// @param[in] v       The velocity field
/// @param[in] f       The field of the advected quantity
/// @param[in] outloc  The cell location where the result is desired. If
///                    staggered grids is not enabled then this has no effect
///                    If not given, defaults to CELL_DEFAULT
/// @param[in] method  Differencing method to use. This overrides the default
///                    If not given, defaults to DIFF_DEFAULT
/// @param[in] region  What region is expected to be calculated
///                    If not given, defaults to RGN_NOBNDRY
const Field3D FDDX(const Field3D& v, const Field3D& f, CELL_LOC outloc = CELL_DEFAULT,
                   const std::string& method = "DEFAULT", REGION region = RGN_NOBNDRY);
inline const Field3D FDDX(const Field3D& v, const Field3D& f, CELL_LOC outloc,
                          DIFF_METHOD method, REGION region = RGN_NOBNDRY) {
  return FDDX(v, f, outloc, toString(method), region);
};

/// for terms of form div(v * f)
///
///   \f$\partial (v f) / \partial x\f$
///
/// @param[in] v       The velocity field
/// @param[in] f       The field of the advected quantity
/// @param[in] outloc  The cell location where the result is desired. If
///                    staggered grids is not enabled then this has no effect
///                    If not given, defaults to CELL_DEFAULT
/// @param[in] method  Differencing method to use. This overrides the default
///                    If not given, defaults to DIFF_DEFAULT
/// @param[in] region  What region is expected to be calculated
///                    If not given, defaults to RGN_NOBNDRY
const Coordinates::metric_field_type FDDX(const Field2D& v, const Field2D& f,
                                          CELL_LOC outloc = CELL_DEFAULT,
                                          const std::string& method = "DEFAULT",
                                          REGION region = RGN_NOBNDRY);
inline const Coordinates::metric_field_type FDDX(const Field2D& v, const Field2D& f,
                                                 CELL_LOC outloc, DIFF_METHOD method,
                                                 REGION region = RGN_NOBNDRY) {
  return FDDX(v, f, outloc, toString(method), region);
};

/// for terms of form div(v * f)
///
///   \f$\partial (v f) / \partial y\f$
///
/// @param[in] v       The velocity field
/// @param[in] f       The field of the advected quantity
/// @param[in] outloc  The cell location where the result is desired. If
///                    staggered grids is not enabled then this has no effect
///                    If not given, defaults to CELL_DEFAULT
/// @param[in] method  Differencing method to use. This overrides the default
///                    If not given, defaults to DIFF_DEFAULT
/// @param[in] region  What region is expected to be calculated
///                    If not given, defaults to RGN_NOBNDRY
const Field3D FDDY(const Field3D& v, const Field3D& f, CELL_LOC outloc = CELL_DEFAULT,
                   const std::string& method = "DEFAULT", REGION region = RGN_NOBNDRY);
inline const Field3D FDDY(const Field3D& v, const Field3D& f, CELL_LOC outloc,
                          DIFF_METHOD method, REGION region = RGN_NOBNDRY) {
  return FDDY(v, f, outloc, toString(method), region);
};

/// for terms of form div(v * f)
///
///   \f$\partial (v f) / \partial y\f$
///
/// @param[in] v       The velocity field
/// @param[in] f       The field of the advected quantity
/// @param[in] outloc  The cell location where the result is desired. If
///                    staggered grids is not enabled then this has no effect
///                    If not given, defaults to CELL_DEFAULT
/// @param[in] method  Differencing method to use. This overrides the default
///                    If not given, defaults to DIFF_DEFAULT
/// @param[in] region  What region is expected to be calculated
///                    If not given, defaults to RGN_NOBNDRY
const Coordinates::metric_field_type FDDY(const Field2D& v, const Field2D& f,
                                          CELL_LOC outloc = CELL_DEFAULT,
                                          const std::string& method = "DEFAULT",
                                          REGION region = RGN_NOBNDRY);
inline const Coordinates::metric_field_type FDDY(const Field2D& v, const Field2D& f,
                                                 CELL_LOC outloc, DIFF_METHOD method,
                                                 REGION region = RGN_NOBNDRY) {
  return FDDY(v, f, outloc, toString(method), region);
};

/// for terms of form div(v * f)
///
///   \f$\partial (v f) / \partial z\f$
///
/// @param[in] v       The velocity field
/// @param[in] f       The field of the advected quantity
/// @param[in] outloc  The cell location where the result is desired. If
///                    staggered grids is not enabled then this has no effect
///                    If not given, defaults to CELL_DEFAULT
/// @param[in] method  Differencing method to use. This overrides the default
///                    If not given, defaults to DIFF_DEFAULT
/// @param[in] region  What region is expected to be calculated
///                    If not given, defaults to RGN_NOBNDRY
const Field3D FDDZ(const Field3D& v, const Field3D& f, CELL_LOC outloc = CELL_DEFAULT,
                   const std::string& method = "DEFAULT", REGION region = RGN_NOBNDRY);
inline const Field3D FDDZ(const Field3D& v, const Field3D& f, CELL_LOC outloc,
                          DIFF_METHOD method, REGION region = RGN_NOBNDRY) {
  return FDDZ(v, f, outloc, toString(method), region);
};

/// for terms of form div(v * f)
///
///   \f$\partial (v f) / \partial z\f$
///
/// @param[in] v       The velocity field
/// @param[in] f       The field of the advected quantity
/// @param[in] outloc  The cell location where the result is desired. If
///                    staggered grids is not enabled then this has no effect
///                    If not given, defaults to CELL_DEFAULT
/// @param[in] method  Differencing method to use. This overrides the default
///                    If not given, defaults to DIFF_DEFAULT
/// @param[in] region  What region is expected to be calculated
///                    If not given, defaults to RGN_NOBNDRY
const Coordinates::metric_field_type FDDZ(const Field2D& v, const Field2D& f,
                                          CELL_LOC outloc = CELL_DEFAULT,
                                          const std::string& method = "DEFAULT",
                                          REGION region = RGN_NOBNDRY);
inline const Coordinates::metric_field_type FDDZ(const Field2D& v, const Field2D& f,
                                                 CELL_LOC outloc, DIFF_METHOD method,
                                                 REGION region = RGN_NOBNDRY) {
  return FDDZ(v, f, outloc, toString(method), region);
};

/// Calculate mixed partial derivative in x and y
///
///   \f$\partial^2 / \partial x \partial y\f$
///
/// @param[in] f       The field to be differentiated
/// @param[in] outloc  The cell location where the result is desired. If
///                    staggered grids is not enabled then this has no effect
///                    If not given, defaults to CELL_DEFAULT
/// @param[in] method  Differencing method to use. This overrides the default
///                    If not given, defaults to DIFF_DEFAULT
/// @param[in] region  What region is expected to be calculated
///                    If not given, defaults to RGN_NOBNDRY
/// @param[in] dfdy_boundary_condition Boundary condition to use to set the guard cells of
///                                    df/dy, before calculating the x-derivative.
const Field3D D2DXDY(const Field3D& f, CELL_LOC outloc = CELL_DEFAULT,
                     const std::string& method = "DEFAULT", REGION region = RGN_NOBNDRY,
                     const std::string& dfdy_boundary_condition = "free_o3");
inline const Field3D D2DXDY(const Field3D& f, CELL_LOC outloc, DIFF_METHOD method,
                            REGION region = RGN_NOBNDRY,
                            const std::string& dfdy_boundary_condition = "free_o3") {
  return D2DXDY(f, outloc, toString(method), region, dfdy_boundary_condition);
};

/// Calculate mixed partial derivative in x and y
///
///   \f$\partial^2 / \partial x \partial y\f$
///
/// @param[in] f       The field to be differentiated
/// @param[in] outloc  The cell location where the result is desired. If
///                    staggered grids is not enabled then this has no effect
///                    If not given, defaults to CELL_DEFAULT
/// @param[in] method  Differencing method to use. This overrides the default
///                    If not given, defaults to DIFF_DEFAULT
/// @param[in] region  What region is expected to be calculated
///                    If not given, defaults to RGN_NOBNDRY
<<<<<<< HEAD
const Coordinates::metric_field_type D2DXDY(const Field2D& f,
                                            CELL_LOC outloc = CELL_DEFAULT,
                                            const std::string& method = "DEFAULT",
                                            REGION region = RGN_NOBNDRY);
inline const Coordinates::metric_field_type D2DXDY(const Field2D& f, CELL_LOC outloc,
                                                   DIFF_METHOD method,
                                                   REGION region = RGN_NOBNDRY) {
  return D2DXDY(f, outloc, toString(method), region);
=======
/// @param[in] dfdy_boundary_condition Boundary condition to use to set the guard cells of
///                                    df/dy, before calculating the x-derivative.
const Field2D D2DXDY(const Field2D& f, CELL_LOC outloc = CELL_DEFAULT,
                     const std::string& method = "DEFAULT", REGION region = RGN_NOBNDRY,
                     const std::string& dfdy_boundary_condition = "free_o3");
inline const Field2D D2DXDY(const Field2D& f, CELL_LOC outloc, DIFF_METHOD method,
                            REGION region = RGN_NOBNDRY,
                            const std::string& dfdy_boundary_condition = "free_o3") {
  return D2DXDY(f, outloc, toString(method), region, dfdy_boundary_condition);
>>>>>>> d6594cd5
};

/// Calculate mixed partial derivative in x and z
///
///   \f$\partial^2 / \partial x \partial z\f$
///
/// @param[in] f       The field to be differentiated
/// @param[in] outloc  The cell location where the result is desired. If
///                    staggered grids is not enabled then this has no effect
///                    If not given, defaults to CELL_DEFAULT
/// @param[in] method  Differencing method to use. This overrides the default
///                    If not given, defaults to DIFF_DEFAULT
/// @param[in] region  What region is expected to be calculated
///                    If not given, defaults to RGN_NOBNDRY
const Field3D D2DXDZ(const Field3D& f, CELL_LOC outloc = CELL_DEFAULT,
                     const std::string& method = "DEFAULT", REGION region = RGN_NOBNDRY);
inline const Field3D D2DXDZ(const Field3D& f, CELL_LOC outloc, DIFF_METHOD method,
                            REGION region = RGN_NOBNDRY) {
  return D2DXDZ(f, outloc, toString(method), region);
};

/// Calculate mixed partial derivative in x and z
///
///   \f$\partial^2 / \partial x \partial z\f$
///
/// @param[in] f       The field to be differentiated
/// @param[in] outloc  The cell location where the result is desired. If
///                    staggered grids is not enabled then this has no effect
///                    If not given, defaults to CELL_DEFAULT
/// @param[in] method  Differencing method to use. This overrides the default
///                    If not given, defaults to DIFF_DEFAULT
/// @param[in] region  What region is expected to be calculated
///                    If not given, defaults to RGN_NOBNDRY
const Coordinates::metric_field_type D2DXDZ(const Field2D& f,
                                            CELL_LOC outloc = CELL_DEFAULT,
                                            const std::string& method = "DEFAULT",
                                            REGION region = RGN_NOBNDRY);
inline const Coordinates::metric_field_type D2DXDZ(const Field2D& f, CELL_LOC outloc,
                                                   DIFF_METHOD method,
                                                   REGION region = RGN_NOBNDRY) {
  return D2DXDZ(f, outloc, toString(method), region);
};

/// Calculate mixed partial derivative in y and z
///
///   \f$\partial^2 / \partial y \partial z\f$
///
/// @param[in] f       The field to be differentiated
/// @param[in] outloc  The cell location where the result is desired. If
///                    staggered grids is not enabled then this has no effect
///                    If not given, defaults to CELL_DEFAULT
/// @param[in] method  Differencing method to use. This overrides the default
///                    If not given, defaults to DIFF_DEFAULT
/// @param[in] region  What region is expected to be calculated
///                    If not given, defaults to RGN_NOBNDRY
const Field3D D2DYDZ(const Field3D& f, CELL_LOC outloc = CELL_DEFAULT,
                     const std::string& method = "DEFAULT", REGION region = RGN_NOBNDRY);
inline const Field3D D2DYDZ(const Field3D& f, CELL_LOC outloc, DIFF_METHOD method,
                            REGION region = RGN_NOBNDRY) {
  return D2DYDZ(f, outloc, toString(method), region);
};

/// Calculate mixed partial derivative in y and z
///
///   \f$\partial^2 / \partial y \partial z\f$
///
/// @param[in] f       The field to be differentiated
/// @param[in] outloc  The cell location where the result is desired. If
///                    staggered grids is not enabled then this has no effect
///                    If not given, defaults to CELL_DEFAULT
/// @param[in] method  Differencing method to use. This overrides the default
///                    If not given, defaults to DIFF_DEFAULT
/// @param[in] region  What region is expected to be calculated
///                    If not given, defaults to RGN_NOBNDRY
const Coordinates::metric_field_type D2DYDZ(const Field2D& f,
                                            CELL_LOC outloc = CELL_DEFAULT,
                                            const std::string& method = "DEFAULT",
                                            REGION region = RGN_NOBNDRY);
inline const Coordinates::metric_field_type D2DYDZ(const Field2D& f, CELL_LOC outloc,
                                                   DIFF_METHOD method,
                                                   REGION region = RGN_NOBNDRY) {
  return D2DYDZ(f, outloc, toString(method), region);
};

#endif // __DERIVS_H__<|MERGE_RESOLUTION|>--- conflicted
+++ resolved
@@ -759,26 +759,15 @@
 ///                    If not given, defaults to DIFF_DEFAULT
 /// @param[in] region  What region is expected to be calculated
 ///                    If not given, defaults to RGN_NOBNDRY
-<<<<<<< HEAD
-const Coordinates::metric_field_type D2DXDY(const Field2D& f,
-                                            CELL_LOC outloc = CELL_DEFAULT,
-                                            const std::string& method = "DEFAULT",
-                                            REGION region = RGN_NOBNDRY);
-inline const Coordinates::metric_field_type D2DXDY(const Field2D& f, CELL_LOC outloc,
-                                                   DIFF_METHOD method,
-                                                   REGION region = RGN_NOBNDRY) {
-  return D2DXDY(f, outloc, toString(method), region);
-=======
 /// @param[in] dfdy_boundary_condition Boundary condition to use to set the guard cells of
 ///                                    df/dy, before calculating the x-derivative.
-const Field2D D2DXDY(const Field2D& f, CELL_LOC outloc = CELL_DEFAULT,
+const Coordinates::metric_field_type D2DXDY(const Field2D& f, CELL_LOC outloc = CELL_DEFAULT,
                      const std::string& method = "DEFAULT", REGION region = RGN_NOBNDRY,
                      const std::string& dfdy_boundary_condition = "free_o3");
-inline const Field2D D2DXDY(const Field2D& f, CELL_LOC outloc, DIFF_METHOD method,
+inline const Coordinates::metric_field_type D2DXDY(const Field2D& f, CELL_LOC outloc, DIFF_METHOD method,
                             REGION region = RGN_NOBNDRY,
                             const std::string& dfdy_boundary_condition = "free_o3") {
   return D2DXDY(f, outloc, toString(method), region, dfdy_boundary_condition);
->>>>>>> d6594cd5
 };
 
 /// Calculate mixed partial derivative in x and z
