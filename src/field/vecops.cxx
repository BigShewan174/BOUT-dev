--- conflicted
+++ resolved
@@ -120,11 +120,7 @@
  * Divergence operators
  **************************************************************************/
 
-<<<<<<< HEAD
-const Coordinates::metric_field_type Div(const Vector2D &v, CELL_LOC outloc) {
-=======
-const Field2D Div(const Vector2D& v, CELL_LOC outloc, const std::string& method) {
->>>>>>> f3b3dcb6
+const Coordinates::metric_field_type Div(const Vector2D &v, CELL_LOC outloc, const std::string& method) {
   TRACE("Div( Vector2D )");
   SCOREP0();
   if (outloc == CELL_DEFAULT) {
@@ -181,12 +177,8 @@
  * Divergence operators for flux methods
  **************************************************************************/
 
-<<<<<<< HEAD
-const Coordinates::metric_field_type Div(const Vector2D &v, const Field2D &f, CELL_LOC outloc) {
-=======
-const Field2D Div(const Vector2D& v, const Field2D& f, CELL_LOC outloc,
-                  const std::string& method) {
->>>>>>> f3b3dcb6
+const Coordinates::metric_field_type Div(const Vector2D &v, const Field2D &f, CELL_LOC outloc,
+                                         const std::string& method) {
   TRACE("Div( Vector2D, Field2D )");
   SCOREP0();
   if (outloc == CELL_DEFAULT) {
@@ -203,17 +195,10 @@
   Vector2D vcn = v;
   vcn.toContravariant();
 
-<<<<<<< HEAD
   Coordinates::metric_field_type result(localmesh);
-  result = FDDX(vcn.x.getCoordinates()->J * vcn.x, f, outloc);
-  result += FDDY(vcn.y.getCoordinates()->J * vcn.y, f, outloc);
-  result += FDDZ(vcn.z.getCoordinates()->J * vcn.z, f, outloc);
-=======
-  Field2D result(localmesh);
   result = FDDX(vcn.x.getCoordinates()->J * vcn.x, f, outloc, method);
   result += FDDY(vcn.y.getCoordinates()->J * vcn.y, f, outloc, method);
   result += FDDZ(vcn.z.getCoordinates()->J * vcn.z, f, outloc, method);
->>>>>>> f3b3dcb6
   result /= metric->J;
 
   return result;
