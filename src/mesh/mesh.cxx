
#include <globals.hxx>
#include <bout/mesh.hxx>
#include <bout/coordinates.hxx>
#include <utils.hxx>
#include <derivs.hxx>
#include <msg_stack.hxx>

#include <cmath>

#include "meshfactory.hxx"

#include <output.hxx>

Mesh* Mesh::create(GridDataSource *s, Options *opt) {
  return MeshFactory::getInstance()->createMesh(s, opt);
}

Mesh *Mesh::create(Options *opt) { return create(nullptr, opt); }

Mesh::Mesh(GridDataSource *s, Options* opt) : source(s), options(opt) {
  if(s == nullptr)
    throw BoutException("GridDataSource passed to Mesh::Mesh() is NULL");
  
  if (options == nullptr) {
    options = Options::getRoot()->getSection("mesh");
  }

  /// Get mesh options
  OPTION(options, StaggerGrids,   false); // Stagger grids
  OPTION(options, maxregionblocksize, MAXREGIONBLOCKSIZE);
  OPTION(options, calcParallelSlices_on_communicate, true);
  // Initialise derivatives
  derivs_init(options);  // in index_derivs.cxx for now
}

Mesh::~Mesh() {
  if (source) {
    delete source;
  }
}

/**************************************************************************
 * Functions for reading data from external sources
 *
 * These functions are delegated to a GridDataSource object,
 * which may then read from a file, options, or other sources.
 **************************************************************************/

/// Get a string
int Mesh::get(std::string &sval, const std::string &name) {
  TRACE("Mesh::get(sval, %s)", name.c_str());

  if (source == nullptr or !source->get(this, sval, name))
    return 1;

  return 0;
}

/// Get an integer
int Mesh::get(int &ival, const std::string &name) {
  TRACE("Mesh::get(ival, %s)", name.c_str());

  if (source == nullptr or !source->get(this, ival, name))
    return 1;

  return 0;
}

/// A BoutReal number
int Mesh::get(BoutReal &rval, const std::string &name) {
  TRACE("Mesh::get(rval, %s)", name.c_str());

  if (source == nullptr or !source->get(this, rval, name))
    return 1;

  return 0;
}

int Mesh::get(Field2D &var, const std::string &name, BoutReal def) {
  TRACE("Loading 2D field: Mesh::get(Field2D, %s)", name.c_str());

  // Ensure data allocated
  var.allocate();

  if (source == nullptr or !source->get(this, var, name, def))
    return 1;

  // Communicate to get guard cell data
  Mesh::communicate(var);

  // Check that the data is valid
  checkData(var);

  return 0;
}

int Mesh::get(Field3D &var, const std::string &name, BoutReal def, bool communicate) {
  TRACE("Loading 3D field: Mesh::get(Field3D, %s)", name.c_str());

  // Ensure data allocated
  var.allocate();

  if (source == nullptr or !source->get(this, var, name, def))
    return 1;

  // Communicate to get guard cell data
  if(communicate) {
    Mesh::communicate(var);
  }

  // Check that the data is valid
  checkData(var);

  return 0;
}

/**************************************************************************
 * Data get routines
 **************************************************************************/

int Mesh::get(Vector2D &var, const std::string &name) {
  TRACE("Loading 2D vector: Mesh::get(Vector2D, %s)", name.c_str());

  if(var.covariant) {
    output << _("\tReading covariant vector ") << name << endl;

    get(var.x, name+"_x");
    get(var.y, name+"_y");
    get(var.z, name+"_z");

  }else {
    output << _("\tReading contravariant vector ") << name << endl;

    get(var.x, name+"x");
    get(var.y, name+"y");
    get(var.z, name+"z");
  }

  return 0;
}

int Mesh::get(Vector3D &var, const std::string &name) {
  TRACE("Loading 3D vector: Mesh::get(Vector3D, %s)", name.c_str());

  if(var.covariant) {
    output << _("\tReading covariant vector ") << name << endl;

    get(var.x, name+"_x");
    get(var.y, name+"_y");
    get(var.z, name+"_z");

  }else {
    output << ("\tReading contravariant vector ") << name << endl;

    get(var.x, name+"x");
    get(var.y, name+"y");
    get(var.z, name+"z");
  }

  return 0;
}

bool Mesh::sourceHasVar(const std::string &name) {
  TRACE("Mesh::sourceHasVar(%s)", name.c_str());
  if (source == nullptr)
    return false;
  return source->hasVar(name);
}

/**************************************************************************
 * Communications
 **************************************************************************/

void Mesh::communicateXZ(FieldGroup &g) {
  TRACE("Mesh::communicate(FieldGroup&)");

  // Send data
  comm_handle h = send(g);

  // Wait for data from other processors
  wait(h);
}

void Mesh::communicate(FieldGroup &g) {
  TRACE("Mesh::communicate(FieldGroup&)");

  // Send data
  comm_handle h = send(g);

  // Wait for data from other processors
  wait(h);

  // Calculate yup and ydown fields for 3D fields
  if (calcParallelSlices_on_communicate) {
    for(const auto& fptr : g.field3d()) {
      fptr->calcParallelSlices();
    }
  }
}

/// This is a bit of a hack for now to get FieldPerp communications
/// The FieldData class needs to be changed to accomodate FieldPerp objects
void Mesh::communicate(FieldPerp &f) {
  comm_handle recv[2];
  
  int nin = xstart; // Number of x points in inner guard cell
  int nout = LocalNx-xend-1; // Number of x points in outer guard cell

  // Post receives for guard cell regions

  recv[0] = irecvXIn(f[0],       nin*LocalNz, 0);
  recv[1] = irecvXOut(f[xend+1], nout*LocalNz, 1);
  
  // Send data
  sendXIn(f[xstart], nin*LocalNz, 1);
  sendXOut(f[xend-nout+1], nout*LocalNz, 0);
 
  // Wait for receive
  wait(recv[0]);
  wait(recv[1]);
}

int Mesh::msg_len(const std::vector<FieldData*> &var_list, int xge, int xlt, int yge, int ylt) {
  int len = 0;

  /// Loop over variables
  for(const auto& var : var_list) {
    if(var->is3D()) {
      len += (xlt - xge) * (ylt - yge) * LocalNz * var->BoutRealSize();
    } else {
      len += (xlt - xge) * (ylt - yge) * var->BoutRealSize();
    }
  }

  return len;
}

bool Mesh::periodicY(int jx) const {
  BoutReal ts; return periodicY(jx, ts);
}

int Mesh::ySize(int jx) const {
  // Get the size of a surface in Y using MPI communicator
  MPI_Comm comm = getYcomm(jx);

  int local = yend - ystart + 1;
  int all;
  MPI_Allreduce(&local, &all, 1, MPI_INT, MPI_SUM, comm);
  return all;
}

bool Mesh::hasBndryLowerY() {
  static bool calc = false, answer;
  if(calc) return answer; // Already calculated

  int mybndry = static_cast<int>(!(iterateBndryLowerY().isDone()));
  int allbndry;
  MPI_Allreduce(&mybndry, &allbndry, 1, MPI_INT, MPI_BOR, getXcomm(yend));
  answer = static_cast<bool>(allbndry);
  calc = true;
  return answer;
}

bool Mesh::hasBndryUpperY() {
  static bool calc = false, answer;
  if(calc) return answer; // Already calculated

  int mybndry = static_cast<int>(!(iterateBndryUpperY().isDone()));
  int allbndry;
  MPI_Allreduce(&mybndry, &allbndry, 1, MPI_INT, MPI_BOR, getXcomm(ystart));
  answer = static_cast<bool>(allbndry);
  calc = true;
  return answer;
}

const std::vector<int> Mesh::readInts(const std::string &name, int n) {
  TRACE("Mesh::readInts(%s)", name.c_str());

  if (source == nullptr) {
    throw BoutException("Can't read integer array %s as 'Mesh::source' is nullptr\n",
                        name.c_str());
  }

  std::vector<int> result;

  if(source->hasVar(name)) {
    if(!source->get(this, result, name, n, 0)) {
      // Error reading
      throw BoutException(_("Could not read integer array '%s'\n"), name.c_str());
    }
  }else {
    // Not found
    throw BoutException(_("Missing integer array %s\n"), name.c_str());
  }

  return result;
}

<<<<<<< HEAD
void Mesh::setParallelTransform() {

  std::string ptstr;
  options->get("paralleltransform", ptstr, "identity");

  // Convert to lower case for comparison
  ptstr = lowercase(ptstr);
    
  if(ptstr == "identity") {
    // Identity method i.e. no transform needed
    transform = bout::utils::make_unique<ParallelTransformIdentity>(*this);
      
  }else if(ptstr == "shifted") {
    // Shifted metric method
    transform = bout::utils::make_unique<ShiftedMetric>(*this);
      
  }else if(ptstr == "fci") {

    auto& fci_options = Options::root()["fci"];
    // Flux Coordinate Independent method
    bool fci_zperiodic = fci_options["z_periodic"].withDefault(true);
    transform = bout::utils::make_unique<FCITransform>(*this, fci_zperiodic);
      
  }else {
    throw BoutException(_("Unrecognised paralleltransform option.\n"
                          "Valid choices are 'identity', 'shifted', 'fci'"));
  }
}

ParallelTransform& Mesh::getParallelTransform() {
  if(!transform) {
    // No ParallelTransform object yet. Set from options
    setParallelTransform();
  }
  
  // Return a reference to the ParallelTransform object
  return *transform;
}

=======
>>>>>>> 28ca66d9
std::shared_ptr<Coordinates> Mesh::createDefaultCoordinates(const CELL_LOC location,
    bool force_interpolate_from_centre) {

  if (location == CELL_CENTRE || location == CELL_DEFAULT) {
    // Initialize coordinates from input
    return std::make_shared<Coordinates>(this, options);
  } else {
    // Interpolate coordinates from CELL_CENTRE version
    return std::make_shared<Coordinates>(this, options, location,
        getCoordinates(CELL_CENTRE), force_interpolate_from_centre);
  }
}


const Region<> & Mesh::getRegion3D(const std::string &region_name) const {
  const auto found = regionMap3D.find(region_name);
  if (found == end(regionMap3D)) {
    throw BoutException(_("Couldn't find region %s in regionMap3D"), region_name.c_str());
  }
  return found->second;
}

const Region<Ind2D> & Mesh::getRegion2D(const std::string &region_name) const {
  const auto found = regionMap2D.find(region_name);
  if (found == end(regionMap2D)) {
    throw BoutException(_("Couldn't find region %s in regionMap2D"), region_name.c_str());
  }
  return found->second;
}

const Region<IndPerp> &Mesh::getRegionPerp(const std::string &region_name) const {
  const auto found = regionMapPerp.find(region_name);
  if (found == end(regionMapPerp)) {
    throw BoutException(_("Couldn't find region %s in regionMapPerp"), region_name.c_str());
  }
  return found->second;
}

bool Mesh::hasRegion3D(const std::string& region_name) const {
  return regionMap3D.find(region_name) != std::end(regionMap3D);
}

bool Mesh::hasRegion2D(const std::string& region_name) const {
  return regionMap2D.find(region_name) != std::end(regionMap2D);
}

bool Mesh::hasRegionPerp(const std::string& region_name) const {
  return regionMapPerp.find(region_name) != std::end(regionMapPerp);
}

void Mesh::addRegion3D(const std::string &region_name, const Region<> &region) {
  if (regionMap3D.count(region_name)) {
    throw BoutException(_("Trying to add an already existing region %s to regionMap3D"), region_name.c_str());
  }
  regionMap3D[region_name] = region;
  output_verbose.write(_("Registered region 3D %s"),region_name.c_str());
  output_verbose << "\n:\t" << region.getStats() << "\n";
}

void Mesh::addRegion2D(const std::string &region_name, const Region<Ind2D> &region) {
  if (regionMap2D.count(region_name)) {
    throw BoutException(_("Trying to add an already existing region %s to regionMap2D"), region_name.c_str());
  }
  regionMap2D[region_name] = region;
  output_verbose.write(_("Registered region 2D %s"),region_name.c_str());
  output_verbose << "\n:\t" << region.getStats() << "\n";
}

void Mesh::addRegionPerp(const std::string &region_name, const Region<IndPerp> &region) {
  if (regionMapPerp.count(region_name)) {
    throw BoutException(_("Trying to add an already existing region %s to regionMapPerp"), region_name.c_str());
  }
  regionMapPerp[region_name] = region;
  output_verbose.write(_("Registered region Perp %s"),region_name.c_str());
  output_verbose << "\n:\t" << region.getStats() << "\n";
}

void Mesh::createDefaultRegions(){
  //3D regions
  addRegion3D("RGN_ALL", Region<Ind3D>(0, LocalNx - 1, 0, LocalNy - 1, 0, LocalNz - 1,
                                       LocalNy, LocalNz, maxregionblocksize));
  addRegion3D("RGN_NOBNDRY", Region<Ind3D>(xstart, xend, ystart, yend, zstart, zend,
                                           LocalNy, LocalNz, maxregionblocksize));
  addRegion3D("RGN_NOX", Region<Ind3D>(xstart, xend, 0, LocalNy - 1, 0, LocalNz - 1,
                                       LocalNy, LocalNz, maxregionblocksize));
  addRegion3D("RGN_NOY", Region<Ind3D>(0, LocalNx - 1, ystart, yend, 0, LocalNz - 1,
                                       LocalNy, LocalNz, maxregionblocksize));
  addRegion3D("RGN_NOZ", Region<Ind3D>(0, LocalNx - 1, 0, LocalNy - 1, zstart, zend,
                                       LocalNy, LocalNz, maxregionblocksize));
  addRegion3D("RGN_GUARDS", mask(getRegion3D("RGN_ALL"), getRegion3D("RGN_NOBNDRY")));

  //2D regions
  addRegion2D("RGN_ALL", Region<Ind2D>(0, LocalNx - 1, 0, LocalNy - 1, 0, 0, LocalNy, 1,
                                       maxregionblocksize));
  addRegion2D("RGN_NOBNDRY", Region<Ind2D>(xstart, xend, ystart, yend, 0, 0, LocalNy, 1,
                                           maxregionblocksize));
  addRegion2D("RGN_NOX", Region<Ind2D>(xstart, xend, 0, LocalNy - 1, 0, 0, LocalNy, 1,
                                       maxregionblocksize));
  addRegion2D("RGN_NOY", Region<Ind2D>(0, LocalNx - 1, ystart, yend, 0, 0, LocalNy, 1,
                                       maxregionblocksize));
  addRegion2D("RGN_GUARDS", mask(getRegion2D("RGN_ALL"), getRegion2D("RGN_NOBNDRY")));

  // Perp regions
  addRegionPerp("RGN_ALL", Region<IndPerp>(0, LocalNx - 1, 0, 0, 0, LocalNz - 1, 1,
                                           LocalNz, maxregionblocksize));
  addRegionPerp("RGN_NOBNDRY", Region<IndPerp>(xstart, xend, 0, 0, zstart, zend, 1,
                                               LocalNz, maxregionblocksize));
  addRegionPerp("RGN_NOX", Region<IndPerp>(xstart, xend, 0, 0, 0, LocalNz - 1, 1, LocalNz,
                                           maxregionblocksize)); // Same as NOBNDRY
  addRegionPerp("RGN_NOY", Region<IndPerp>(0, LocalNx - 1, 0, 0, 0, LocalNz - 1, 1,
                                           LocalNz, maxregionblocksize));

  addRegionPerp("RGN_NOZ", Region<IndPerp>(0, LocalNx - 1, 0, 0, zstart, zend, 1, LocalNz,
                                           maxregionblocksize));
  addRegionPerp("RGN_GUARDS", mask(getRegionPerp("RGN_ALL"), getRegionPerp("RGN_NOBNDRY")));

  // Construct index lookup for 3D-->2D
  indexLookup3Dto2D = Array<int>(LocalNx*LocalNy*LocalNz);
  BOUT_FOR(ind3D, getRegion3D("RGN_ALL")) {
    indexLookup3Dto2D[ind3D.ind] = ind3Dto2D(ind3D).ind;
  }
}

void Mesh::recalculateStaggeredCoordinates() {
  for (auto &i : coords_map) {
    CELL_LOC location = i.first;

    if (location == CELL_CENTRE) {
      // Only reset staggered locations
      continue;
    }

    *coords_map[location] = std::move(*createDefaultCoordinates(location, true));
  }
}<|MERGE_RESOLUTION|>--- conflicted
+++ resolved
@@ -297,48 +297,6 @@
   return result;
 }
 
-<<<<<<< HEAD
-void Mesh::setParallelTransform() {
-
-  std::string ptstr;
-  options->get("paralleltransform", ptstr, "identity");
-
-  // Convert to lower case for comparison
-  ptstr = lowercase(ptstr);
-    
-  if(ptstr == "identity") {
-    // Identity method i.e. no transform needed
-    transform = bout::utils::make_unique<ParallelTransformIdentity>(*this);
-      
-  }else if(ptstr == "shifted") {
-    // Shifted metric method
-    transform = bout::utils::make_unique<ShiftedMetric>(*this);
-      
-  }else if(ptstr == "fci") {
-
-    auto& fci_options = Options::root()["fci"];
-    // Flux Coordinate Independent method
-    bool fci_zperiodic = fci_options["z_periodic"].withDefault(true);
-    transform = bout::utils::make_unique<FCITransform>(*this, fci_zperiodic);
-      
-  }else {
-    throw BoutException(_("Unrecognised paralleltransform option.\n"
-                          "Valid choices are 'identity', 'shifted', 'fci'"));
-  }
-}
-
-ParallelTransform& Mesh::getParallelTransform() {
-  if(!transform) {
-    // No ParallelTransform object yet. Set from options
-    setParallelTransform();
-  }
-  
-  // Return a reference to the ParallelTransform object
-  return *transform;
-}
-
-=======
->>>>>>> 28ca66d9
 std::shared_ptr<Coordinates> Mesh::createDefaultCoordinates(const CELL_LOC location,
     bool force_interpolate_from_centre) {
 
@@ -352,8 +310,7 @@
   }
 }
 
-
-const Region<> & Mesh::getRegion3D(const std::string &region_name) const {
+const Region<>& Mesh::getRegion3D(const std::string& region_name) const {
   const auto found = regionMap3D.find(region_name);
   if (found == end(regionMap3D)) {
     throw BoutException(_("Couldn't find region %s in regionMap3D"), region_name.c_str());
@@ -361,7 +318,7 @@
   return found->second;
 }
 
-const Region<Ind2D> & Mesh::getRegion2D(const std::string &region_name) const {
+const Region<Ind2D>& Mesh::getRegion2D(const std::string& region_name) const {
   const auto found = regionMap2D.find(region_name);
   if (found == end(regionMap2D)) {
     throw BoutException(_("Couldn't find region %s in regionMap2D"), region_name.c_str());
@@ -369,10 +326,11 @@
   return found->second;
 }
 
-const Region<IndPerp> &Mesh::getRegionPerp(const std::string &region_name) const {
+const Region<IndPerp>& Mesh::getRegionPerp(const std::string& region_name) const {
   const auto found = regionMapPerp.find(region_name);
   if (found == end(regionMapPerp)) {
-    throw BoutException(_("Couldn't find region %s in regionMapPerp"), region_name.c_str());
+    throw BoutException(_("Couldn't find region %s in regionMapPerp"),
+                        region_name.c_str());
   }
   return found->second;
 }
