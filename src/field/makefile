--- conflicted
+++ resolved
@@ -11,11 +11,6 @@
 
 include $(BOUT_TOP)/make.config
 
-<<<<<<< HEAD
-generated_fieldops.cxx:gen_fieldops.py
-	python3 $< > $@
-=======
 generated_fieldops.cxx: gen_fieldops.py
 	./$< > $@
->>>>>>> 53eaf02e
 	@clang-format -i $@ || echo "Formatting failed"