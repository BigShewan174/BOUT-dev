--- conflicted
+++ resolved
@@ -56,13 +56,8 @@
   virtual ~RKScheme();
 
   //Finish generic initialisation
-<<<<<<< HEAD
-  void init(int nlocalIn,int neqIn,bool adaptiveIn,BoutReal atolIn,
-	    BoutReal rtolIn, Options *options=NULL);
-=======
   void init(int nlocalIn, int neqIn, bool adaptiveIn, BoutReal atolIn,
-            const BoutReal rtolIn, Options *options = nullptr);
->>>>>>> e5a082c1
+            BoutReal rtolIn, Options *options = nullptr);
 
   //Get the time at given stage
   BoutReal setCurTime(BoutReal timeIn,BoutReal dt,int curStage);
