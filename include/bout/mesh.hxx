/*!************************************************************************
 * \file mesh.hxx
 *
 * Interface for mesh classes. Contains standard variables and useful
 * routines.
 * 
 * Changelog
 * =========
 *
 * 2014-12 Ben Dudson <bd512@york.ac.uk>
 *     * Removing coordinate system into separate
 *       Coordinates class
 *     * Adding index derivative functions from derivs.cxx
 * 
 * 2010-06 Ben Dudson, Sean Farley
 *     * Initial version, adapted from GridData class
 *     * Incorporates code from topology.cpp and Communicator
 *
 **************************************************************************
 * Copyright 2010 B.D.Dudson, S.Farley, M.V.Umansky, X.Q.Xu
 *
 * Contact: Ben Dudson, bd512@york.ac.uk
 * 
 * This file is part of BOUT++.
 *
 * BOUT++ is free software: you can redistribute it and/or modify
 * it under the terms of the GNU Lesser General Public License as published by
 * the Free Software Foundation, either version 3 of the License, or
 * (at your option) any later version.
 *
 * BOUT++ is distributed in the hope that it will be useful,
 * but WITHOUT ANY WARRANTY; without even the implied warranty of
 * MERCHANTABILITY or FITNESS FOR A PARTICULAR PURPOSE.  See the
 * GNU Lesser General Public License for more details.
 *
 * You should have received a copy of the GNU Lesser General Public License
 * along with BOUT++.  If not, see <http://www.gnu.org/licenses/>.
 *
 **************************************************************************/

class Mesh;

#ifndef __MESH_H__
#define __MESH_H__

#include "mpi.h"

#include <bout/deprecated.hxx>
#include <bout/deriv_store.hxx>
#include <bout/index_derivs_interface.hxx>

#include "field_data.hxx"
#include "bout_types.hxx"
#include "field2d.hxx"
#include "field3d.hxx"
#include "datafile.hxx"
#include "options.hxx"

#include "fieldgroup.hxx"

#include "boundary_region.hxx"
#include "parallel_boundary_region.hxx"

#include "sys/range.hxx" // RangeIterator

#include <bout/griddata.hxx>

#include "coordinates.hxx"    // Coordinates class

#include "paralleltransform.hxx" // ParallelTransform class

#include "unused.hxx"

#include <bout/region.hxx>

#include <list>
#include <memory>
#include <map>

/// Type used to return pointers to handles
typedef void* comm_handle;

class Mesh {
 public:

  /// Constructor for a "bare", uninitialised Mesh
  /// Only useful for testing
  Mesh() : source(nullptr), options(nullptr) {}

  /// Constructor
  /// @param[in] s  The source to be used for loading variables
  /// @param[in] options  The options section for settings
  Mesh(GridDataSource *s, Options *options);

  /// Destructor
  virtual ~Mesh();

  /// Create a Mesh object
  ///
  /// @param[in] source  The data source to use for loading variables
  /// @param[in] opt     The option section. By default this is "mesh"
  static Mesh *create(GridDataSource *source, Options *opt = nullptr);

  /// Create a Mesh object
  ///
  /// The source is determined by
  ///  1) If "file" is set in the options, read that
  ///  2) If "grid" is set in global options, read that
  ///  3) Use options as data source
  ///
  /// @param[in] opt  Input options. Default is "mesh" section
  static Mesh *create(Options *opt = nullptr);

  /// Loads the mesh values
  /// 
  /// Currently need to create and load mesh in separate calls
  /// because creating Fields uses the global "mesh" pointer
  /// which isn't created until Mesh is constructed
  virtual int load() {return 1;}
  
  /// Add output variables to a data file
  /// These are used for post-processing
  virtual void outputVars(Datafile &UNUSED(file)) {} 
  
  // Get routines to request data from mesh file
  
  /// Get a string from the input source
  /// 
  /// @param[out] sval  The value will be put into this variable
  /// @param[in] name   The name of the variable to read
  ///
  /// @returns zero if successful, non-zero on failure
  int get(std::string &sval, const std::string &name);

  /// Get an integer from the input source
  /// 
  /// @param[out] ival  The value will be put into this variable
  /// @param[in] name   The name of the variable to read
  ///
  /// @returns zero if successful, non-zero on failure
  int get(int &ival, const std::string &name);

  /// Get a BoutReal from the input source
  /// 
  /// @param[out] rval  The value will be put into this variable
  /// @param[in] name   The name of the variable to read
  ///
  /// @returns zero if successful, non-zero on failure
  int get(BoutReal &rval, const std::string &name);

  /// Get a Field2D from the input source
  /// including communicating guard cells
  ///
  /// @param[out] var   This will be set to the value. Will be allocated if needed
  /// @param[in] name   Name of the variable to read
  /// @param[in] def    The default value if not found
  /// @param[in] communicate  Should the field be communicated to fill guard cells?
  ///
  /// @returns zero if successful, non-zero on failure
  int get(Field2D& var, const std::string& name, BoutReal def = 0.0,
          bool communicate = true);

  /// Get a Field3D from the input source
  ///
  /// @param[out] var   This will be set to the value. Will be allocated if needed
  /// @param[in] name   Name of the variable to read
  /// @param[in] def    The default value if not found
  /// @param[in] communicate  Should the field be communicated to fill guard cells?
  ///
  /// @returns zero if successful, non-zero on failure
  int get(Field3D &var, const std::string &name, BoutReal def=0.0, bool communicate=true);

  /// Get a Vector2D from the input source.
  /// If \p var is covariant then this gets three
  /// Field2D variables with "_x", "_y", "_z" appended to \p name
  /// If \p var is contravariant, then "x", "y", "z" are appended to \p name
  ///
  /// By default all fields revert to zero
  ///
  /// @param[in] var  This will be set to the value read
  /// @param[in] name  The name of the vector. Individual fields are read based on this name by appending. See above
  /// @param[in] def    The default value if not found
  /// @param[in] communicate  Should the field be communicated to fill guard cells?
  ///
  /// @returns zero always.
  int get(Vector2D& var, const std::string& name, BoutReal def = 0.0,
          bool communicate = true);

  /// Get a Vector3D from the input source.
  /// If \p var is covariant then this gets three
  /// Field3D variables with "_x", "_y", "_z" appended to \p name
  /// If \p var is contravariant, then "x", "y", "z" are appended to \p name
  ///
  /// By default all fields revert to zero
  ///
  /// @param[in] var  This will be set to the value read
  /// @param[in] name  The name of the vector. Individual fields are read based on this name by appending. See above
  /// @param[in] def    The default value if not found
  /// @param[in] communicate  Should the field be communicated to fill guard cells?
  ///
  /// @returns zero always.
  int get(Vector3D& var, const std::string& name, BoutReal def = 0.0,
          bool communicate = true);

  /// Wrapper for GridDataSource::hasVar
  bool sourceHasVar(const std::string &name);
  
  // Communications
  /*!
   * Communicate a list of FieldData objects
   * Uses a variadic template (C++11) to pack all
   * arguments into a FieldGroup
   */
  template <typename... Ts>
  void communicate(Ts&... ts) {
    FieldGroup g(ts...);
    communicate(g);
  }

  template <typename... Ts>
  void communicateXZ(Ts&... ts) {
    FieldGroup g(ts...);
    communicateXZ(g);
  }

  /*!
   * Communicate a group of fields
   */
  void communicate(FieldGroup &g);

  /// Communcate guard cells in XZ only
  /// i.e. no Y communication
  ///
  /// @param g  The group of fields to communicate. Guard cells will be modified
  void communicateXZ(FieldGroup &g);

  /*!
   * Communicate an X-Z field
   */
  void communicate(FieldPerp &f); 

  /*!
   * Send a list of FieldData objects
   * Packs arguments into a FieldGroup and passes
   * to send(FieldGroup&).
   */
  template <typename... Ts>
  comm_handle send(Ts&... ts) {
    FieldGroup g(ts...);
    return send(g);
  }

  /// Perform communications without waiting for them
  /// to finish. Requires a call to wait() afterwards.
  ///
  /// \param g Group of fields to communicate
  /// \returns handle to be used as input to wait()
  virtual comm_handle send(FieldGroup &g) = 0;  
  virtual int wait(comm_handle handle) = 0; ///< Wait for the handle, return error code

  // non-local communications

  /// Low-level communication routine
  /// Send a buffer of data from this processor to another
  /// This must be matched by a corresponding call to
  /// receiveFromProc on the receiving processor
  ///
  /// @param[in] xproc  X index of processor to send to
  /// @param[in] yproc  Y index of processor to send to
  /// @param[in] buffer A buffer of data to send
  /// @param[in] size   The length of \p buffer
  /// @param[in] tag    A label, must be the same at receive
  virtual MPI_Request sendToProc(int xproc, int yproc, BoutReal *buffer, int size, int tag) = 0;

  /// Low-level communication routine
  /// Receive a buffer of data from another processor
  /// Must be matched by corresponding sendToProc call
  /// on the sending processor
  ///
  /// @param[in] xproc X index of sending processor
  /// @param[in] yproc Y index of sending processor
  /// @param[inout] buffer  The buffer to fill with data. Must already be allocated of length \p size
  /// @param[in] size  The length of \p buffer
  /// @param[in] tag   A label, must be the same as send
  virtual comm_handle receiveFromProc(int xproc, int yproc, BoutReal *buffer, int size, int tag) = 0;
  
  virtual int getNXPE() = 0; ///< The number of processors in the X direction
  virtual int getNYPE() = 0; ///< The number of processors in the Y direction
  virtual int getXProcIndex() = 0; ///< This processor's index in X direction
  virtual int getYProcIndex() = 0; ///< This processor's index in Y direction
  
  // X communications
  virtual bool firstX() = 0;  ///< Is this processor first in X? i.e. is there a boundary to the left in X?
  virtual bool lastX() = 0; ///< Is this processor last in X? i.e. is there a boundary to the right in X?

  /// Domain is periodic in X?
  bool periodicX{false};

  int NXPE, PE_XIND; ///< Number of processors in X, and X processor index

  /// Send a buffer of data to processor at X index +1
  ///
  /// @param[in] buffer  The data to send. Must be at least length \p size
  /// @param[in] size    The number of BoutReals to send
  /// @param[in] tag     A label for the communication. Must be the same at receive
  virtual int sendXOut(BoutReal *buffer, int size, int tag) = 0;

  /// Send a buffer of data to processor at X index -1
  ///
  /// @param[in] buffer  The data to send. Must be at least length \p size
  /// @param[in] size    The number of BoutReals to send
  /// @param[in] tag     A label for the communication. Must be the same at receive
  virtual int sendXIn(BoutReal *buffer, int size, int tag) = 0;

  /// Receive a buffer of data from X index +1
  ///
  /// @param[in] buffer  A buffer to put the data in. Must already be allocated of length \p size
  /// @param[in] size    The number of BoutReals to receive and put in \p buffer
  /// @param[in] tag     A label for the communication. Must be the same as sent
  virtual comm_handle irecvXOut(BoutReal *buffer, int size, int tag) = 0;

  /// Receive a buffer of data from X index -1
  ///
  /// @param[in] buffer  A buffer to put the data in. Must already be allocated of length \p size
  /// @param[in] size    The number of BoutReals to receive and put in \p buffer
  /// @param[in] tag     A label for the communication. Must be the same as sent
  virtual comm_handle irecvXIn(BoutReal *buffer, int size, int tag) = 0;

  MPI_Comm getXcomm() {return getXcomm(0);} ///< Return communicator containing all processors in X
  virtual MPI_Comm getXcomm(int jy) const = 0; ///< Return X communicator
  virtual MPI_Comm getYcomm(int jx) const = 0; ///< Return Y communicator
  
  /// Is local X index \p jx periodic in Y?
  ///
  /// \param[in] jx   The local (on this processor) index in X
  virtual bool periodicY(int jx) const;

  /// Is local X index \p jx periodic in Y?
  ///
  /// \param[in] jx   The local (on this processor) index in X
  /// \param[out] ts  The Twist-Shift angle if periodic
  virtual bool periodicY(int jx, BoutReal &ts) const = 0;
  
  virtual int ySize(int jx) const; ///< The number of points in Y at fixed X index \p jx

  // Y communications
  virtual bool firstY() const = 0; ///< Is this processor first in Y? i.e. is there a boundary at lower Y?
  virtual bool lastY() const = 0; ///< Is this processor last in Y? i.e. is there a boundary at upper Y?
  virtual bool firstY(int xpos) const = 0; ///< Is this processor first in Y? i.e. is there a boundary at lower Y?
  virtual bool lastY(int xpos) const = 0; ///< Is this processor last in Y? i.e. is there a boundary at upper Y?
  virtual int UpXSplitIndex() = 0;  ///< If the upper Y guard cells are split in two, return the X index where the split occurs
  virtual int DownXSplitIndex() = 0; ///< If the lower Y guard cells are split in two, return the X index where the split occurs

  /// Send data
  virtual int sendYOutIndest(BoutReal *buffer, int size, int tag) = 0;

  /// 
  virtual int sendYOutOutdest(BoutReal *buffer, int size, int tag) = 0;

  ///
  virtual int sendYInIndest(BoutReal *buffer, int size, int tag) = 0;

  ///
  virtual int sendYInOutdest(BoutReal *buffer, int size, int tag) = 0;

  /// Non-blocking receive. Must be followed by a call to wait()
  ///
  /// @param[out] buffer  A buffer of length \p size which must already be allocated
  /// @param[in] size The number of BoutReals expected
  /// @param[in] tag  The tag number of the expected message
  virtual comm_handle irecvYOutIndest(BoutReal *buffer, int size, int tag) = 0;

  /// Non-blocking receive. Must be followed by a call to wait()
  ///
  /// @param[out] buffer  A buffer of length \p size which must already be allocated
  /// @param[in] size The number of BoutReals expected
  /// @param[in] tag  The tag number of the expected message
  virtual comm_handle irecvYOutOutdest(BoutReal *buffer, int size, int tag) = 0;

  /// Non-blocking receive. Must be followed by a call to wait()
  ///
  /// @param[out] buffer  A buffer of length \p size which must already be allocated
  /// @param[in] size The number of BoutReals expected
  /// @param[in] tag  The tag number of the expected message
  virtual comm_handle irecvYInIndest(BoutReal *buffer, int size, int tag) = 0;

  /// Non-blocking receive. Must be followed by a call to wait()
  ///
  /// @param[out] buffer  A buffer of length \p size which must already be allocated
  /// @param[in] size The number of BoutReals expected
  /// @param[in] tag  The tag number of the expected message
  virtual comm_handle irecvYInOutdest(BoutReal *buffer, int size, int tag) = 0;
  
  // Boundary region iteration

  /// Iterate over the lower Y boundary
  virtual const RangeIterator iterateBndryLowerY() const = 0;

  /// Iterate over the upper Y boundary
  virtual const RangeIterator iterateBndryUpperY() const = 0;
  virtual const RangeIterator iterateBndryLowerOuterY() const = 0;
  virtual const RangeIterator iterateBndryLowerInnerY() const = 0;
  virtual const RangeIterator iterateBndryUpperOuterY() const = 0;
  virtual const RangeIterator iterateBndryUpperInnerY() const = 0;
  
  bool hasBndryLowerY(); ///< Is there a boundary on the lower guard cells in Y?
  bool hasBndryUpperY(); ///< Is there a boundary on the upper guard cells in Y?

  // Boundary regions

  /// Return a vector containing all the boundary regions on this processor
  virtual std::vector<BoundaryRegion*> getBoundaries() = 0;

  /// Add a boundary region to this processor
  virtual void addBoundary(BoundaryRegion* UNUSED(bndry)) {}

  /// Get all the parallel (Y) boundaries on this processor 
  virtual std::vector<BoundaryRegionPar*> getBoundariesPar() = 0;

  /// Add a parallel(Y) boundary to this processor 
  virtual void addBoundaryPar(BoundaryRegionPar* UNUSED(bndry)) {}
  
  /// Branch-cut special handling (experimental)
  virtual const Field3D smoothSeparatrix(const Field3D &f) {return f;}
  
  virtual BoutReal GlobalX(int jx) const = 0; ///< Continuous X index between 0 and 1
  virtual BoutReal GlobalY(int jy) const = 0; ///< Continuous Y index (0 -> 1)
  virtual BoutReal GlobalX(BoutReal jx) const = 0; ///< Continuous X index between 0 and 1
  virtual BoutReal GlobalY(BoutReal jy) const = 0; ///< Continuous Y index (0 -> 1)
  
  //////////////////////////////////////////////////////////
  
  int GlobalNx, GlobalNy, GlobalNz; ///< Size of the global arrays. Note: can have holes
  int OffsetX, OffsetY, OffsetZ;    ///< Offset of this mesh within the global array
                                    ///< so startx on this processor is OffsetX in global
  
  /// Returns the global X index given a local indexs
  /// If the local index includes the boundary cells, then so does the global.
  virtual int XGLOBAL(int xloc) const = 0;
  /// Returns the global Y index given a local index
  /// The local index must include the boundary, the global index does not.
  virtual int YGLOBAL(int yloc) const = 0;

  /// Size of the mesh on this processor including guard/boundary cells
  int LocalNx, LocalNy, LocalNz;
  
  /// Local ranges of data (inclusive), excluding guard cells
  int xstart, xend, ystart, yend;
  
  /// Enable staggered grids (Centre, Lower). Otherwise all vars are
  /// cell centred (default).
  bool StaggerGrids{false};
  
  /// Include integrated shear (if shifting X)
  bool IncIntShear{false};

  /// Coordinate system
  Coordinates *getCoordinates(const CELL_LOC location = CELL_CENTRE) {
    return getCoordinatesSmart(location).get();
  };

  std::shared_ptr<Coordinates>
  getCoordinatesSmart(const CELL_LOC location = CELL_CENTRE) {
    ASSERT1(location != CELL_DEFAULT);
    ASSERT1(location != CELL_VSHIFT);

    if (coords_map.count(location)) { // True branch most common, returns immediately
      return coords_map[location];
    } else {
      // No coordinate system set. Create default
      // Note that this can't be allocated here due to incomplete type
      // (circular dependency between Mesh and Coordinates)
      coords_map.emplace(location, createDefaultCoordinates(location));
<<<<<<< HEAD
      coords_map[location].get()->geometry();
      return coords_map[location].get();
=======
      return coords_map[location];
>>>>>>> e244e533
    }
  }

  /// Returns the non-CELL_CENTRE location
  /// allowed as a staggered location
  CELL_LOC getAllowedStaggerLoc(DIRECTION direction) const {
    AUTO_TRACE();
    switch (direction) {
    case (DIRECTION::X):
      return CELL_XLOW;
    case (DIRECTION::Y):
    case (DIRECTION::YOrthogonal):
    case (DIRECTION::YAligned):
      return CELL_YLOW;
    case (DIRECTION::Z):
      return CELL_ZLOW;
    default:
      throw BoutException("Unhandled direction encountered in getAllowedStaggerLoc");
    }
  };

  /// Returns the number of grid points in the
  /// particular direction
  int getNpoints(DIRECTION direction) const {
    AUTO_TRACE();
    switch (direction) {
    case (DIRECTION::X):
      return LocalNx;
    case (DIRECTION::Y):
    case (DIRECTION::YOrthogonal):
    case (DIRECTION::YAligned):
      return LocalNy;
    case (DIRECTION::Z):
      return LocalNz;
    default:
      throw BoutException("Unhandled direction encountered in getNpoints");
    }
  };

  /// Returns the number of guard points in the
  /// particular direction
  int getNguard(DIRECTION direction) const {
    AUTO_TRACE();
    switch (direction) {
    case (DIRECTION::X):
      return xstart;
    case (DIRECTION::Y):
    case (DIRECTION::YOrthogonal):
    case (DIRECTION::YAligned):
      return ystart;
    case (DIRECTION::Z):
      return 2;
    default:
      throw BoutException("Unhandled direction encountered in getNguard");
    }
  };

  /// Re-calculate staggered Coordinates, useful if CELL_CENTRE Coordinates are changed
  void recalculateStaggeredCoordinates();

  ///////////////////////////////////////////////////////////
  // INDEX DERIVATIVE OPERATORS
  ///////////////////////////////////////////////////////////

  ////// Utilties and parameters
  
  /// Fraction of modes to filter. This is set in derivs_init from option "ddz:fft_filter"
  BoutReal fft_derivs_filter{0.0};

  /// Determines the resultant output stagger location in derivatives
  /// given the input and output location. Also checks that the
  /// combination of locations is allowed
  STAGGER getStagger(const CELL_LOC inloc, const CELL_LOC outloc,
                     const CELL_LOC allowedloc) const;

  /// Determines the resultant output stagger location in derivatives
  /// given the input and output location. Also checks that the
  /// combination of locations is allowed. This overload also checks
  /// the location of a second input field (velocity) is consistent.
  STAGGER getStagger(const CELL_LOC vloc, const CELL_LOC inloc, const CELL_LOC outloc,
                     const CELL_LOC allowedloc) const;

  // All of these derivative routines should probably be moved out of mesh to become
  // free functions. As an intermediate step the member routines could just call the
  // free functions.

  ////// STANDARD OPERATORS

  ////////////// X DERIVATIVE /////////////////
  template <typename T>
  DEPRECATED(T indexDDX(const T& f, CELL_LOC outloc = CELL_DEFAULT,
                        const std::string& method = "DEFAULT",
                        REGION region = RGN_NOBNDRY) const) {
    AUTO_TRACE();
    return bout::derivatives::index::DDX(f, outloc, method, region);
  }

  template <typename T>
  DEPRECATED(T indexD2DX2(const T& f, CELL_LOC outloc = CELL_DEFAULT,
                          const std::string& method = "DEFAULT",
                          REGION region = RGN_NOBNDRY) const) {
    AUTO_TRACE();
    return bout::derivatives::index::D2DX2(f, outloc, method, region);
  }

  template <typename T>
  DEPRECATED(T indexD4DX4(const T& f, CELL_LOC outloc = CELL_DEFAULT,
                          const std::string& method = "DEFAULT",
                          REGION region = RGN_NOBNDRY) const) {
    AUTO_TRACE();
    return bout::derivatives::index::D4DX4(f, outloc, method, region);
  }

  ////////////// Y DERIVATIVE /////////////////

  template <typename T>
  DEPRECATED(T indexDDY(const T& f, CELL_LOC outloc = CELL_DEFAULT,
                        const std::string& method = "DEFAULT",
                        REGION region = RGN_NOBNDRY) const) {
    AUTO_TRACE();
    return bout::derivatives::index::DDY(f, outloc, method, region);
  }

  template <typename T>
  DEPRECATED(T indexD2DY2(const T& f, CELL_LOC outloc = CELL_DEFAULT,
                          const std::string& method = "DEFAULT",
                          REGION region = RGN_NOBNDRY) const) {
    AUTO_TRACE();
    return bout::derivatives::index::D2DY2(f, outloc, method, region);
  }

  template <typename T>
  DEPRECATED(T indexD4DY4(const T& f, CELL_LOC outloc = CELL_DEFAULT,
                          const std::string& method = "DEFAULT",
                          REGION region = RGN_NOBNDRY) const) {
    AUTO_TRACE();
    return bout::derivatives::index::D4DY4(f, outloc, method, region);
  }

  ////////////// Z DERIVATIVE /////////////////
  template <typename T>
  DEPRECATED(T indexDDZ(const T& f, CELL_LOC outloc = CELL_DEFAULT,
                        const std::string& method = "DEFAULT",
                        REGION region = RGN_NOBNDRY) const) {
    AUTO_TRACE();
    return bout::derivatives::index::DDZ(f, outloc, method, region);
  }

  template <typename T>
  DEPRECATED(T indexD2DZ2(const T& f, CELL_LOC outloc = CELL_DEFAULT,
                          const std::string& method = "DEFAULT",
                          REGION region = RGN_NOBNDRY) const) {
    AUTO_TRACE();
    return bout::derivatives::index::D2DZ2(f, outloc, method, region);
  }

  template <typename T>
  DEPRECATED(T indexD4DZ4(const T& f, CELL_LOC outloc = CELL_DEFAULT,
                          const std::string& method = "DEFAULT",
                          REGION region = RGN_NOBNDRY) const) {
    AUTO_TRACE();
    return bout::derivatives::index::D4DZ4(f, outloc, method, region);
  }

  ////// ADVECTION AND FLUX OPERATORS

  /// Advection operator in index space in [] direction
  ///
  /// \f[
  ///   v \frac{d}{di} f
  /// \f]
  ///
  /// @param[in] v  The velocity in the Y direction
  /// @param[in] f  The field being advected
  /// @param[in] outloc The cell location where the result is desired. The default is the
  /// same as \p f
  /// @param[in] method  The differencing method to use
  /// @param[in] region  The region of the grid for which the result is calculated.

  ////////////// X DERIVATIVE /////////////////

  template <typename T>
  DEPRECATED(T indexVDDX(const T& vel, const T& f, CELL_LOC outloc = CELL_DEFAULT,
                         const std::string& method = "DEFAULT",
                         REGION region = RGN_NOBNDRY) const) {
    AUTO_TRACE();
    return bout::derivatives::index::VDDX(vel, f, outloc, method, region);
  }

  template <typename T>
  DEPRECATED(T indexFDDX(const T& vel, const T& f, CELL_LOC outloc = CELL_DEFAULT,
                         const std::string& method = "DEFAULT",
                         REGION region = RGN_NOBNDRY) const) {
    AUTO_TRACE();
    return bout::derivatives::index::FDDX(vel, f, outloc, method, region);
  }

  ////////////// Y DERIVATIVE /////////////////

  template <typename T>
  DEPRECATED(T indexVDDY(const T& vel, const T& f, CELL_LOC outloc = CELL_DEFAULT,
                         const std::string& method = "DEFAULT",
                         REGION region = RGN_NOBNDRY) const) {
    AUTO_TRACE();
    return bout::derivatives::index::VDDY(vel, f, outloc, method, region);
  }

  template <typename T>
  DEPRECATED(T indexFDDY(const T& vel, const T& f, CELL_LOC outloc = CELL_DEFAULT,
                         const std::string& method = "DEFAULT",
                         REGION region = RGN_NOBNDRY) const) {
    AUTO_TRACE();
    return bout::derivatives::index::FDDY(vel, f, outloc, method, region);
  }

  ////////////// Z DERIVATIVE /////////////////

  template <typename T>
  DEPRECATED(T indexVDDZ(const T& vel, const T& f, CELL_LOC outloc = CELL_DEFAULT,
                         const std::string& method = "DEFAULT",
                         REGION region = RGN_NOBNDRY) const) {
    AUTO_TRACE();
    return bout::derivatives::index::VDDZ(vel, f, outloc, method, region);
  }

  template <typename T>
  DEPRECATED(T indexFDDZ(const T& vel, const T& f, CELL_LOC outloc = CELL_DEFAULT,
                         const std::string& method = "DEFAULT",
                         REGION region = RGN_NOBNDRY) const) {
    AUTO_TRACE();
    return bout::derivatives::index::FDDZ(vel, f, outloc, method, region);
  }

  ///////////////////////////////////////////////////////////
  // PARALLEL TRANSFORMS
  ///////////////////////////////////////////////////////////

  /// Transform a field into field-aligned coordinates
  const Field3D toFieldAligned(const Field3D &f, const REGION region = RGN_ALL) {
    return getParallelTransform().toFieldAligned(f, region);
  }
  const Field2D toFieldAligned(const Field2D &f, const REGION UNUSED(region) = RGN_ALL) {
    return f;
  }
  
  /// Convert back into standard form
  const Field3D fromFieldAligned(const Field3D &f, const REGION region = RGN_ALL) {
    return getParallelTransform().fromFieldAligned(f, region);
  }
  const Field2D fromFieldAligned(const Field2D &f, const REGION UNUSED(region) = RGN_ALL) {
    return f;
  }

  bool canToFromFieldAligned() {
    return getParallelTransform().canToFromFieldAligned();
  }

  /*!
   * Unique pointer to ParallelTransform object
   */
  typedef std::unique_ptr<ParallelTransform> PTptr;
  
  /*!
   * Set the parallel (y) transform for this mesh.
   * Unique pointer used so that ParallelTransform will be deleted
   */
  void setParallelTransform(PTptr pt) {
    transform = std::move(pt);
  }
  /*!
   * Set the parallel (y) transform from the options file
   */
  void setParallelTransform();

  /*!
   * Return the parallel transform, setting it if need be
   */
  ParallelTransform& getParallelTransform();
  
  ///////////////////////////////////////////////////////////
  // REGION RELATED ROUTINES
  ///////////////////////////////////////////////////////////

  // The maxregionblocksize to use when creating the default regions.
  // Can be set in the input file and the global default is set by,
  // MAXREGIONBLOCKSIZE in include/bout/region.hxx
  int maxregionblocksize;
  
  /// Get the named region from the region_map for the data iterator
  ///
  /// Throws if region_name not found
  const Region<> &getRegion(const std::string &region_name) const{
    return getRegion3D(region_name);
  }
  const Region<Ind3D> &getRegion3D(const std::string &region_name) const;
  const Region<Ind2D> &getRegion2D(const std::string &region_name) const;
  const Region<IndPerp> &getRegionPerp(const std::string &region_name) const;

  /// Indicate if named region has already been defined
  bool hasRegion3D(const std::string& region_name) const;
  bool hasRegion2D(const std::string& region_name) const;
  bool hasRegionPerp(const std::string& region_name) const;

  /// Add a new region to the region_map for the data iterator
  ///
  /// Outputs an error message if region_name already exists
  void addRegion(const std::string &region_name, const Region<> &region) {
    return addRegion3D(region_name, region);
  }
  void addRegion(const std::string &region_name, const Region<Ind2D> &region) {
    return addRegion2D(region_name, region);
  }
  void addRegion(const std::string &region_name, const Region<IndPerp> &region) {
    return addRegionPerp(region_name, region);
  }
  void addRegion3D(const std::string &region_name, const Region<Ind3D> &region);
  void addRegion2D(const std::string &region_name, const Region<Ind2D> &region);
  void addRegionPerp(const std::string &region_name, const Region<IndPerp> &region);

  /// Converts an Ind2D to an Ind3D using calculation
  Ind3D ind2Dto3D(const Ind2D &ind2D, int jz = 0) { return {ind2D.ind * LocalNz + jz, LocalNy, LocalNz}; }

  /// Converts an Ind3D to an Ind2D using calculation
  Ind2D ind3Dto2D(const Ind3D &ind3D) { return {ind3D.ind / LocalNz, LocalNy, 1}; }

  /// Converts an Ind3D to an IndPerp using calculation
  IndPerp ind3DtoPerp(const Ind3D &ind3D) { return {ind3D.x() * LocalNz + ind3D.z(), 1, LocalNz}; }

  /// Converts an IndPerp to an Ind3D using calculation
  Ind3D indPerpto3D(const IndPerp &indPerp, int jy = 0) {
    int jz = indPerp.z();
    return { (indPerp.ind - jz) * LocalNy + LocalNz * jy + jz , LocalNy, LocalNz};
  }
  
  /// Converts an Ind3D to an Ind2D representing a 2D index using a lookup -- to be used with care
  Ind2D map3Dto2D(const Ind3D &ind3D){
    return {indexLookup3Dto2D[ind3D.ind], LocalNy, 1};
  }
  
  /// Create the default regions for the data iterator
  ///
  /// Creates RGN_{ALL,NOBNDRY,NOX,NOY}
  void createDefaultRegions();
    
protected:

  /// Source for grid data
  GridDataSource* source{nullptr};

  /// Coordinate systems at different CELL_LOCs
  std::map<CELL_LOC, std::shared_ptr<Coordinates>> coords_map;

  /// Mesh options section
  Options *options{nullptr};

  /// Handles calculation of yup and ydown
  PTptr transform{nullptr};

  /// Read a 1D array of integers
  const std::vector<int> readInts(const std::string &name, int n);
  
  /// Calculates the size of a message for a given x and y range
  int msg_len(const std::vector<FieldData*> &var_list, int xge, int xlt, int yge, int ylt);
  
  /// Initialise derivatives
  void derivs_init(Options* options);
  
private:

  /// Allocates default Coordinates objects
  std::shared_ptr<Coordinates> createDefaultCoordinates(const CELL_LOC location);

  //Internal region related information
  std::map<std::string, Region<Ind3D>> regionMap3D;
  std::map<std::string, Region<Ind2D>> regionMap2D;
  std::map<std::string, Region<IndPerp>> regionMapPerp;
  Array<int> indexLookup3Dto2D;
};

#endif // __MESH_H__<|MERGE_RESOLUTION|>--- conflicted
+++ resolved
@@ -471,12 +471,7 @@
       // Note that this can't be allocated here due to incomplete type
       // (circular dependency between Mesh and Coordinates)
       coords_map.emplace(location, createDefaultCoordinates(location));
-<<<<<<< HEAD
-      coords_map[location].get()->geometry();
-      return coords_map[location].get();
-=======
       return coords_map[location];
->>>>>>> e244e533
     }
   }
 
