--- conflicted
+++ resolved
@@ -662,19 +662,10 @@
   dump["max_error8"] = max_error8;
   
   // Write and close the output file
-<<<<<<< HEAD
   bout::writeDefaultOutputFile(dump);
   
-  output << "\nFinished running test. Triggering error to quit\n\n";
-  
-=======
-  
-  dump.write();
-  dump.close();
-
-  output << "\nFinished running test.\n";
-
->>>>>>> 4fcf070f
+  output << "\nFinished running test.\n\n";
+  
   MPI_Barrier(BoutComm::get()); // Wait for all processors to write data
   }
   BoutFinalise();
