--- conflicted
+++ resolved
@@ -33,19 +33,13 @@
         config:
           - name: "Default options, Ubuntu 18.04"
             os: ubuntu-18.04
-<<<<<<< HEAD
             cmake_options: "-DBOUT_USE_PETSC=ON
                             -DBOUT_USE_SLEPC=ON
                             -DBOUT_USE_SUNDIALS=ON
                             -DSUNDIALS_ROOT=/home/runner/local"
-=======
-            configure_options: ""
-            script_flags: "-uim"
->>>>>>> b719d447
 
           - name: "Optimised, static"
             os: ubuntu-18.04
-<<<<<<< HEAD
             cmake_options: "-DBOUT_ENABLE_CHECKS=OFF
                             -DBUILD_SHARED_LIBS=OFF
                             -DCXXFLAGS=-Ofast
@@ -78,33 +72,6 @@
             omp_num_threads: 2
 
           - name: "Shared, Ubuntu 20.04"
-=======
-            configure_options: "--enable-shared
-                                --enable-checks=no
-                                --enable-optimize=3
-                                --disable-signal
-                                --disable-track
-                                --disable-backtrace
-                                --with-petsc
-                                --with-slepc
-                                --with-sundials=/home/runner/local"
-            script_flags: "-uim -t shared -t python"
-            omp_num_threads: 1
-
-          - name: "Debug, shared"
-            os: ubuntu-18.04
-            configure_options: "--enable-shared
-                                --enable-sigfpe
-                                --enable-debug
-                                --enable-track
-                                --with-petsc
-                                --with-slepc
-                                --with-sundials=/home/runner/local"
-            script_flags: "-uim"
-            omp_num_threads: 1
-
-          - name: "CMake, shared, release, Ubuntu 20.04"
->>>>>>> b719d447
             os: ubuntu-20.04
             cmake_options: "-DBUILD_SHARED_LIBS=ON
                             -DBOUT_ENABLE_OPENMP=ON
@@ -116,11 +83,7 @@
                             -DSUNDIALS_ROOT=/home/runner/local"
             omp_num_threads: 2
 
-<<<<<<< HEAD
           - name: "3D metrics, shared, Ubuntu 20.04"
-=======
-          - name: "CMake, shared, OpenMP, Ubuntu 20.04, 3D metrics"
->>>>>>> b719d447
             os: ubuntu-20.04
             cmake_options: "-DBUILD_SHARED_LIBS=ON
                             -DBOUT_ENABLE_METRIC_3D=ON
@@ -134,7 +97,6 @@
 
           - name: "Coverage"
             os: ubuntu-18.04
-<<<<<<< HEAD
             cmake_options: "-DBUILD_SHARED_LIBS=ON
                             -DCMAKE_BUILD_TYPE=Debug
                             -DCHECK=3
@@ -146,18 +108,6 @@
                             -DBOUT_ENABLE_PYTHON=ON
                             -DSUNDIALS_ROOT=/home/runner/local"
             unit_only: YES
-=======
-            configure_options: "--enable-shared
-                                --enable-code-coverage
-                                --enable-debug
-                                --enable-track
-                                --with-lapack
-                                --with-petsc
-                                --with-slepc
-                                --with-sundials=/home/runner/local"
-            omp_num_threads: 1
-            script_flags: "-u"
->>>>>>> b719d447
         exclude:
           # Don't run the coverage tests if the branch isn't master or next
           - is_master_or_next: false
@@ -196,11 +146,7 @@
 
       - name: Install pip packages
         run: |
-<<<<<<< HEAD
-          ./.pip_install_for_travis.sh 'cython~=0.29' 'netcdf4~=1.5' 'sympy~=1.5' 'gcovr' 'cmake' 'h5py' zoidberg fastcov
-=======
-          ./.pip_install_for_ci.sh 'cython~=0.29' 'netcdf4~=1.5' 'sympy~=1.5' 'gcovr' 'cmake' 'h5py' zoidberg
->>>>>>> b719d447
+          ./.pip_install_for_ci.sh 'cython~=0.29' 'netcdf4~=1.5' 'sympy~=1.5' 'gcovr' 'cmake' 'h5py' zoidberg fastcov
           # Add the pip install location to the runner's PATH
           echo ~/.local/bin >> $GITHUB_PATH
 
@@ -213,16 +159,6 @@
       - name: Build SUNDIALS
         run: ./.build_sundials_for_ci.sh
 
-<<<<<<< HEAD
-=======
-      - name: Build (configure)
-        if: ${{ ! contains(matrix.config.name, 'CMake') }}
-        run: ./.ci_script.sh ${{ matrix.config.script_flags }}
-        env:
-          LD_LIBRARY_PATH: /home/runner/local/lib:$LD_LIBRARY_PATH
-          CONFIGURE_OPTIONS: ${{ matrix.config.configure_options }}
-
->>>>>>> b719d447
       - name: Build (CMake)
         run: UNIT_ONLY=${{ matrix.config.unit_only }} ./.ci_with_cmake.sh ${{ matrix.config.cmake_options }}
 
