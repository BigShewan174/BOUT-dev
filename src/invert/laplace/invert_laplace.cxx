/*!
 * \file invert_laplace.cxx
 *
 * \brief Perpendicular Laplacian inversion using FFT and Tridiagonal solver
 *
 * Equation solved is \f$d*\nabla^2_\perp x + (1./c)\nabla_perp c\cdot\nabla_\perp x + a x = b \f$, where
 * \f$x\f$ and \f$x\f$ are perpendicular (X-Z) or 3D fields,
 * and \f$a\f$ and d are 2D fields. If d is not supplied then it is 1
 *
 * Flags control the boundary conditions (see header file)
 *
 **************************************************************************
 * Copyright 2010 B.D.Dudson, S.Farley, M.V.Umansky, X.Q.Xu
 *
 * Contact: Ben Dudson, bd512@york.ac.uk
 *
 * This file is part of BOUT++.
 *
 * BOUT++ is free software: you can redistribute it and/or modify
 * it under the terms of the GNU Lesser General Public License as published by
 * the Free Software Foundation, either version 3 of the License, or
 * (at your option) any later version.
 *
 * BOUT++ is distributed in the hope that it will be useful,
 * but WITHOUT ANY WARRANTY; without even the implied warranty of
 * MERCHANTABILITY or FITNESS FOR A PARTICULAR PURPOSE.  See the
 * GNU Lesser General Public License for more details.
 *
 * You should have received a copy of the GNU Lesser General Public License
 * along with BOUT++.  If not, see <http://www.gnu.org/licenses/>.
 *
 */

#include <bout/mesh.hxx>
#include <globals.hxx>
#include <invert_laplace.hxx>
#include <bout_types.hxx>
#include <options.hxx>
#include <boutexception.hxx>
#include <utils.hxx>
#include <cmath>
#include <bout/sys/timer.hxx>
#include <output.hxx>
#include <msg_stack.hxx>
#include <bout/constants.hxx>
#include <bout/openmpwrap.hxx>

#include "laplacefactory.hxx"

/**********************************************************************************
 *                         INITIALISATION AND CREATION
 **********************************************************************************/

/// Laplacian inversion initialisation. Called once at the start to get settings
Laplacian::Laplacian(Options *options, const CELL_LOC loc, Mesh *mesh_in)
  : location(loc), localmesh(mesh_in==nullptr ? bout::globals::mesh : mesh_in) {

  if (options == nullptr) {
    // Use the default options
    options = Options::getRoot()->getSection("laplace");
  }

  output.write("Initialising Laplacian inversion routines\n");

  if (location == CELL_DEFAULT) {
    location = CELL_CENTRE;
  }

  coords = localmesh->getCoordinates(location);

  // Communication option. Controls if asyncronous sends are used
  async_send = (*options)["async"].doc("Use asyncronous MPI send?").withDefault(true);

  BoutReal filter = (*options)["filter"]
                        .doc("Fraction of Z modes to filter out. Between 0 and 1")
                        .withDefault(0.0);
  int ncz = localmesh->LocalNz;
  // convert filtering into an integer number of modes
  maxmode = ROUND((1.0 - filter) * static_cast<BoutReal>(ncz / 2));
  // Can be overriden by max_mode option
  OPTION(options, maxmode, maxmode);
  if(maxmode < 0) maxmode = 0;
  if(maxmode > ncz/2) maxmode = ncz/2;

  OPTION(options, low_mem, false);

  nonuniform = (*options)["nonuniform"]
                   .doc("Use non-uniform grid corrections? Default is the mesh setting.")
                   .withDefault(coords->non_uniform);

  all_terms = (*options)["all_terms"].doc("Include first derivative terms?").withDefault(true);

  if (options->isSet("flags")) {
    if ( options->isSet("global_flags") || options->isSet("inner_boundary_flags") || options->isSet("outer_boundary_flags") ) {
      throw BoutException("Should not use old flags as well as new global_flags/inner_boundary_flags/outer_boundary_flags");
    }
    int flags = (*options)["flags"]
                    .doc("Flags to control inner and outer boundaries.")
                    .withDefault(0);
    Laplacian::setFlags(flags);
  }
  else {
    OPTION(options, global_flags, 0);
    OPTION(options, inner_boundary_flags, 0);
    OPTION(options, outer_boundary_flags, 0);
  }

  include_yguards = (*options)["include_yguards"]
                        .doc("Solve Laplacian in Y guard cells?")
                        .withDefault(false);

  OPTION2(options, extra_yguards_lower, extra_yguards_upper, 0);
}

Laplacian* Laplacian::create(Options *opts, const CELL_LOC location, Mesh *mesh_in) {
  // Factory pattern:
  // 1. getInstance() is making an instance of LaplacianFactory
  // 2. createLaplacian() is accessing this instance and returning a Laplacian
  //    form one of the child classes of the Laplacian (the laplace solver
  //    implementations)
  return LaplaceFactory::getInstance()->createLaplacian(opts, location, mesh_in);
}

Laplacian *Laplacian::instance = nullptr;

Laplacian* Laplacian::defaultInstance() {
  if (instance == nullptr)
    instance = create();
  return instance;
}

void Laplacian::cleanup() {
  if (instance == nullptr)
    return;
  delete instance;
  instance = nullptr;
}

/**********************************************************************************
 *                                 Solve routines
 **********************************************************************************/

Field3D Laplacian::solve(const Field3D& b) {
  TRACE("Laplacian::solve(Field3D)");

  ASSERT1(b.getLocation() == location);
  ASSERT1(localmesh == b.getMesh());

  Timer timer("invert");
  int ys = localmesh->ystart, ye = localmesh->yend;

  if(localmesh->hasBndryLowerY()) {
    if (include_yguards)
      ys = 0; // Mesh contains a lower boundary and we are solving in the guard cells

    ys += extra_yguards_lower;
  }
  if(localmesh->hasBndryUpperY()) {
    if (include_yguards)
      ye = localmesh->LocalNy-1; // Contains upper boundary and we are solving in the guard cells

    ye -= extra_yguards_upper;
  }

  Field3D x{emptyFrom(b)};

  int status = 0;
  try {
    for(int jy=ys; jy <= ye; jy++) {
      // 1. Slice b (i.e. take a X-Z plane out of the field)
      // 2. Send it to the solver of the implementation (determined during creation)
      x = solve(sliceXZ(b,jy));
    }
  } catch (BoutIterationFail &itfail) {
    status = 1;
  }
  BoutParallelThrowRhsFail(status, "Laplacian inversion took too many iterations.");

  return x;
}

// NB: Really inefficient, but functional
Field2D Laplacian::solve(const Field2D& b) {

  ASSERT1(b.getLocation() == location);

  Field3D f = b;
  f = solve(f);
  return DC(f);
}

/*!
 * Performs the laplacian inversion y-slice by y-slice
 *
 * \param[in] b     All the y-slices of b_slice, which is the right hand side
 *                  of the equation A*x_slice = b_slice
 * \param[in] x0    All the y-slices of the variable eventually used to set BC
 *
 * \returns x All the y-slices of x_slice in the equation A*x_slice = b_slice
 */
Field3D Laplacian::solve(const Field3D& b, const Field3D& x0) {
  TRACE("Laplacian::solve(Field3D, Field3D)");

  ASSERT1(b.getLocation() == location);
  ASSERT1(x0.getLocation() == location);
  ASSERT1(localmesh == b.getMesh() && localmesh == x0.getMesh());

  Timer timer("invert");

  // Setting the start and end range of the y-slices
  int ys = localmesh->ystart, ye = localmesh->yend;
  if(localmesh->hasBndryLowerY() && include_yguards)
    ys = 0; // Mesh contains a lower boundary
  if(localmesh->hasBndryUpperY() && include_yguards)
    ye = localmesh->LocalNy-1; // Contains upper boundary

  Field3D x{emptyFrom(b)};

  int status = 0;
  try {
    for(int jy=ys; jy <= ye; jy++) {
      // 1. Slice b and x (i.e. take a X-Z plane out of the field)
      // 2. Send them to the solver of the implementation (determined during creation)
      x = solve(sliceXZ(b,jy), sliceXZ(x0,jy));
    }
  } catch (BoutIterationFail &itfail) {
    status = 1;
  }
  BoutParallelThrowRhsFail(status, "Laplacian inversion took too many iterations.");

  return x; // Return the result of the inversion
}

Field2D Laplacian::solve(const Field2D& b, const Field2D& x0) {
  Field3D f = b, g = x0;
  f = solve(f, g);
  return DC(f);
}

/**********************************************************************************
 *                              MATRIX ELEMENTS
 **********************************************************************************/

void Laplacian::tridagCoefs(int jx, int jy, int jz,
                            dcomplex &a, dcomplex &b, dcomplex &c,
                            const Field2D *ccoef, const Field2D *d,
                            CELL_LOC loc) {

  if (loc == CELL_DEFAULT) loc = location;

  ASSERT1(ccoef == nullptr || ccoef->getLocation() == loc);
  ASSERT1(d == nullptr || d->getLocation() == loc);

  BoutReal kwave=jz*2.0*PI/coords->zlength(); // wave number is 1/[rad]

  tridagCoefs(jx, jy, kwave,
              a, b, c,
              ccoef, d, loc);
}

void Laplacian::tridagCoefs(int jx, int jy, BoutReal kwave,
                            dcomplex &a, dcomplex &b, dcomplex &c,
                            const Field2D *c1coef, const Field2D *c2coef,
                            const Field2D *d, CELL_LOC loc) {
#ifndef COORDINATES_USE_3D
  /* Function: Laplacian::tridagCoef
   * Purpose:  - Set the matrix components of A in Ax=b, solving
   *
   *             D*Laplace_perp(x) + (1/C1)Grad_perp(C2)*Grad_perp(x) + Ax = B
   *
   *             for each fourier component.
   *             NOTE: A in the equation above is not added here.
   *             For calculations of the coefficients, please refer to the user
   *             manual
   *
   * Input:
   * jx        - The current x index
   * jy        - The current y index
   * kwave     - The mode number multiplied with (2*pi)/localmesh->zlength(), where
   *             zlength() is the length of the full z domain (usually 2*pi)
   * a         - Lower diagonal of the tridiagonal matrix. DO NOT CONFUSE WITH A
   * b         - The main diagonal
   * c         - The upper diagonal. DO NOT CONFUSE WITH C (called ccoef here)
   * c1coef    - C1 in the equation above. DO NOT CONFUSE WITH c
   * c2coef    - C2 in the equation above. DO NOT CONFUSE WITH c
   * d         - D in the equation above
   *
   * Output:
   * a         - Lower diagonal of the tridiagonal matrix. DO NOT CONFUSE WITH A
   * b         - The main diagonal
   * c         - The upper diagonal. DO NOT CONFUSE WITH C1, C2 (called c1coef, c2coef
   *             here)
   */

  Coordinates* localcoords;
  if (loc == CELL_DEFAULT) {
    loc = location;
    localcoords = coords;
  } else {
    localcoords = localmesh->getCoordinates(loc);
  }

  BoutReal coef1, coef2, coef3, coef4, coef5;

  coef1=localcoords->g11(jx,jy);     ///< X 2nd derivative coefficient
  coef2=localcoords->g33(jx,jy);     ///< Z 2nd derivative coefficient
  coef3=2.*localcoords->g13(jx,jy);  ///< X-Z mixed derivative coefficient

  coef4 = 0.0;
  coef5 = 0.0;
  // If global flag all_terms are set (true by default)
  if(all_terms) {
    coef4 = localcoords->G1(jx,jy); // X 1st derivative
    coef5 = localcoords->G3(jx,jy); // Z 1st derivative
  }

  if (d != nullptr) {
    // Multiply Delp2 component by a factor
    coef1 *= (*d)(jx,jy);
    coef2 *= (*d)(jx,jy);
    coef3 *= (*d)(jx,jy);
    coef4 *= (*d)(jx,jy);
    coef5 *= (*d)(jx,jy);
  }

  if(nonuniform) {
    // non-uniform mesh correction
    if((jx != 0) && (jx != (localmesh->LocalNx-1))) {
      coef4 -= 0.5*((localcoords->dx(jx+1,jy) - localcoords->dx(jx-1,jy))/SQ(localcoords->dx(jx,jy)))*coef1;
    }
  }

  if (c1coef != nullptr) {
    // First derivative terms
    if((jx > 0) && (jx < (localmesh->LocalNx-1))) {
      BoutReal dc2dx_over_c1 = ((*c2coef)(jx+1,jy) - (*c2coef)(jx-1,jy)) / (2.*localcoords->dx(jx,jy)*((*c1coef)(jx,jy)));
      coef4 += localcoords->g11(jx,jy) * dc2dx_over_c1;
      coef5 += localcoords->g13(jx,jy) * dc2dx_over_c1;
    }
  }

  if(localmesh->IncIntShear) {
    // d2dz2 term
    coef2 += localcoords->g11(jx,jy) * localcoords->IntShiftTorsion(jx,jy) * localcoords->IntShiftTorsion(jx,jy);
    // Mixed derivative
    coef3 = 0.0; // This cancels out
  }

  coef1 /= SQ(localcoords->dx(jx,jy));
  coef3 /= 2.*localcoords->dx(jx,jy);
  coef4 /= 2.*localcoords->dx(jx,jy);

  a = dcomplex(coef1 - coef4,-kwave*coef3);
  b = dcomplex(-2.0*coef1 - SQ(kwave)*coef2,kwave*coef5);
  c = dcomplex(coef1 + coef4,kwave*coef3);
#endif
}

/// Sets the coefficients for parallel tridiagonal matrix inversion
/*!
 * Uses the laplace_tridag_coefs routine above to fill a matrix [kz][ix] of coefficients
 */
void Laplacian::tridagMatrix(dcomplex **avec, dcomplex **bvec, dcomplex **cvec,
                             dcomplex **bk, int jy, int global_flags, int inner_boundary_flags, int outer_boundary_flags,
                             const Field2D *a, const Field2D *ccoef,
                             const Field2D *d) {

  BOUT_OMP(parallel for)
  for(int kz = 0; kz <= maxmode; kz++) {
    BoutReal kwave=kz*2.0*PI/coords->zlength(); // wave number is 1/[rad]

    tridagMatrix(avec[kz], bvec[kz], cvec[kz],
                 bk[kz],
                 jy,
                 kz, kwave,
                 global_flags, inner_boundary_flags, outer_boundary_flags,
                 a, ccoef, d);
  }
}

/*!
 * Set the matrix components of A in Ax=b
 *
 * This function will
 *      1. Calling tridagCoef, solving
 *
 *         D*Laplace_perp(x) + (1/C1)Grad_perp(C2)*Grad_perp(x) + Ax = B
 *
 *         for each fourier component
 *      2. Set the boundary conditions by setting the first and last rows
 *         properly
 *
 * \param[in] avec      Lower diagonal of the tridiagonal matrix.
 *                      DO NOT CONFUSE WITH "A"
 * \param[in] bvec      The main diagonal
 * \param[in] cvec      The upper diagonal.
 *                      DO NOT CONFUSE WITH "C" (called ccoef here)
 * \param[in] bk        The b in Ax = b
 * \param[in] jy        Index of the current y-slice
 * \param[in] kz        The mode number index
 * \param[in] kwave     The mode number (different from kz only if we are
 *                      taking a part of the z-domain [and not from 0 to 2*pi])
 * \param[in] global_flags          Global flags of the inversion
 * \param[in] inner_boundary_flags  Flags used to set the inner boundary
 * \param[in] outer_boundary_flags  Flags used to set the outer boundary
 * \param[in] a         A in the equation above. DO NOT CONFUSE WITH avec
 * \param[in] c1coef    C1 in the equation above. DO NOT CONFUSE WITH cvec
 * \param[in] c2coef    C2 in the equation above. DO NOT CONFUSE WITH cvec
 * \param[in] d         D in the equation above
 * \param[in] includeguards Whether or not the guard points in x should be used
 *
 * \param[out] avec     Lower diagonal of the tridiagonal matrix.
 *                      DO NOT CONFUSE WITH "A"
 * \param[out] bvec     The main diagonal
 * \param[out] cvec     The upper diagonal.
 *                      DO NOT CONFUSE WITH "C" (called ccoef here)
 */
void Laplacian::tridagMatrix(dcomplex *avec, dcomplex *bvec, dcomplex *cvec,
                             dcomplex *bk, int jy, int kz, BoutReal kwave,
                             int global_flags, int inner_boundary_flags, int outer_boundary_flags,
                             const Field2D *a, const Field2D *c1coef, const Field2D *c2coef,
                             const Field2D *d,
                             bool includeguards) {
<<<<<<< HEAD
#ifndef COORDINATES_USE_3D
  ASSERT1(a->getLocation() == location);
  ASSERT1(c1coef->getLocation() == location);
  ASSERT1(c2coef->getLocation() == location);
  ASSERT1(d->getLocation() == location);
=======

  // Better have either both or neither C coefficients
  ASSERT3((c1coef == nullptr and c2coef == nullptr)
          or (c1coef != nullptr and c2coef != nullptr))
>>>>>>> 8ef6a17b

  int xs = 0;            // xstart set to the start of x on this processor (including ghost points)
  int xe = localmesh->LocalNx-1;  // xend set to the end of x on this processor (including ghost points)

  // Do not want boundary cells if x is periodic for cyclic solver. Only other solver which
  // works with periodicX is serial_tri, which uses includeguards==true, so the below isn't called.
  if(!includeguards) {
    if(!localmesh->firstX() || localmesh->periodicX)
      xs = localmesh->xstart; // Inner edge is a guard cell
    if(!localmesh->lastX() || localmesh->periodicX)
      xe = localmesh->xend; // Outer edge is a guard cell
  }

  int ncx = xe - xs; // Total number of points in x to be used

  // Setting the width of the boundary.
  // NOTE: The default is a width of (localmesh->xstart) guard cells
  int inbndry = localmesh->xstart, outbndry=localmesh->xstart;

  // If the flags to assign that only one guard cell should be used is set
  if((global_flags & INVERT_BOTH_BNDRY_ONE) || (localmesh->xstart < 2))  {
    inbndry = outbndry = 1;
  }
  if(inner_boundary_flags & INVERT_BNDRY_ONE)
    inbndry = 1;
  if(outer_boundary_flags & INVERT_BNDRY_ONE)
    outbndry = 1;

  // Loop through our specified x-domain.
  // The boundaries will be set according to the if-statements below.
  for(int ix=0;ix<=ncx;ix++) {
    // Actually set the metric coefficients
    tridagCoefs(xs+ix, jy, kwave, avec[ix], bvec[ix], cvec[ix], c1coef, c2coef, d);
    if (a != nullptr)
      // Add A to bvec (the main diagonal in the matrix)
      bvec[ix] += (*a)(xs+ix,jy);
  }

  // Set the boundary conditions if x is not periodic
  if(!localmesh->periodicX) {
    if(localmesh->firstX()) {
      // INNER BOUNDARY ON THIS PROCESSOR

      // If no user specified value is set on inner boundary, set the first
      // element in b (in the equation AX=b) to 0
      if(!(inner_boundary_flags & (INVERT_RHS | INVERT_SET))) {
        for(int ix=0;ix<inbndry;ix++)
          bk[ix] = 0.;
      }

      // DC i.e. kz = 0 (the offset mode)
      if(kz == 0) {

        if(inner_boundary_flags & INVERT_DC_GRAD && (inner_boundary_flags & INVERT_SET || inner_boundary_flags & INVERT_RHS)) {
          // Zero gradient at inner boundary
          for (int ix=0;ix<inbndry;ix++){
            avec[ix] =  0.;
            bvec[ix] = -1./sqrt(coords->g_11(ix,jy))/coords->dx(ix,jy);
            cvec[ix] =  1./sqrt(coords->g_11(ix,jy))/coords->dx(ix,jy);
          }
        }
        else if(inner_boundary_flags & INVERT_DC_GRAD) {
          // Zero gradient at inner boundary
          for (int ix=0;ix<inbndry;ix++){
            avec[ix] =  0.;
            bvec[ix] = -1.;
            cvec[ix] =  1.;
          }
        }
        else if(inner_boundary_flags & INVERT_DC_GRADPAR) {
          for (int ix=0;ix<inbndry;ix++) {
            avec[ix] =  0.0;
            bvec[ix] =  1.0/sqrt(coords->g_22(ix,jy));
            cvec[ix] = -1.0/sqrt(coords->g_22(ix+1,jy));
          }
        }
        else if(inner_boundary_flags & INVERT_DC_GRADPARINV) {
          for (int ix=0;ix<inbndry;ix++) {
            avec[ix] =  0.0;
            bvec[ix] =  sqrt(coords->g_22(ix,jy));
            cvec[ix] = -sqrt(coords->g_22(ix+1,jy));
          }
        }
        else if (inner_boundary_flags & INVERT_DC_LAP) {
          // Decaying boundary conditions
          BoutReal k = 0.0;
          if (a != nullptr) {
            BoutReal ksq = -((*a)(inbndry, jy));
            if(ksq < 0.0)
              throw BoutException("ksq must be positive");
            k = sqrt(ksq);
          }
          for (int ix=0;ix<inbndry;ix++){
            avec[ix] =  0.;
            bvec[ix] =  1.;
            cvec[ix] = -exp(-k*coords->dx(ix,jy)/sqrt(coords->g11(ix,jy)));
          }
        }
        else if (inner_boundary_flags & INVERT_IN_CYLINDER){
          // Condition for inner radial boundary for cylindrical coordinates
          /* Explanation:
           * The discrete fourier transform is defined as
           *
           * F(x,y)_k = (1/N) sum_{Z=0}^{N-1} f(x,y)_Z exp(-2pi i k Z/N)
           *
           * where
           *
           * k = mode number
           * N = total number of points in the periodic direction
           * Z = index number for point in Z
           * i = imaginary number
           *
           * If the boundary is located at rho=0, and if the ghost point is
           * chosen half between grid cells, then (as there is no real boundary
           * in the center of a cylinder), the ghost point of a innermost inner
           * point in rho will have its ghost point as the innermost inner
           * point diamatrically opposite (i.e. the ghost point is the current
           * point with a rotation of pi [rotation of N/2 in Z if we use index
           * values]). The fourier components at the ghost point will thus be
           * phase shifted with respect to the innermost point under
           * consideration, and for the ghost point we can write
           *
           * F(x,y)_k_ghost
           * = (1/N) sum_{Z=0}^{N-1} f(x,y)_(Z+(N/2)) exp(-2pi i k (Z + N/2)/N)
           * = (1/N) sum_{Z=0}^{N-1} f(x,y)_(Z+(N/2)) exp(-2pi i k Z/N)
           *                                          exp(-pi i k)
           * = F(x,y)_k exp(-pi i k)
           *
           * so
           *
           * F(x,y)_k_ghost = F(x,y)_k exp(-pi i k)
           *                =   F(x,y)_k     if k is even
           *                = - F(x,y)_k     if k is odd
           */
          for (int ix=0;ix<inbndry;ix++){
            avec[ix] = 0.;
            bvec[ix] = 1. ;
            cvec[ix] = -1. ;
          }
          // Zero value at inner boundary
        }
        else {
          // Order 2 dirichlet BC (boundary half between points)
          for (int ix=0;ix<inbndry;ix++){
            avec[ix] = 0.;
            bvec[ix] = 0.5;
            cvec[ix] = 0.5;
          }
        }
      }
      // AC i.e. kz =/= 0 (all other modes than the offset mode)
      else {

        if(inner_boundary_flags & INVERT_AC_GRAD && (inner_boundary_flags & INVERT_SET || inner_boundary_flags & INVERT_RHS)) {
          // Zero gradient at inner boundary
          for (int ix=0;ix<inbndry;ix++){
            avec[ix] = dcomplex(0.,0.);
            bvec[ix] = dcomplex(-1.,0.)/sqrt(coords->g_11(ix,jy))/coords->dx(ix,jy);
            cvec[ix] = dcomplex(1.,0.)/sqrt(coords->g_11(ix,jy))/coords->dx(ix,jy);
          }
        }
        else if(inner_boundary_flags & INVERT_AC_GRAD) {
          // Zero gradient at inner boundary
          for (int ix=0;ix<inbndry;ix++){
            avec[ix]=dcomplex(0.,0.);
            bvec[ix]=dcomplex(-1.,0.);
            cvec[ix]=dcomplex(1.,0.);
          }
        }
        else if(inner_boundary_flags & INVERT_AC_LAP) {
          // Use decaying zero-Laplacian solution in the boundary
          for (int ix=0;ix<inbndry;ix++) {
            avec[ix] = 0.0;
            bvec[ix] = 1.0;
            cvec[ix] = -exp(-1.0*sqrt(coords->g33(ix,jy)/coords->g11(ix,jy))*kwave*coords->dx(ix,jy));
          }
        }
        else if (inner_boundary_flags & INVERT_IN_CYLINDER) {
          // Condition for inner radial boundary for cylindrical coordinates
          // Explanation under "if (inner_boundary_flags & INVERT_IN_CYLINDER)"
          for (int ix=0;ix<inbndry;ix++){
            avec[ix] = 0.;
            bvec[ix] = 1.;

            if ((kz % 2) == 0){
              cvec[ix] = -1.;
            }
            else {
              cvec[ix] = 1.;
            }
          }
        }
        else {
          // Order 2 dirichlet BC (boundary half between points)
          // Zero value at inner boundary or INVERT_IN_SET
          for (int ix=0;ix<inbndry;ix++){
            avec[ix]=dcomplex(0.,0.);
            bvec[ix]=dcomplex(0.5,0.);
            cvec[ix]=dcomplex(0.5,0.);
          }
        }
      }
    }
    if(localmesh->lastX()) {
      // OUTER BOUNDARY ON THIS PROCESSOR

      // If no user specified value is set on outer boundary, set the last
      // element in b (in the equation AX=b) to 0
      if(!(outer_boundary_flags & (INVERT_RHS | INVERT_SET))) {
        for (int ix=0;ix<outbndry;ix++) {
          bk[ncx-ix] = 0.;
        }
      }

      // DC i.e. kz = 0 (the offset mode)
      if(kz==0) {

        if(outer_boundary_flags & INVERT_DC_GRAD && ( outer_boundary_flags & INVERT_SET || outer_boundary_flags & INVERT_RHS)) {
          // Zero gradient at outer boundary
          for (int ix=0;ix<outbndry;ix++){
            avec[ncx-ix]=dcomplex(-1.,0.)/sqrt(coords->g_11(ncx-ix,jy))/coords->dx(ncx-ix,jy);
            bvec[ncx-ix]=dcomplex(1.,0.)/sqrt(coords->g_11(ncx-ix,jy))/coords->dx(ncx-ix,jy);
            cvec[ncx-ix]=dcomplex(0.,0.);
          }
        }
        else if(outer_boundary_flags & INVERT_DC_GRAD) {
          // Zero gradient at outer boundary
          for (int ix=0;ix<outbndry;ix++){
            avec[ncx-ix]=dcomplex(1.,0.);
            bvec[ncx-ix]=dcomplex(-1.,0.);
            cvec[ncx-ix]=dcomplex(0.,0.);
          }
        }
        else if(inner_boundary_flags & INVERT_DC_GRADPAR) {
          for (int ix=0;ix<inbndry;ix++) {
            avec[ncx-ix] =  1.0/sqrt(coords->g_22(ncx-ix+1,jy));
            bvec[ncx-ix] = -1.0/sqrt(coords->g_22(ncx-ix,jy));
            cvec[ncx-ix] =  0.0;
          }
        }
        else if(inner_boundary_flags & INVERT_DC_GRADPARINV) {
          for (int ix=0;ix<inbndry;ix++) {
            avec[ncx-ix] =  sqrt(coords->g_22(ncx-ix-1,jy));
            bvec[ncx-ix] = -sqrt(coords->g_22(ncx-ix,jy));
            cvec[ncx-ix] =  0.0;
          }
        }
        else if (inner_boundary_flags & INVERT_DC_LAP) {
          // Decaying boundary conditions
          BoutReal k = 0.0;
          if (a != nullptr) {
            BoutReal ksq = -((*a)(inbndry, jy));
            if(ksq < 0.0)
              throw BoutException("ksq must be positive");
            k = sqrt(ksq);
          }
          for (int ix=0;ix<inbndry;ix++){
            cvec[ncx-ix] =  0.;
            bvec[ncx-ix] =  1.;
            avec[ncx-ix] = -exp(-k*coords->dx(ncx-ix,jy)/sqrt(coords->g11(ncx-ix,jy)));
          }
        }
        else {
          // Order 2 dirichlet BC (boundary half between points)
          // Zero value at outer boundary
          for (int ix=0;ix<outbndry;ix++){
            cvec[ncx-ix]=dcomplex(0.,0.);
            bvec[ncx-ix]=dcomplex(0.5,0.);
            avec[ncx-ix]=dcomplex(0.5,0.);
          }
        }
      }
      // AC i.e. kz =/= 0 (all other modes than the offset mode)
      else {

        if(outer_boundary_flags & INVERT_AC_GRAD && ( outer_boundary_flags & INVERT_SET || outer_boundary_flags & INVERT_RHS)) {
          // Zero gradient at outer boundary
          for (int ix=0;ix<outbndry;ix++){
            avec[ncx-ix]=dcomplex(-1.,0.)/sqrt(coords->g_11(ncx-ix,jy))/coords->dx(ncx-ix,jy);
            bvec[ncx-ix]=dcomplex(1.,0.)/sqrt(coords->g_11(ncx-ix,jy))/coords->dx(ncx-ix,jy);
            cvec[ncx-ix]=dcomplex(0.,0.);
          }
        }
        else if(outer_boundary_flags & INVERT_AC_GRAD) {
          // Zero gradient at outer boundary
          for (int ix=0;ix<outbndry;ix++){
            avec[ncx-ix]=dcomplex(1.,0.);
            bvec[ncx-ix]=dcomplex(-1.,0.);
            cvec[ncx-ix]=dcomplex(0.,0.);
          }
        }
        else if(outer_boundary_flags & INVERT_AC_LAP) {
          // Use decaying zero-Laplacian solution in the boundary
          for (int ix=0;ix<outbndry;ix++) {
            avec[ncx-ix] = -exp(-1.0*sqrt(coords->g33(xe-ix,jy)/coords->g11(xe-ix,jy))*kwave*coords->dx(xe-ix,jy));
            bvec[ncx-ix] = 1.0;
            cvec[ncx-ix] = 0.0;
          }
        }
        else {
          // Order 2 dirichlet BC (boundary half between points)
          // Zero value at outer boundary
          for (int ix=0;ix<outbndry;ix++){
            cvec[ncx-ix]=dcomplex(0.,0.);
            bvec[ncx-ix]=dcomplex(0.5,0.);
            avec[ncx-ix]=dcomplex(0.5,0.);
          }
        }
      }
    }
  }
#else
  throw BoutException("Error: tridagMatrix does not yet work with 3D metric.");
#endif
}

/**********************************************************************************
 *                              LEGACY INTERFACE
 *
 * These functions are depreciated, and will be removed in future
 **********************************************************************************/

/// Returns the coefficients for a tridiagonal matrix for laplace. Used by Delp2 too
void laplace_tridag_coefs(int jx, int jy, int jz, dcomplex &a, dcomplex &b, dcomplex &c,
                          const Field2D *ccoef, const Field2D *d, CELL_LOC loc) {
  Laplacian::defaultInstance()->tridagCoefs(jx,jy, jz, a, b, c, ccoef, d, loc);
}

int invert_laplace(const FieldPerp &b, FieldPerp &x, int flags, const Field2D *a, const Field2D *c, const Field2D *d) {

  Laplacian *lap = Laplacian::defaultInstance();

  if (a != nullptr) {
    lap->setCoefA(*a);
  }else
    lap->setCoefA(0.0);

  if (c != nullptr) {
    lap->setCoefC(*c);
  }else
    lap->setCoefC(1.0);

  if (d != nullptr) {
    lap->setCoefD(*d);
  }else
    lap->setCoefD(1.0);

  lap->setFlags(flags);

  x = lap->solve(b);

  x.setLocation(b.getLocation());

  return 0;
}

int invert_laplace(const Field3D &b, Field3D &x, int flags, const Field2D *a, const Field2D *c, const Field2D *d) {

  Timer timer("invert"); ///< Start timer

  Laplacian *lap = Laplacian::defaultInstance();

  if (a != nullptr) {
    lap->setCoefA(*a);
  }else
    lap->setCoefA(0.0);

  if (c != nullptr) {
    lap->setCoefC(*c);
  }else
    lap->setCoefC(1.0);

  if (d != nullptr) {
    lap->setCoefD(*d);
  }else
    lap->setCoefD(1.0);

  lap->setFlags(flags);

  x.allocate(); // Make sure x is allocated

  x = lap->solve(b, x);

  x.setLocation(b.getLocation());

  return 0;
}
const Field3D invert_laplace(const Field3D &b, int flags, const Field2D *a, const Field2D *c, const Field2D *d) {

  Timer timer("invert"); ///< Start timer

  Laplacian *lap = Laplacian::defaultInstance();

  if (a != nullptr) {
    lap->setCoefA(*a);
  }else
    lap->setCoefA(0.0);

  if (c != nullptr) {
    lap->setCoefC(*c);
  }else
    lap->setCoefC(1.0);

  if (d != nullptr) {
    lap->setCoefD(*d);
  }else
    lap->setCoefD(1.0);

  lap->setFlags(flags);

  Field3D x = lap->solve(b);

  x.setLocation(b.getLocation());

  return x;
}

// setFlags routine for backwards compatibility with old monolithic flags
void Laplacian::setFlags(int flags) {
  global_flags = 0;
  inner_boundary_flags = 0;
  outer_boundary_flags = 0;
  if (flags & 1)
    inner_boundary_flags += INVERT_DC_GRAD;
  if (flags & 2)
    inner_boundary_flags += INVERT_AC_GRAD;
  if (flags & 4)
    outer_boundary_flags += INVERT_DC_GRAD;
  if (flags & 8)
    outer_boundary_flags += INVERT_AC_GRAD;
  if (flags & 16)
    global_flags += INVERT_ZERO_DC;
  if (flags & 32)
    global_flags += INVERT_START_NEW;
  if (flags & 64)
    global_flags += INVERT_BOTH_BNDRY_ONE; // Sets the width of the boundary to 1
  if (flags & 128)
    global_flags += INVERT_4TH_ORDER; // Use band solver for 4th order in x
  if (flags & 256)
    inner_boundary_flags += INVERT_AC_LAP;
  if (flags & 512)
    outer_boundary_flags += INVERT_AC_LAP;
  if (flags & 1024)
    inner_boundary_flags += INVERT_SYM; // Use symmetry to enforce either zero-value or zero-gradient
  if (flags & 2048)
    outer_boundary_flags += INVERT_SYM; // Use symmetry to enforce either zero-value or zero-gradient
  if (flags & 4096)
    inner_boundary_flags += INVERT_SET; // Set inner boundary
  if (flags & 8192)
    outer_boundary_flags += INVERT_SET; // Set outer boundary
  if (flags & 16384)
    inner_boundary_flags += INVERT_RHS; // Use input value in RHS at inner boundary
  if (flags & 32768)
    outer_boundary_flags += INVERT_RHS; // Use input value in RHS at outer boundary
  if (flags & 65536)
    global_flags += INVERT_KX_ZERO; // Zero the kx=0, n = 0 component
  if (flags & 131072)
    inner_boundary_flags += INVERT_DC_LAP;
  if (flags & 262144)
    inner_boundary_flags += INVERT_BNDRY_ONE;
  if (flags & 524288)
    outer_boundary_flags += INVERT_BNDRY_ONE;
  if (flags & 1048576)
    inner_boundary_flags += INVERT_DC_GRADPAR;
  if (flags & 2097152)
    inner_boundary_flags += INVERT_DC_GRADPARINV;
  if (flags & 4194304)
    inner_boundary_flags += INVERT_IN_CYLINDER;
}<|MERGE_RESOLUTION|>--- conflicted
+++ resolved
@@ -421,18 +421,15 @@
                              const Field2D *a, const Field2D *c1coef, const Field2D *c2coef,
                              const Field2D *d,
                              bool includeguards) {
-<<<<<<< HEAD
 #ifndef COORDINATES_USE_3D
   ASSERT1(a->getLocation() == location);
   ASSERT1(c1coef->getLocation() == location);
   ASSERT1(c2coef->getLocation() == location);
   ASSERT1(d->getLocation() == location);
-=======
 
   // Better have either both or neither C coefficients
   ASSERT3((c1coef == nullptr and c2coef == nullptr)
           or (c1coef != nullptr and c2coef != nullptr))
->>>>>>> 8ef6a17b
 
   int xs = 0;            // xstart set to the start of x on this processor (including ghost points)
   int xe = localmesh->LocalNx-1;  // xend set to the end of x on this processor (including ghost points)
