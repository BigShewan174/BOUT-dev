/*
 * Implements the shifted metric method for parallel derivatives
 *
 * By default fields are stored so that X-Z are orthogonal,
 * and so not aligned in Y.
 *
 */

#include <bout/constants.hxx>
#include <bout/mesh.hxx>
#include "bout/paralleltransform.hxx"
#include <fft.hxx>

#include <cmath>

#include <output.hxx>

ShiftedMetric::ShiftedMetric(Mesh& m, CELL_LOC location_in, Field2D zShift_,
    BoutReal zlength_in)
    : ParallelTransform(m), location(location_in), zShift(std::move(zShift_)),
      zlength(zlength_in) {
  ASSERT1(zShift.getLocation() == location);
  // check the coordinate system used for the grid data source
  checkInputGrid();

<<<<<<< HEAD
  // Read the zShift angle from the mesh
  if (mesh.get(zShift, "zShift")) {
    // No zShift variable. Try qinty in BOUT grid files
    mesh.get(zShift, "qinty");
  }

  // TwistShift needs to be set for derivatives to be correct at the jump where
  // poloidal angle theta goes 2pi->0
  bool twistshift = Options::root()["TwistShift"]
                        .doc("Enable twist-shift boundary condition in core region?")
                        .withDefault(false);
  bool shift_without_twist = Options::root()["ShiftWithoutTwist"]
                                 .doc("Use ShiftedMetric without TwistShift?")
                                 .withDefault(false);
  if (!twistshift and !shift_without_twist) {
    throw BoutException(
        "ShiftedMetric usually requires the option TwistShift=true\n"
        "    Set ShiftWithoutTwist=true to use ShiftedMetric without TwistShift");
=======
  // TwistShift should not be set for derivatives to be correct at the jump where
  // poloidal angle theta goes 2pi->0. zShift has been corrected for the jump
  // already in Coordinates::Coordinates
  bool twistshift = Options::root()["TwistShift"].withDefault(false);
  if (twistshift) {
    throw BoutException("ShiftedMetric requires the option TwistShift=false");
>>>>>>> 28ca66d9
  }

  cachePhases();
}

void ShiftedMetric::checkInputGrid() {
  std::string coordinates_type = "";
  if (!mesh.get(coordinates_type, "coordinates_type")) {
    if (coordinates_type != "orthogonal") {
      throw BoutException("Incorrect coordinate system type " + coordinates_type
                          + " used to generate metric components for ShiftedMetric. "
                            "Should be 'orthogonal.");
    }
  } // else: coordinate_system variable not found in grid input, indicates older input
    //       file so must rely on the user having ensured the type is correct
}

void ShiftedMetric::cachePhases() {
  // If we wanted to be efficient we could move the following cached phase setup
  // into the relevant shifting routines (with static bool first protection)
  // so that we only calculate the phase if we actually call a relevant shift
  // routine -- however as we're only going to do this initialisation once I
  // think it's cleaner to put it in the constructor here.

  // As we're attached to a mesh we can expect the z direction to
  // not change once we've been created so precalculate the complex
  // phases used in transformations
  nmodes = mesh.LocalNz / 2 + 1;

  // Allocate storage for our 3d phase information.
  fromAlignedPhs = Tensor<dcomplex>(mesh.LocalNx, mesh.LocalNy, nmodes);
  toAlignedPhs = Tensor<dcomplex>(mesh.LocalNx, mesh.LocalNy, nmodes);

  // To/From field aligned phases
  BOUT_FOR(i, mesh.getRegion2D("RGN_ALL")) {
    int ix = i.x();
    int iy = i.y();
    for (int jz = 0; jz < nmodes; jz++) {
      BoutReal kwave = jz * 2.0 * PI / zlength; // wave number is 1/[rad]
      fromAlignedPhs(ix, iy, jz) =
          dcomplex(cos(kwave * zShift[i]), -sin(kwave * zShift[i]));
      toAlignedPhs(ix, iy, jz) = dcomplex(cos(kwave * zShift[i]), sin(kwave * zShift[i]));
    }
  }

  // Allocate space for parallel slice caches: y-guard cells in each
  // direction
  parallel_slice_phases.resize(mesh.ystart * 2);

  // Careful with the indices/offsets! Offsets are 1-indexed (as 0
  // would be the original slice), and Mesh::ystart is the number of
  // guard cells. The parallel slice vector stores the offsets as
  //    {+1, ..., +n, -1, ..., -n}
  // Once parallel_slice_phases is initialised though, each element
  // stores its phase and offset, so we don't need to faff about after
  // this
  for (int i = 0; i < mesh.ystart; ++i) {
    // NOTE: std::vector constructor here takes a **copy** of the
    // Array! We *must* call `Array::ensureUnique` on each element
    // before using it!
    parallel_slice_phases[i].phase_shift =
        Tensor<dcomplex>(mesh.LocalNx, mesh.LocalNy, nmodes);
    parallel_slice_phases[i].y_offset = i + 1;

    // Backwards parallel slices
    parallel_slice_phases[mesh.ystart + i].phase_shift =
        Tensor<dcomplex>(mesh.LocalNx, mesh.LocalNy, nmodes);
    parallel_slice_phases[mesh.ystart + i].y_offset = -(i + 1);
  }

  // Parallel slice phases -- note we don't shift in the boundaries/guards
  for (auto& slice : parallel_slice_phases) {
    BOUT_FOR(i, mesh.getRegion2D("RGN_NOY")) {

      int ix = i.x();
      int iy = i.y();
      BoutReal slice_shift = zShift[i] - zShift[i.yp(slice.y_offset)];

      for (int jz = 0; jz < nmodes; jz++) {
        // wave number is 1/[rad]
        BoutReal kwave = jz * 2.0 * PI / zlength;

        slice.phase_shift(ix, iy, jz) =
            dcomplex(cos(kwave * slice_shift), -sin(kwave * slice_shift));
      }
    }
  }
}

/*!
 * Shift the field so that X-Z is not orthogonal,
 * and Y is then field aligned.
 */
const Field3D ShiftedMetric::toFieldAligned(const Field3D& f, const REGION region) {
  switch (f.getDirectionY()) {
  case (YDirectionType::Standard):
    return shiftZ(f, toAlignedPhs, YDirectionType::Aligned, region);
  case (YDirectionType::Aligned):
    // f is already in field-aligned coordinates
    return f;
  default:
    throw BoutException("Unrecognized y-direction type for Field3D passed to "
                        "ShiftedMetric::toFieldAligned");
    // This should never happen, but use 'return f' to avoid compiler warnings
    return f;
  }
}

/*!
 * Shift back, so that X-Z is orthogonal,
 * but Y is not field aligned.
 */
const Field3D ShiftedMetric::fromFieldAligned(const Field3D& f, const REGION region) {
  switch (f.getDirectionY()) {
  case (YDirectionType::Aligned):
    return shiftZ(f, fromAlignedPhs, YDirectionType::Standard, region);
  case (YDirectionType::Standard):
    // f is already in orthogonal coordinates
    return f;
  default:
    throw BoutException("Unrecognized y-direction type for Field3D passed to "
                        "ShiftedMetric::toFieldAligned");
    // This should never happen, but use 'return f' to avoid compiler warnings
    return f;
  }
}

const Field3D ShiftedMetric::shiftZ(const Field3D& f, const Tensor<dcomplex>& phs,
                                    const YDirectionType y_direction_out,
                                    const REGION region) const {
  ASSERT1(f.getMesh() == &mesh);
  ASSERT1(f.getLocation() == location);

  if (mesh.LocalNz == 1)
    return f; // Shifting makes no difference

  Field3D result{emptyFrom(f).setDirectionY(y_direction_out)};

  BOUT_FOR(i, mesh.getRegion2D(toString(region))) {
    shiftZ(&f(i, 0), &phs(i.x(), i.y(), 0), &result(i, 0));
  }

  return result;
}

void ShiftedMetric::shiftZ(const BoutReal* in, const dcomplex* phs, BoutReal* out) const {
  Array<dcomplex> cmplx(nmodes);

  // Take forward FFT
  rfft(in, mesh.LocalNz, &cmplx[0]);

  // Following is an algorithm approach to write a = a*b where a and b are
  // vectors of dcomplex.
  //  std::transform(cmplxOneOff.begin(),cmplxOneOff.end(), ptr.begin(),
  //		 cmplxOneOff.begin(), std::multiplies<dcomplex>());

  for (int jz = 1; jz < nmodes; jz++) {
    cmplx[jz] *= phs[jz];
  }

  irfft(&cmplx[0], mesh.LocalNz, out); // Reverse FFT
}

void ShiftedMetric::calcParallelSlices(Field3D& f) {

  auto results = shiftZ(f, parallel_slice_phases);

  ASSERT3(results.size() == parallel_slice_phases.size());

  f.splitParallelSlices();

  for (std::size_t i = 0; i < results.size(); ++i) {
    f.ynext(parallel_slice_phases[i].y_offset) = std::move(results[i]);
  }
}

std::vector<Field3D>
ShiftedMetric::shiftZ(const Field3D& f,
                      const std::vector<ParallelSlicePhase>& phases) const {
  ASSERT1(f.getMesh() == &mesh);
  ASSERT1(f.getLocation() == location);
  ASSERT1(f.getDirectionY() == YDirectionType::Standard);

  const int nmodes = mesh.LocalNz / 2 + 1;

  // FFT in Z of input field at each (x, y) point
  Matrix<Array<dcomplex>> f_fft(mesh.LocalNx, mesh.LocalNy);
  f_fft = Array<dcomplex>(nmodes);

  BOUT_FOR(i, mesh.getRegion2D("RGN_ALL")) {
    int ix = i.x();
    int iy = i.y();
    f_fft(ix, iy).ensureUnique();
    rfft(&f(i, 0), mesh.LocalNz, f_fft(ix, iy).begin());
  }

  std::vector<Field3D> results{};

  for (auto& phase : phases) {
    // In C++17 std::vector::emplace_back returns a reference, which
    // would be very useful here!
    results.emplace_back(&mesh);
    auto& current_result = results.back();
    current_result.allocate();
    current_result.setLocation(f.getLocation());

    BOUT_FOR(i, mesh.getRegion2D("RGN_NOY")) {
      // Deep copy the FFT'd field
      int ix = i.x();
      int iy = i.y();

      Array<dcomplex> shifted_temp(f_fft(ix, iy + phase.y_offset));
      shifted_temp.ensureUnique();

      for (int jz = 1; jz < nmodes; ++jz) {
        shifted_temp[jz] *= phase.phase_shift(ix, iy, jz);
      }

      irfft(shifted_temp.begin(), mesh.LocalNz, &current_result(i.yp(phase.y_offset), 0));
    }
  }

  return results;
}

// Old approach retained so we can still specify a general zShift
const Field3D ShiftedMetric::shiftZ(const Field3D& f, const Field2D& zangle,
                                    const REGION region) const {
  ASSERT1(&mesh == f.getMesh());
  ASSERT1(f.getLocation() == zangle.getLocation());
  if (mesh.LocalNz == 1)
    return f; // Shifting makes no difference

  Field3D result{emptyFrom(f)};

  // We only use methods in ShiftedMetric to get fields for parallel operations
  // like interp_to or DDY.
  // Therefore we don't need x-guard cells, so do not set them.
  // (Note valgrind complains about corner guard cells if we try to loop over
  // the whole grid, because zShift is not initialized in the corner guard
  // cells.)
  BOUT_FOR(i, mesh.getRegion2D(toString(region))) {
    shiftZ(&f(i, 0), mesh.LocalNz, zangle[i], &result(i, 0));
  }

  return result;
}

void ShiftedMetric::shiftZ(const BoutReal* in, int len, BoutReal zangle,
                           BoutReal* out) const {
  int nmodes = len / 2 + 1;

  // Complex array used for FFTs
  Array<dcomplex> cmplxLoc(nmodes);

  // Take forward FFT
  rfft(in, len, &cmplxLoc[0]);

  // Apply phase shift
  for (int jz = 1; jz < nmodes; jz++) {
    BoutReal kwave = jz * 2.0 * PI / zlength; // wave number is 1/[rad]
    cmplxLoc[jz] *= dcomplex(cos(kwave * zangle), -sin(kwave * zangle));
  }

  irfft(&cmplxLoc[0], len, out); // Reverse FFT
}<|MERGE_RESOLUTION|>--- conflicted
+++ resolved
@@ -23,33 +23,14 @@
   // check the coordinate system used for the grid data source
   checkInputGrid();
 
-<<<<<<< HEAD
-  // Read the zShift angle from the mesh
-  if (mesh.get(zShift, "zShift")) {
-    // No zShift variable. Try qinty in BOUT grid files
-    mesh.get(zShift, "qinty");
-  }
-
-  // TwistShift needs to be set for derivatives to be correct at the jump where
-  // poloidal angle theta goes 2pi->0
+  // TwistShift should not be set for derivatives to be correct at the jump where
+  // poloidal angle theta goes 2pi->0. zShift has been corrected for the jump
+  // already in Coordinates::Coordinates
   bool twistshift = Options::root()["TwistShift"]
                         .doc("Enable twist-shift boundary condition in core region?")
                         .withDefault(false);
-  bool shift_without_twist = Options::root()["ShiftWithoutTwist"]
-                                 .doc("Use ShiftedMetric without TwistShift?")
-                                 .withDefault(false);
-  if (!twistshift and !shift_without_twist) {
-    throw BoutException(
-        "ShiftedMetric usually requires the option TwistShift=true\n"
-        "    Set ShiftWithoutTwist=true to use ShiftedMetric without TwistShift");
-=======
-  // TwistShift should not be set for derivatives to be correct at the jump where
-  // poloidal angle theta goes 2pi->0. zShift has been corrected for the jump
-  // already in Coordinates::Coordinates
-  bool twistshift = Options::root()["TwistShift"].withDefault(false);
   if (twistshift) {
     throw BoutException("ShiftedMetric requires the option TwistShift=false");
->>>>>>> 28ca66d9
   }
 
   cachePhases();
