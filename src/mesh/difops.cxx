--- conflicted
+++ resolved
@@ -233,7 +233,6 @@
         BoutReal vR = 0.5 * (v(i, j, k) + v.yup()(i, j + 1, k));
 
         // Calculate flux at right boundary (y+1/2)
-<<<<<<< HEAD
         BoutReal fluxRight =
             fR * vR * (coord->J(i, j, k) + coord->J(i, j + 1, k))
             / (sqrt(coord->g_22(i, j, k)) + sqrt(coord->g_22(i, j + 1, k)));
@@ -245,16 +244,6 @@
 
         result(i, j, k) =
             (fluxRight - fluxLeft) / (coord->dy(i, j, k) * coord->J(i, j, k));
-=======
-        BoutReal fluxRight = fR * vR * (coord->J(i, j) + coord->J(i, j + 1))
-                             / (sqrt(coord->g_22(i, j)) + sqrt(coord->g_22(i, j + 1)));
-
-        // Calculate at left boundary (y-1/2)
-        BoutReal fluxLeft = fL * vL * (coord->J(i, j) + coord->J(i, j - 1))
-                            / (sqrt(coord->g_22(i, j)) + sqrt(coord->g_22(i, j - 1)));
-
-        result(i, j, k) = (fluxRight - fluxLeft) / (coord->dy(i, j) * coord->J(i, j));
->>>>>>> 4a232fd9
       }
     }
 
@@ -896,15 +885,9 @@
 
 #ifndef COORDINATES_USE_3D
     
-    int ncz = mesh->LocalNz;
     for(int x=mesh->xstart;x<=mesh->xend;x++)
       for(int y=mesh->ystart;y<=mesh->yend;y++) {
-<<<<<<< HEAD
-	for(int z=0;z<ncz;z++) {
-
-=======
         for (int z = 0; z < mesh->LocalNz; z++) {
->>>>>>> 4a232fd9
           int zm = (z - 1 + ncz) % ncz;
 	  int zp = (z + 1) % ncz;
           
