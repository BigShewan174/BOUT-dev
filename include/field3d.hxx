--- conflicted
+++ resolved
@@ -680,11 +680,7 @@
 void checkData(BoutReal f); ///< Checks if the data is valid.
 #else
 inline void checkData(const Field3D &UNUSED(f)){;}; ///< if CHECK is disabled, ignore
-<<<<<<< HEAD
-inline void checkData(BoutReal f){;}; ///< if CHECK is disabled, ignore
-=======
 inline void checkData(BoutReal UNUSED(f)){;}; ///< if CHECK is disabled, ignore
->>>>>>> 06332447
 #endif
  
 /*!
