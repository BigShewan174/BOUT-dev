/*!
 * \file spt.cxx
 *
 * \brief Simple Parallel Tridiagonal solver
 *
 * Changelog
 * ---------
 * 
 * 2014-06  Ben Dudson <benjamin.dudson@york.ac.uk>
 *     * Removed static variables in functions, changing to class members.
 *
 **************************************************************************
 * Copyright 2010 B.D.Dudson, S.Farley, M.V.Umansky, X.Q.Xu
 *
 * Contact: Ben Dudson, bd512@york.ac.uk
 * 
 * This file is part of BOUT++.
 *
 * BOUT++ is free software: you can redistribute it and/or modify
 * it under the terms of the GNU Lesser General Public License as published by
 * the Free Software Foundation, either version 3 of the License, or
 * (at your option) any later version.
 *
 * BOUT++ is distributed in the hope that it will be useful,
 * but WITHOUT ANY WARRANTY; without even the implied warranty of
 * MERCHANTABILITY or FITNESS FOR A PARTICULAR PURPOSE.  See the
 * GNU Lesser General Public License for more details.
 *
 * You should have received a copy of the GNU Lesser General Public License
 * along with BOUT++.  If not, see <http://www.gnu.org/licenses/>.
 *
 */

#include <globals.hxx>
#include <boutexception.hxx>
#include <utils.hxx>
#include <fft.hxx>
#include <bout/sys/timer.hxx>

#include "spt.hxx"

LaplaceSPT::LaplaceSPT(Options *opt) : Laplacian(opt), A(0.0), C(1.0), D(1.0) {
  // Get start and end indices
  ys = mesh->ystart;
  ye = mesh->yend;
  if(mesh->hasBndryLowerY())
    ys = 0; // Mesh contains a lower boundary
  if(mesh->hasBndryUpperY())
    ye = mesh->ngy-1; // Contains upper boundary
  
  alldata = new SPT_data[ye - ys + 1];
  alldata -= ys; // Re-number indices to start at ys
  for(int jy=ys;jy<=ye;jy++) {
    alldata[jy].comm_tag = SPT_DATA + jy; // Give each one a different tag
  }

  // Temporary array for taking FFTs
  int ncz = mesh->ngz-1;
  dc1d = new dcomplex[ncz/2 + 1];
}

LaplaceSPT::~LaplaceSPT() {
  alldata += ys; // Return to index from 0
  delete[] alldata;
  
  delete[] dc1d;
}

const FieldPerp LaplaceSPT::solve(const FieldPerp &b) {
  return solve(b,b);
}

const FieldPerp LaplaceSPT::solve(const FieldPerp &b, const FieldPerp &x0) {
  FieldPerp x;
  x.allocate();
  
<<<<<<< HEAD
  static SPT_data data;
  static bool allocated = false;
  
  if(!allocated) {
    data.bk = NULL;
    data.comm_tag = SPT_DATA;
    allocated = true;
  }
  
  if( (inner_boundary_flags & INVERT_SET) || (outer_boundary_flags & INVERT_SET) ) {
=======
  if(flags & (INVERT_IN_SET | INVERT_OUT_SET)) {
>>>>>>> 386e5b5f
    FieldPerp bs = copy(b);
    
    int xbndry = 2;
    if(global_flags & INVERT_BOTH_BNDRY_ONE)
      xbndry = 1;
    if((inner_boundary_flags & INVERT_SET) && mesh->firstX()) {
      // Copy x0 inner boundary into bs
      for(int ix=0;ix<xbndry;ix++)
        for(int iz=0;iz<mesh->ngz-1;iz++)
          bs[ix][iz] = x0[ix][iz];
    }
    if((outer_boundary_flags & INVERT_SET) && mesh->lastX()) {
      // Copy x0 outer boundary into bs
      for(int ix=mesh->ngx-1;ix>=mesh->ngx-xbndry;ix--)
        for(int iz=0;iz<mesh->ngz-1;iz++)
          bs[ix][iz] = x0[ix][iz];
    }
    start(bs, slicedata);
  }else
    start(b, slicedata);
  finish(slicedata, x);
  
  return x;
}

/// Extracts perpendicular slices from 3D fields and inverts separately
/*!
 * In parallel (mesh->NXPE > 1) this tries to overlap computation and communication.
 * This is done at the expense of more memory useage. Setting low_mem
 * in the config file uses less memory, and less communication overlap
 */
const Field3D LaplaceSPT::solve(const Field3D &b) {
  Timer timer("invert");
  Field3D x;
  x.allocate();
  
  for(int jy=ys; jy <= ye; jy++) {
    // And start another one going
    start(b.slice(jy), alldata[jy]);
    
    // Move each calculation along one processor
    for(int jy2=ys; jy2 < jy; jy2++) 
      next(alldata[jy2]);
  }
  
  bool running = true;
  do {
    // Move each calculation along until the last one is finished
    for(int jy=ys; jy <= ye; jy++)
      running = next(alldata[jy]) == 0;
  }while(running);

  FieldPerp xperp;
  xperp.allocate();
  
  // All calculations finished. Get result
  for(int jy=ys; jy <= ye; jy++) {
    finish(alldata[jy], xperp);
    x = xperp;
  }
  
  x.setLocation(b.getLocation());
  
  x.setLocation(b.getLocation());

  return x;
}

const Field3D LaplaceSPT::solve(const Field3D &b, const Field3D &x0) {
  if(  ((inner_boundary_flags & INVERT_SET) && mesh->firstX()) ||
       ((outer_boundary_flags & INVERT_SET) && mesh->lastX()) ) {
    Field3D bs = copy(b);
    
    int xbndry = 2;
    if(global_flags & INVERT_BOTH_BNDRY_ONE)
      xbndry = 1;
    
    if((inner_boundary_flags & INVERT_SET) && mesh->firstX()) {
      // Copy x0 inner boundary into bs
      for(int ix=0;ix<xbndry;ix++)
        for(int iy=0;iy<mesh->ngy;iy++)
          for(int iz=0;iz<mesh->ngz-1;iz++)
            bs(ix,iy,iz) = x0(ix,iy,iz);
    }
    if((outer_boundary_flags & INVERT_SET) && mesh->lastX()) {
      // Copy x0 outer boundary into bs
      for(int ix=mesh->ngx-1;ix>=mesh->ngx-xbndry;ix--)
        for(int iy=0;iy<mesh->ngy;iy++)
          for(int iz=0;iz<mesh->ngz-1;iz++)
            bs(ix,iy,iz) = x0(ix,iy,iz);
    }
    return solve(bs);
  }
  
  return solve(b);
}

/// This is the first half of the Thomas algorithm for parallel calculations
/*!
 * Two complex quantities have to be propagated between processors: bet and u[-1].
 * This routine takes bet and um from the last processor (if start == false),
 * and returns the values to be passed to the next processor in the same variables.
 *
 * @param[in]  a    Vector of matrix coefficients (Left of diagonal)
 * @param[in]  b    Vector of matrix coefficients (Diagonal)
 * @param[in]  c    Vector of matrix coefficients (Right of diagonal)
 * @param[in]  r    RHS vector
 * @param[in]  u    Result vector (Au = r)
 * @param[in]  n    Size of the matrix
 * @param[out] gam  Intermediate values used for backsolve stage
 * @param[inout] bet
 * @param[inout] um
 * @param[in] start
 */
void LaplaceSPT::tridagForward(dcomplex *a, dcomplex *b, dcomplex *c,
                                dcomplex *r, dcomplex *u, int n,
                                dcomplex *gam,
                                dcomplex &bet, dcomplex &um, bool start) {
  int j;
  
  if(start) {
    bet = b[0];
    u[0] = r[0] / bet;
  }else {
    gam[0] = c[-1] / bet; // NOTE: ASSUMES C NOT CHANGING
    bet = b[0] - a[0]*gam[0];
    u[0] = (r[0]-a[0]*um)/bet;
  }
  
  for(j=1;j<n;j++) {
    gam[j] = c[j-1]/bet;
    bet = b[j]-a[j]*gam[j];
    if(bet == 0.0)
      throw BoutException("Tridag: Zero pivot\n");
    
    u[j] = (r[j]-a[j]*u[j-1])/bet;
  }

  um = u[n-1];
}

/// Second (backsolve) part of the Thomas algorithm
/*!
 * @param[inout] u    Result to be solved (Au = r)
 * @param[in]    n    Size of the problem
 * @param[in]    gam  Intermediate values produced by the forward part
 * @param[inout] gp   gam from the processor mesh->PE_XIND + 1, and returned to mesh->PE_XIND - 1
 * @param[inout] up   u from processor mesh->PE_XIND + 1, and returned to mesh->PE_XIND - 1
 */
void LaplaceSPT::tridagBack(dcomplex *u, int n,
                             dcomplex *gam, dcomplex &gp, dcomplex &up) {
  int j;

  u[n-1] = u[n-1] - gp*up;

  for(j=n-2;j>=0;j--) {
    u[j] = u[j]-gam[j+1]*u[j+1];
  }
  gp = gam[0];
  up = u[0];
}

/// Simple parallelisation of the Thomas tridiagonal solver algorithm (serial code)
/*!
 * This is a reference code which performs the same operations as the serial code.
 * To invert a single XZ slice (FieldPerp object), data must pass from the innermost
 * processor (mesh->PE_XIND = 0) to the outermost (mesh->PE_XIND = mesh->NXPE-1) and back again.
 *
 * Some parallelism is achieved by running several inversions simultaneously, so while
 * processor #1 is inverting Y=0, processor #0 is starting on Y=1. This works ok as long
 * as the number of slices to be inverted is greater than the number of X processors (MYSUB > mesh->NXPE).
 * If MYSUB < mesh->NXPE then not all processors can be busy at once, and so efficiency will fall sharply.
 *
 * @param[in]    b      RHS values (Ax = b)
 * @param[in]    global_flags  Inversion settings (see boundary.h for values)
 * @param[in]    inner_boundary_flags  Inversion settings for inner boundary (see invert_laplace.hxx for values)
 * @param[in]    outer_boundary_flags  Inversion settings for outer boundary (see invert_laplace.hxx for values)
 * @param[in]    a      This is a 2D matrix which allows solution of A = Delp2 + a
 * @param[out]   data   Structure containing data needed for second half of inversion
 * @param[in]    ccoef  Optional coefficient for first-order derivative
 * @param[in]    d      Optional factor to multiply the Delp2 operator
 */
int LaplaceSPT::start(const FieldPerp &b, SPT_data &data) {
  if(mesh->NXPE == 1)
    throw BoutException("Error: SPT method only works for mesh->NXPE > 1\n");

  data.jy = b.getIndex();

  int mm = (mesh->ngz - 1)/2 + 1;
  data.allocate(mm, mesh->ngx); // Make sure data is allocated. Already allocated -> does nothing
  
  /// Take FFTs of data

  int ncz = mesh->ngz-1;
  
  for(int ix=0; ix < mesh->ngx; ix++) {
    ZFFT(b[ix], mesh->zShift[ix][data.jy], dc1d);
    for(int kz = 0; kz <= maxmode; kz++)
      data.bk[kz][ix] = dc1d[kz];
  }
  
  /// Set matrix elements
  tridagMatrix(data.avec, data.bvec, data.cvec,
               data.bk, data.jy, global_flags, inner_boundary_flags, outer_boundary_flags, &A, &C, &D);
  
  data.proc = 0; //< Starts at processor 0
  data.dir = 1;
  
  if(mesh->firstX()) {
    dcomplex bet, u0;
    #pragma omp parallel for
    for(int kz = 0; kz <= maxmode; kz++) {
      // Start tridiagonal solve
      tridagForward(data.avec[kz], data.bvec[kz], data.cvec[kz],
                    data.bk[kz], data.xk[kz], mesh->xend+1,
                    data.gam[kz],
                    bet, u0, true);
      // Load intermediate values into buffers
      data.buffer[4*kz]     = bet.Real();
      data.buffer[4*kz + 1] = bet.Imag();
      data.buffer[4*kz + 2] = u0.Real();
      data.buffer[4*kz + 3] = u0.Imag();
    }
    
    // Send data
    mesh->sendXOut(data.buffer, 4*(maxmode+1), data.comm_tag);
    
  }else if(mesh->PE_XIND == 1) {
    // Post a receive
    data.recv_handle = mesh->irecvXIn(data.buffer, 4*(maxmode+1), data.comm_tag);
  }
  
  data.proc++; // Now moved onto the next processor
  if(mesh->NXPE == 2)	
    data.dir = -1; // Special case. Otherwise reversal handled in spt_continue
  
  return 0;
}

/// Shifts the parallelised Thomas algorithm along one processor.
/*!
  Returns non-zero when the calculation is complete.

  @param[inout] data  Structure which keeps track of the calculation
*/
int LaplaceSPT::next(SPT_data &data) {
  if(data.proc < 0) // Already finished
    return 1;
  
  if(mesh->PE_XIND == data.proc) {
    /// This processor's turn to do inversion

    // Wait for data to arrive
    mesh->wait(data.recv_handle);

    if(mesh->lastX()) {
      // Last processor, turn-around
      
      #pragma omp parallel for
      for(int kz = 0; kz <= maxmode; kz++) {
        dcomplex bet, u0;
        dcomplex gp, up;
	bet = dcomplex(data.buffer[4*kz], data.buffer[4*kz + 1]);
	u0 = dcomplex(data.buffer[4*kz + 2], data.buffer[4*kz + 3]);
	tridagForward(data.avec[kz]+mesh->xstart,
                      data.bvec[kz]+mesh->xstart, 
                      data.cvec[kz]+mesh->xstart,
                      data.bk[kz]+mesh->xstart, 
                      data.xk[kz]+mesh->xstart, mesh->xend+1,
                      data.gam[kz]+mesh->xstart,
                      bet, u0);
	
	// Back-substitute
	gp = 0.0;
	up = 0.0;
	tridagBack(data.xk[kz]+mesh->xstart, mesh->ngx-mesh->xstart, 
                   data.gam[kz]+mesh->xstart, gp, up);
	data.buffer[4*kz]     = gp.Real();
	data.buffer[4*kz + 1] = gp.Imag();
	data.buffer[4*kz + 2] = up.Real();
	data.buffer[4*kz + 3] = up.Imag();
      }

    }else if(data.dir > 0) {
      // In the middle of X, forward direction

      #pragma omp parallel for
      for(int kz = 0; kz <= maxmode; kz++) {
	dcomplex bet, u0;
	bet = dcomplex(data.buffer[4*kz], data.buffer[4*kz + 1]);
	u0 = dcomplex(data.buffer[4*kz + 2], data.buffer[4*kz + 3]);
	tridagForward(data.avec[kz]+mesh->xstart, 
                      data.bvec[kz]+mesh->xstart, 
                      data.cvec[kz]+mesh->xstart,
                      data.bk[kz]+mesh->xstart, 
                      data.xk[kz]+mesh->xstart, 
                      mesh->xend - mesh->xstart+1,
                      data.gam[kz]+mesh->xstart,
                      bet, u0);
	// Load intermediate values into buffers
	data.buffer[4*kz]     = bet.Real();
	data.buffer[4*kz + 1] = bet.Imag();
	data.buffer[4*kz + 2] = u0.Real();
	data.buffer[4*kz + 3] = u0.Imag();
      }
      
    }else if(mesh->firstX()) {
      // Back to the start
      
      dcomplex gp, up;
      for(int kz = 0; kz <= maxmode; kz++) {
	gp = dcomplex(data.buffer[4*kz], data.buffer[4*kz + 1]);
	up = dcomplex(data.buffer[4*kz + 2], data.buffer[4*kz + 3]);

	tridagBack(data.xk[kz], mesh->xend+1, data.gam[kz], gp, up);
      }

    }else {
      // Middle of X, back-substitution stage

      #pragma omp parallel for
      for(int kz = 0; kz <= maxmode; kz++) {
	dcomplex gp = dcomplex(data.buffer[4*kz], data.buffer[4*kz + 1]);
	dcomplex up = dcomplex(data.buffer[4*kz + 2], data.buffer[4*kz + 3]);

	tridagBack(data.xk[kz]+mesh->xstart, 
                   mesh->xend-mesh->xstart+1, 
                   data.gam[kz]+mesh->xstart, gp, up);
	
	data.buffer[4*kz]     = gp.Real();
	data.buffer[4*kz + 1] = gp.Imag();
	data.buffer[4*kz + 2] = up.Real();
	data.buffer[4*kz + 3] = up.Imag();
      }
    }

    if(mesh->PE_XIND != 0) { // If not finished yet
      /// Send data
      
      if(data.dir > 0) {
	mesh->sendXOut(data.buffer, 4*(maxmode+1), data.comm_tag);
      }else
	mesh->sendXIn(data.buffer, 4*(maxmode+1), data.comm_tag);
    }

  }else if(mesh->PE_XIND == data.proc + data.dir) {
    // This processor is next, post receive
    
    if(data.dir > 0) {
      data.recv_handle = mesh->irecvXIn(data.buffer, 4*(maxmode+1), data.comm_tag);
    }else
      data.recv_handle = mesh->irecvXOut(data.buffer, 4*(maxmode+1), data.comm_tag);
  }
  
  data.proc += data.dir;
  
  if(data.proc == mesh->NXPE-1)
    data.dir = -1; // Reverses direction at the end

  return 0;
}

/// Finishes the parallelised Thomas algorithm
/*!
  @param[inout] data   Structure keeping track of calculation
  @param[in]    global_flags  Inversion flags (same as passed to invert_spt_start)
  @param[in]    inner_boundary_flags  Inversion flags for inner boundary (same as passed to invert_spt_start)
  @param[in]    outer_boundary_flags  Inversion flags for outer boundary (same as passed to invert_spt_start)
  @param[out]   x      The result
*/
void LaplaceSPT::finish(SPT_data &data, FieldPerp &x) {
  int ncx = mesh->ngx-1;
  int ncz = mesh->ngz-1;

  x.allocate();
  x.setIndex(data.jy);
  BoutReal **xdata = x.getData();

  // Make sure calculation has finished
  while(next(data) == 0) {}

  // Have result in Fourier space. Convert back to real space
  
  for(int ix=0; ix<=ncx; ix++){
    
    for(int kz = 0; kz<= maxmode; kz++) {
      dc1d[kz] = data.xk[kz][ix];
    }
    for(int kz = maxmode + 1; kz <= ncz/2; kz++)
      dc1d[kz] = 0.0;

<<<<<<< HEAD
    if(global_flags & INVERT_ZERO_DC)
      xk1d[0] = 0.0;
=======
    if(flags & INVERT_ZERO_DC)
      dc1d[0] = 0.0;
>>>>>>> 386e5b5f

    ZFFT_rev(dc1d, mesh->zShift[ix][data.jy], xdata[ix]);
    
    xdata[ix][ncz] = xdata[ix][0]; // enforce periodicity
  }

  if(!mesh->firstX()) {
    // Set left boundary to zero (Prevent unassigned values in corners)
    for(int ix=0; ix<mesh->xstart; ix++){
      for(int kz=0;kz<mesh->ngz;kz++)
	xdata[ix][kz] = 0.0;
    }
  }
  if(!mesh->lastX()) {
    // Same for right boundary
    for(int ix=mesh->xend+1; ix<mesh->ngx; ix++){
      for(int kz=0;kz<mesh->ngz;kz++)
	xdata[ix][kz] = 0.0;
    }
  }
}

//////////////////////////////////////////////////////////////////////
// SPT_data helper class

void LaplaceSPT::SPT_data::allocate(int mm, int nx) {
  if(bk != NULL)
    return; // Already allocated
  
  bk = cmatrix(mm, nx);
  xk = cmatrix(mm, nx);
  
  gam = cmatrix(mm, nx);
  
  // Matrix to be solved
  avec = cmatrix(mm, nx);
  bvec = cmatrix(mm, nx);
  cvec = cmatrix(mm, nx);
  
  buffer  = new BoutReal[4*mm];
}

LaplaceSPT::SPT_data::~SPT_data() {
  if( bk == NULL )
    return;
    
  free_cmatrix(bk);
  free_cmatrix(xk);
  
  free_cmatrix(gam);
  
  free_cmatrix(avec);
  free_cmatrix(bvec);
  free_cmatrix(cvec);
  
  delete[] buffer;
}
<|MERGE_RESOLUTION|>--- conflicted
+++ resolved
@@ -74,20 +74,7 @@
   FieldPerp x;
   x.allocate();
   
-<<<<<<< HEAD
-  static SPT_data data;
-  static bool allocated = false;
-  
-  if(!allocated) {
-    data.bk = NULL;
-    data.comm_tag = SPT_DATA;
-    allocated = true;
-  }
-  
   if( (inner_boundary_flags & INVERT_SET) || (outer_boundary_flags & INVERT_SET) ) {
-=======
-  if(flags & (INVERT_IN_SET | INVERT_OUT_SET)) {
->>>>>>> 386e5b5f
     FieldPerp bs = copy(b);
     
     int xbndry = 2;
@@ -479,13 +466,8 @@
     for(int kz = maxmode + 1; kz <= ncz/2; kz++)
       dc1d[kz] = 0.0;
 
-<<<<<<< HEAD
     if(global_flags & INVERT_ZERO_DC)
-      xk1d[0] = 0.0;
-=======
-    if(flags & INVERT_ZERO_DC)
       dc1d[0] = 0.0;
->>>>>>> 386e5b5f
 
     ZFFT_rev(dc1d, mesh->zShift[ix][data.jy], xdata[ix]);
     
