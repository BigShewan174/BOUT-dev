#!/bin/bash

make

<<<<<<< HEAD
test ".$MPIRUN" = . && MPIRUN="mpirun -np"
=======
test ".$MPIRUN" = "." && MPIRUN="mpirun -np"
>>>>>>> a0cf8ee9

$MPIRUN 4 ./testVec  > log.4

exit=$?

if test $exit -gt 0
then
    echo "Failed to vector communication test"
    exit $exit
fi

echo "Test successfull."<|MERGE_RESOLUTION|>--- conflicted
+++ resolved
@@ -2,11 +2,7 @@
 
 make
 
-<<<<<<< HEAD
-test ".$MPIRUN" = . && MPIRUN="mpirun -np"
-=======
 test ".$MPIRUN" = "." && MPIRUN="mpirun -np"
->>>>>>> a0cf8ee9
 
 $MPIRUN 4 ./testVec  > log.4
 
