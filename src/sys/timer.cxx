#include "bout/sys/timer.hxx"

#include <fmt/core.h>

#include <algorithm>

Timer::Timer() : timing(getInfo("")) {
  if (timing.counter == 0) {
    timing.started = clock_type::now();
    timing.running = true;
    ++timing.hits;
  }
  timing.counter += 1;
}

Timer::Timer(const std::string& label) : timing(getInfo(label)) {
  if (timing.counter == 0) {
    timing.started = clock_type::now();
    timing.running = true;
    ++timing.hits;
  }
  timing.counter += 1;
}

Timer::~Timer() {
  timing.counter -= 1;
  if (timing.counter == 0) {
    const auto elapsed = clock_type::now() - timing.started;
    timing.running = false;
    timing.time += elapsed;
    timing.total_time += elapsed;
  }
}

void Timer::cleanup() { info.clear(); }

std::map<std::string, Timer::timer_info> Timer::info;

Timer::timer_info& Timer::getInfo(const std::string& label) {
  auto it = info.find(label);
  if (it == info.end()) {
    auto timer = info.emplace(
        label, timer_info{seconds{0}, seconds{0}, false, clock_type::now(), 0, 0});
    return timer.first->second;
  }
  return it->second;
}

double Timer::getTime(const Timer::timer_info& info) {
  if (info.running) {
    return seconds{info.time + (clock_type::now() - info.started)}.count();
  }
  return seconds{info.time}.count();
}

double Timer::getTotalTime(const Timer::timer_info& info) {
  if (info.running) {
    return seconds{info.total_time + (clock_type::now() - info.started)}.count();
  }
  return seconds{info.total_time}.count();
}

double Timer::resetTime(Timer::timer_info& info) {
  auto current_duration = info.time;
  info.time = clock_type::duration{0};
  if (info.running) {
    const auto current_time = clock_type::now();
    const auto elapsed = current_time - info.started;
    current_duration += elapsed;
    info.started = current_time;
    info.total_time += elapsed;
  }
  return seconds{current_duration}.count();
}

void Timer::printTimeReport() {
  using namespace std::string_literals;
  const auto header_name = "Timer name"s;
  const auto header_time = "Total time (s)"s;
  const auto header_frac = "% of top"s;
  const auto header_hits = "Hits"s;
  const auto header_mean = "Mean time/hit (s)"s;

  // Helper lambda to get the longest item in info, after applying
  // another lambda (op), and also taking into account the header. op
  // transforms from a map key-value pair to the length of either the
  // key or a member of the value (Timer::timing_info). As
  // std::max_element returns an iterator, it needs to be dereferenced
  // and have op applied to it
  const auto longest_width = [](const std::string& header, const auto& op) {
    return std::max(header.length(),
                    op(*std::max_element(std::begin(info), std::end(info),
                                         [&op](const auto& lhs, const auto& rhs) {
                                           return op(lhs) < op(rhs);
                                         })));
  };

  // Get the widths of the four columns: timer name, total time,
  // number of hits, mean time per hit
  const auto max_width =
      longest_width(header_name, [](const auto& it) { return it.first.length(); });
  const auto total_time_width = longest_width(header_time, [](const auto& it) {
    return fmt::format("{:.9g}", it.second.total_time.count()).length();
  });
  // Only print percentages to two d.p.
  const auto frac_width = std::max(header_frac.length(), "100.00%"s.length());
  const auto hit_width = longest_width(header_hits, [](const auto& it) {
    return fmt::format("{}", it.second.hits).length();
  });
  // Assume that the mean will be about the same length as the total
  const auto mean_time_width = longest_width(header_mean, [](const auto& it) {
    return fmt::format("{:.9g}", it.second.total_time.count()).length();
  });

  output.write("{0:<{1}} | {2:<{3}} | {4:<{5}} | {6:<{7}} | {8:<{9}}\n", header_name,
               max_width, header_time, total_time_width, header_frac, frac_width,
               header_hits, hit_width, header_mean, mean_time_width);
  output.write("{0:-<{1}}-|-{0:-<{2}}-|-{0:-<{3}}-|-{0:-<{4}}-|-{0:-<{5}}\n", ""s,
               max_width, total_time_width, frac_width, hit_width, mean_time_width);

  // To sort the map by the total time, we need to copy the key-value
  // pairs into another container that we can sort ourselves
  std::vector<std::pair<std::string, timer_info>> sorted_info;
  sorted_info.reserve(info.size());
  std::transform(begin(info), end(info), std::back_inserter(sorted_info),
                 [](const auto& it) { return it; });
  // Sort so that the largest total time is first
  std::sort(begin(sorted_info), end(sorted_info), [](const auto& a, const auto& b) {
    return a.second.total_time > b.second.total_time;
  });

  for (const auto& kv : sorted_info) {
<<<<<<< HEAD
#if 0     
    output.write("{0:<{1}} | {2:<{3}.9g} | {8:<{9}.2%} | {4:<{5}} | {6:<{7}.9g}\n",
=======
    output.write("{0:<{1}} | {2:<{3}.9g} | {8:<{9}.2f} | {4:<{5}} | {6:<{7}.9g}\n",
>>>>>>> bbac1d08
                 kv.first, max_width, kv.second.total_time.count(), total_time_width,
                 kv.second.hits, hit_width, kv.second.total_time.count() / kv.second.hits,
                 mean_time_width,
                 kv.second.total_time.count() / sorted_info[0].second.total_time.count(),
                 frac_width);
#else
    double frac = kv.second.total_time.count() / sorted_info[0].second.total_time.count() * 100;
    output.write("{0:<{1}} | {2:<{3}.9g} | {4:<{5}.2g} | {6:<{7}} | {8:<{9}.9g}\n",
                 kv.first, max_width,kv.second.total_time.count(), total_time_width,
                 frac,frac_width,
                 kv.second.hits, hit_width,
                 kv.second.total_time.count() / kv.second.hits,
                 mean_time_width);
#endif
  }
}<|MERGE_RESOLUTION|>--- conflicted
+++ resolved
@@ -130,25 +130,11 @@
   });
 
   for (const auto& kv : sorted_info) {
-<<<<<<< HEAD
-#if 0     
-    output.write("{0:<{1}} | {2:<{3}.9g} | {8:<{9}.2%} | {4:<{5}} | {6:<{7}.9g}\n",
-=======
     output.write("{0:<{1}} | {2:<{3}.9g} | {8:<{9}.2f} | {4:<{5}} | {6:<{7}.9g}\n",
->>>>>>> bbac1d08
                  kv.first, max_width, kv.second.total_time.count(), total_time_width,
                  kv.second.hits, hit_width, kv.second.total_time.count() / kv.second.hits,
                  mean_time_width,
                  kv.second.total_time.count() / sorted_info[0].second.total_time.count(),
                  frac_width);
-#else
-    double frac = kv.second.total_time.count() / sorted_info[0].second.total_time.count() * 100;
-    output.write("{0:<{1}} | {2:<{3}.9g} | {4:<{5}.2g} | {6:<{7}} | {8:<{9}.9g}\n",
-                 kv.first, max_width,kv.second.total_time.count(), total_time_width,
-                 frac,frac_width,
-                 kv.second.hits, hit_width,
-                 kv.second.total_time.count() / kv.second.hits,
-                 mean_time_width);
-#endif
   }
 }