
#include <globals.hxx>
#include <bout/mesh.hxx>
#include <bout/coordinates.hxx>
#include <utils.hxx>
#include <derivs.hxx>
#include <msg_stack.hxx>

#include <cmath>

#include "meshfactory.hxx"

#include <output.hxx>

Mesh* Mesh::create(GridDataSource *s, Options *opt) {
  return MeshFactory::getInstance()->createMesh(s, opt);
}

Mesh* Mesh::create(Options *opt) {
  return create(NULL, opt);
}

Mesh::Mesh(GridDataSource *s, Options* options) : source(s), coords(0), transform(0) {
  if(s == NULL)
    throw BoutException("GridDataSource passed to Mesh::Mesh() is NULL");
  
  /// Get mesh options
  OPTION(options, StaggerGrids,   false); // Stagger grids

  // Will be set to true if any variable has a free boundary condition applied to the corresponding boundary
  freeboundary_xin = false;
  freeboundary_xout = false;
  freeboundary_ydown = false;
  freeboundary_yup = false;
  
  // Initialise derivatives
  derivs_init(options);  // in index_derivs.cxx for now
}

Mesh::~Mesh() {
  delete source;
  
  /*
  // Gaussj working arrays
  if(ilen > 0) {
    ivfree(indxc);
    ivfree(indxr);
    ivfree(ipiv);
  }
  */
}

/**************************************************************************
 * Functions for reading data from external sources
 * 
 * These functions are delegated to a GridDataSource object,
 * which may then read from a file, options, or other sources.
 **************************************************************************/

/// Get an integer
int Mesh::get(int &ival, const string &name) {
  MsgStackItem msg("Mesh::get(ival)");

  if(!source->get(this, ival, name))
    return 1;
  
  return 0;
}

/// A BoutReal number
int Mesh::get(BoutReal &rval, const string &name) {
  MsgStackItem msg("Mesh::get(rval)");

  if(!source->get(this, rval, name))
    return 1;
  
  return 0;
}

int Mesh::get(Field2D &var, const string &name, BoutReal def) {
<<<<<<< HEAD
  int msg_pos = msg_stack.push("Loading 2D field: BoutMesh::get(Field2D, %s)", name.c_str());
  
  output << "GET: " << name << " = " << def << endl;

  if(!source->hasVar(name)) {
    output.write("\tWARNING: Could not read '%s' from grid. Setting to %le\n", name.c_str(), def);
    var = def;
#ifdef CHECK
    msg_stack.pop(msg_pos);
#endif
    return 2;
  }
  
  var.allocate(); // Make sure data allocated
=======
  MsgStackItem msg("Loading 2D field: Mesh::get(Field2D)");
>>>>>>> ed806480
  
  if(!source->get(this, var, name, def))
    return 1;
  
  // Communicate to get guard cell data
  Mesh::communicate(var);

  // Check that the data is valid
  var.checkData(true);
  
  return 0;
}

int Mesh::get(Field3D &var, const string &name, BoutReal def) {
  MsgStackItem msg("Loading 3D field: Mesh::get(Field3D)");

  if(!source->get(this, var, name, def))
    return 1;
  
  // Communicate to get guard cell data
  Mesh::communicate(var);
  
  // Check that the data is valid
  var.checkData(true);
  
  return 0;
}

/**************************************************************************
 * Data get routines
 **************************************************************************/

int Mesh::get(Vector2D &var, const string &name) {
  msg_stack.push("Loading 2D vector: Mesh::get(Vector2D, %s)", name.c_str());

  if(var.covariant) {
    output << "\tReading covariant vector " << name << endl;
    
    get(var.x, name+"_x");
    get(var.y, name+"_y");
    get(var.z, name+"_z");
    
  }else {
    output << "\tReading contravariant vector " << name << endl;
    
    get(var.x, name+"x");
    get(var.y, name+"y");
    get(var.z, name+"z");
  }
  
  msg_stack.pop();

  return 0;
}

int Mesh::get(Vector3D &var, const string &name) {
  msg_stack.push("Loading 3D vector: Mesh::get(Vector3D, %s)", name.c_str());

  if(var.covariant) {
    output << "\tReading covariant vector " << name << endl;
    
    get(var.x, name+"_x");
    get(var.y, name+"_y");
    get(var.z, name+"_z");
    
  }else {
    output << "\tReading contravariant vector " << name << endl;
    
    get(var.x, name+"x");
    get(var.y, name+"y");
    get(var.z, name+"z");
  }
  
  msg_stack.pop();

  return 0;
}

/**************************************************************************
 * Communications
 **************************************************************************/

int Mesh::communicate(FieldData &f) {
  FieldGroup group;
  group.add(f);
  return communicate(group);
}

int Mesh::communicate(FieldData &f1, FieldData &f2) {
  FieldGroup group;
  group.add(f1);
  group.add(f2);
  return communicate(group);
}

int Mesh::communicate(FieldData &f1, FieldData &f2, FieldData &f3) {
  FieldGroup group;
  group.add(f1);
  group.add(f2);
  group.add(f3);
  return communicate(group);
}

int Mesh::communicate(FieldData &f1, FieldData &f2, FieldData &f3, FieldData &f4) {
  FieldGroup group;
  group.add(f1);
  group.add(f2);
  group.add(f3);
  group.add(f4);
  return communicate(group);
}

comm_handle Mesh::send(FieldData &f) {
  FieldGroup group;
  group.add(f);
  return send(group);
}

/// This is a bit of a hack for now to get FieldPerp communications
/// The FieldData class needs to be changed to accomodate FieldPerp objects
int Mesh::communicate(FieldPerp &f) {
  comm_handle recv[2];
  
  BoutReal **fd = f.getData();
  
  int nin = xstart; // Number of x points in inner guard cell
  int nout = ngx-xend-1; // Number of x points in outer guard cell
  
  // Post receives for guard cell regions
  recv[0] = irecvXIn(fd[0],       nin*ngz, 0);
  recv[1] = irecvXOut(fd[xend+1], nout*ngz, 1);
  
  // Send data
  sendXIn(fd[xstart], nin*ngz, 1);
  sendXOut(fd[xend-nout+1], nout*ngz, 0);
 
  // Wait for receive
  wait(recv[0]);
  wait(recv[1]);

  return 0;
}

int Mesh::msg_len(const vector<FieldData*> &var_list, int xge, int xlt, int yge, int ylt) {
  int len = 0;

  /// Loop over variables
  for(std::vector<FieldData*>::const_iterator it = var_list.begin(); it != var_list.end(); it++) {
    if((*it)->is3D()) {
      len += (xlt - xge) * (ylt - yge) * (ngz-1) * (*it)->BoutRealSize();
    }else
      len += (xlt - xge) * (ylt - yge) * (*it)->BoutRealSize();
  }
  
  return len;
}

bool Mesh::periodicY(int jx) const {
  BoutReal ts; return periodicY(jx, ts);
}

int Mesh::ySize(int jx) const {
  // Get the size of a surface in Y using MPI communicator
  MPI_Comm comm = getYcomm(jx);
  
  int local = yend - ystart + 1;
  int all;
  MPI_Allreduce(&local, &all, 1, MPI_INT, MPI_SUM, comm);
  return all;
}

bool Mesh::hasBndryLowerY() {
  static bool calc = false, answer;
  if(calc) return answer; // Already calculated
  
  int mybndry = (int) !(iterateBndryLowerY().isDone());
  int allbndry;
  MPI_Allreduce(&mybndry, &allbndry, 1, MPI_INT, MPI_BOR, getXcomm(yend));
  answer = (bool) allbndry;
  calc = true;
  return answer;
}

Coordinates* Mesh::coordinates() {
  if(!coords) {
    // No coordinate system set. Create default
    coords = new Coordinates(this);
  }
  return coords;
}

bool Mesh::hasBndryUpperY() {
  static bool calc = false, answer;
  if(calc) return answer; // Already calculated
  
  int mybndry = (int) !(iterateBndryUpperY().isDone());
  int allbndry;
  MPI_Allreduce(&mybndry, &allbndry, 1, MPI_INT, MPI_BOR, getXcomm(ystart));
  answer = (bool) allbndry;
  calc = true;
  return answer;
}

const vector<int> Mesh::readInts(const string &name, int n) {
  vector<int> result;
  
  if(source->hasVar(name)) {
    if(!source->get(this, result, name, n, 0)) {
      // Error reading
      throw BoutException("Could not read integer array '%s'\n", name.c_str());
    }
  }else {
    // Not found
    throw BoutException("Missing integer array %s\n", name.c_str());
  }
  
  return result;
}

<<<<<<< HEAD
void Mesh::read2Dvar(GridDataSource *s, const string &name, 
                     int xs, int ys,
                     int xd, int yd,
                     int nx, int ny,
                     BoutReal **data) {
  
  for(int x=xs;x < xs+nx; x++) {
    // Set source origin
    s->setGlobalOrigin(x, ys);
    // Read in block of data for this x value
    if(!s->fetch(&data[x-xs+xd][yd], name, 1, ny))
      throw BoutException("Could not fetch data for '%s'", name.c_str());
  }
  s->setGlobalOrigin();
}
=======
/*******************************************************************************
 * Gauss-Jordan matrix inversion
 * used to invert metric tensor
 *******************************************************************************/

// Invert an nxn matrix using Gauss-Jordan elimination with full pivoting
int Mesh::gaussj(BoutReal **a, int n) {
  int i, icol, irow, j, k, l, ll;
  float big, dum, pivinv;

  // Make sure enough temporary memory is allocated
  if(n > ilen) {
    if(ilen == 0) {
      indxc = ivector(n);
      indxr = ivector(n);
      ipiv = ivector(n);
    }else {
      indxc = ivresize(indxc, n);
      indxr = ivresize(indxr, n);
      ipiv = ivresize(ipiv, n);
    }
    ilen = n;
  }

  for(i=0;i<n;i++)
    ipiv[i] = 0;

  for(i=0;i<n;i++) { // Main loop over columns
    big = 0.0;
    irow = icol = -1;
    for(j=0;j<n;j++) { // search for pivot element
      if(ipiv[j] != 1) {
	for(k=0;k<n;k++) {
	  if(ipiv[k] == 0) {
	    if(fabs(a[j][k]) >= big) {
	      big = fabs(a[j][k]);
	      irow = j;
	      icol = k;
	    }
	  }else if(ipiv[k] > 1) {
	    output.write("Error in GaussJ: Singular matrix-1\n");
	    return 1;
	  }
	}
      }
    }
    
    if(irow == -1) {
      // All elements zero!!
      output.write("Error in GaussJ: Singular matrix-3\n");
      return 3;
    }

    ++(ipiv[icol]);
    // Now have pivot element, so interchange rows to put pivot
    // on the diagonal
    if(irow != icol) {
      for(l=0;l<n;l++)
	swap(a[irow][l],a[icol][l]);
    }
    indxr[i] = irow;
    indxc[i] = icol;

    if(a[icol][icol] == 0.0) {
      output.write("Error in GaussJ: Singular matrix-2\n");
      return 2;
    }
    pivinv = 1.0 / a[icol][icol];
    a[icol][icol] = 1.0;
    for(l=0;l<n;l++)
      a[icol][l] *= pivinv;

    for(ll=0;ll<n;ll++) { // reduce rows
      if(ll != icol) {    // except for the pivot one
	dum = a[ll][icol];
	a[ll][icol] = 0.0;
	for(l=0;l<n;l++)
	  a[ll][l] -= a[icol][l]*dum;
	
      }
    }
  }
  // end of main loop. Unscramble solution due to column interchanges
  for(l=n-1;l>=0;l--) {
    if(indxr[l] != indxc[l])
      for(k=0;k<n;k++)
	swap(a[k][indxr[l]], a[k][indxc[l]]);
  }
  // done.

  return 0;
}

/*******************************************************************************
 * AverageY 
 *******************************************************************************/

/// Not very efficient version, as a fallback
const Field3D Mesh::averageY(const Field3D &f) {
  Field3D result;
  result.allocate();

  Field2D xy;
  xy.allocate();

  for(int jz=0; jz<ngz;jz++) {

    for(int jx=0; jx<ngx;jx++) {
      for(int jy=0; jy<ngy;jy++) {
	xy(jx, jy) = f(jx, jy, jz);
      }
    }

    xy = averageY(xy);

    for(int jx=0; jx<ngx;jx++) {
      for(int jy=0; jy<ngy;jy++) {
	result(jx, jy, jz) = xy(jx, jy);
      }
    }
  }
      
  return result;
}

/*******************************************************************************
 * AverageX
 *******************************************************************************/

/// Not very efficient version, as a fallback
const Field3D Mesh::averageX(const Field3D &f) {
  Field3D result;
  result.allocate();

  Field2D xy;
  xy.allocate();

  for(int jz=0; jz<ngz;jz++) {

    for(int jx=0; jx<ngx;jx++) {
      for(int jy=0; jy<ngy;jy++) {
	xy(jx, jy) = f(jx, jy, jz);
      }
    }

    xy = averageX(xy);

    for(int jx=0; jx<ngx;jx++) {
      for(int jy=0; jy<ngy;jy++) {
	result(jx, jy, jz) = xy(jx, jy);
      }
    }
  }
      
  return result;
}
>>>>>>> ed806480
<|MERGE_RESOLUTION|>--- conflicted
+++ resolved
@@ -78,24 +78,7 @@
 }
 
 int Mesh::get(Field2D &var, const string &name, BoutReal def) {
-<<<<<<< HEAD
-  int msg_pos = msg_stack.push("Loading 2D field: BoutMesh::get(Field2D, %s)", name.c_str());
-  
-  output << "GET: " << name << " = " << def << endl;
-
-  if(!source->hasVar(name)) {
-    output.write("\tWARNING: Could not read '%s' from grid. Setting to %le\n", name.c_str(), def);
-    var = def;
-#ifdef CHECK
-    msg_stack.pop(msg_pos);
-#endif
-    return 2;
-  }
-  
-  var.allocate(); // Make sure data allocated
-=======
   MsgStackItem msg("Loading 2D field: Mesh::get(Field2D)");
->>>>>>> ed806480
   
   if(!source->get(this, var, name, def))
     return 1;
@@ -313,179 +296,4 @@
   }
   
   return result;
-}
-
-<<<<<<< HEAD
-void Mesh::read2Dvar(GridDataSource *s, const string &name, 
-                     int xs, int ys,
-                     int xd, int yd,
-                     int nx, int ny,
-                     BoutReal **data) {
-  
-  for(int x=xs;x < xs+nx; x++) {
-    // Set source origin
-    s->setGlobalOrigin(x, ys);
-    // Read in block of data for this x value
-    if(!s->fetch(&data[x-xs+xd][yd], name, 1, ny))
-      throw BoutException("Could not fetch data for '%s'", name.c_str());
-  }
-  s->setGlobalOrigin();
-}
-=======
-/*******************************************************************************
- * Gauss-Jordan matrix inversion
- * used to invert metric tensor
- *******************************************************************************/
-
-// Invert an nxn matrix using Gauss-Jordan elimination with full pivoting
-int Mesh::gaussj(BoutReal **a, int n) {
-  int i, icol, irow, j, k, l, ll;
-  float big, dum, pivinv;
-
-  // Make sure enough temporary memory is allocated
-  if(n > ilen) {
-    if(ilen == 0) {
-      indxc = ivector(n);
-      indxr = ivector(n);
-      ipiv = ivector(n);
-    }else {
-      indxc = ivresize(indxc, n);
-      indxr = ivresize(indxr, n);
-      ipiv = ivresize(ipiv, n);
-    }
-    ilen = n;
-  }
-
-  for(i=0;i<n;i++)
-    ipiv[i] = 0;
-
-  for(i=0;i<n;i++) { // Main loop over columns
-    big = 0.0;
-    irow = icol = -1;
-    for(j=0;j<n;j++) { // search for pivot element
-      if(ipiv[j] != 1) {
-	for(k=0;k<n;k++) {
-	  if(ipiv[k] == 0) {
-	    if(fabs(a[j][k]) >= big) {
-	      big = fabs(a[j][k]);
-	      irow = j;
-	      icol = k;
-	    }
-	  }else if(ipiv[k] > 1) {
-	    output.write("Error in GaussJ: Singular matrix-1\n");
-	    return 1;
-	  }
-	}
-      }
-    }
-    
-    if(irow == -1) {
-      // All elements zero!!
-      output.write("Error in GaussJ: Singular matrix-3\n");
-      return 3;
-    }
-
-    ++(ipiv[icol]);
-    // Now have pivot element, so interchange rows to put pivot
-    // on the diagonal
-    if(irow != icol) {
-      for(l=0;l<n;l++)
-	swap(a[irow][l],a[icol][l]);
-    }
-    indxr[i] = irow;
-    indxc[i] = icol;
-
-    if(a[icol][icol] == 0.0) {
-      output.write("Error in GaussJ: Singular matrix-2\n");
-      return 2;
-    }
-    pivinv = 1.0 / a[icol][icol];
-    a[icol][icol] = 1.0;
-    for(l=0;l<n;l++)
-      a[icol][l] *= pivinv;
-
-    for(ll=0;ll<n;ll++) { // reduce rows
-      if(ll != icol) {    // except for the pivot one
-	dum = a[ll][icol];
-	a[ll][icol] = 0.0;
-	for(l=0;l<n;l++)
-	  a[ll][l] -= a[icol][l]*dum;
-	
-      }
-    }
-  }
-  // end of main loop. Unscramble solution due to column interchanges
-  for(l=n-1;l>=0;l--) {
-    if(indxr[l] != indxc[l])
-      for(k=0;k<n;k++)
-	swap(a[k][indxr[l]], a[k][indxc[l]]);
-  }
-  // done.
-
-  return 0;
-}
-
-/*******************************************************************************
- * AverageY 
- *******************************************************************************/
-
-/// Not very efficient version, as a fallback
-const Field3D Mesh::averageY(const Field3D &f) {
-  Field3D result;
-  result.allocate();
-
-  Field2D xy;
-  xy.allocate();
-
-  for(int jz=0; jz<ngz;jz++) {
-
-    for(int jx=0; jx<ngx;jx++) {
-      for(int jy=0; jy<ngy;jy++) {
-	xy(jx, jy) = f(jx, jy, jz);
-      }
-    }
-
-    xy = averageY(xy);
-
-    for(int jx=0; jx<ngx;jx++) {
-      for(int jy=0; jy<ngy;jy++) {
-	result(jx, jy, jz) = xy(jx, jy);
-      }
-    }
-  }
-      
-  return result;
-}
-
-/*******************************************************************************
- * AverageX
- *******************************************************************************/
-
-/// Not very efficient version, as a fallback
-const Field3D Mesh::averageX(const Field3D &f) {
-  Field3D result;
-  result.allocate();
-
-  Field2D xy;
-  xy.allocate();
-
-  for(int jz=0; jz<ngz;jz++) {
-
-    for(int jx=0; jx<ngx;jx++) {
-      for(int jy=0; jy<ngy;jy++) {
-	xy(jx, jy) = f(jx, jy, jz);
-      }
-    }
-
-    xy = averageX(xy);
-
-    for(int jx=0; jx<ngx;jx++) {
-      for(int jy=0; jy<ngy;jy++) {
-	result(jx, jy, jz) = xy(jx, jy);
-      }
-    }
-  }
-      
-  return result;
-}
->>>>>>> ed806480
+}