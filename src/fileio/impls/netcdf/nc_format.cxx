/**************************************************************************
 * Copyright 2010 B.D.Dudson, S.Farley, M.V.Umansky, X.Q.Xu
 *
 * Contact: Ben Dudson, bd512@york.ac.uk
 * 
 * This file is part of BOUT++.
 *
 * BOUT++ is free software: you can redistribute it and/or modify
 * it under the terms of the GNU Lesser General Public License as published by
 * the Free Software Foundation, either version 3 of the License, or
 * (at your option) any later version.
 *
 * BOUT++ is distributed in the hope that it will be useful,
 * but WITHOUT ANY WARRANTY; without even the implied warranty of
 * MERCHANTABILITY or FITNESS FOR A PARTICULAR PURPOSE.  See the
 * GNU Lesser General Public License for more details.
 *
 * You should have received a copy of the GNU Lesser General Public License
 * along with BOUT++.  If not, see <http://www.gnu.org/licenses/>.
 *
 **************************************************************************/

#include <globals.hxx>
#include "nc_format.hxx"

#ifdef NCDF

#include <utils.hxx>
#include <cmath>

#include <output.hxx>
#include <msg_stack.hxx>

using std::string;
using std::vector;

// Define this to see loads of info messages
//#define NCDF_VERBOSE

NcFormat::NcFormat() {
  dataFile = nullptr;
  x0 = y0 = z0 = t0 = 0;
  recDimList = new const NcDim*[4];
  dimList = recDimList+1;
  lowPrecision = false;

  default_rec = 0;
  rec_nr.clear();

  fname = nullptr;
}

NcFormat::NcFormat(const char *name) {
  dataFile = nullptr;
  x0 = y0 = z0 = t0 = 0;
  recDimList = new const NcDim*[4];
  dimList = recDimList+1;
  lowPrecision = false;

  default_rec = 0;
  rec_nr.clear();

  openr(name);
}

NcFormat::~NcFormat() {
  delete[] recDimList;
  close();
  rec_nr.clear();
}

bool NcFormat::openr(const char *name) {
  TRACE("NcFormat::openr");

  if (dataFile != nullptr) // Already open. Close then re-open
    close(); 

  // Create an error object so netCDF doesn't exit
#ifdef NCDF_VERBOSE
  NcError err(NcError::verbose_nonfatal);
#else
  NcError err(NcError::silent_nonfatal);
#endif

  dataFile = new NcFile(name, NcFile::ReadOnly);

  if(!dataFile->is_valid()) {
    delete dataFile;
    dataFile = nullptr;
    return false;
  }

  /// Get the dimensions from the file

  if(!(xDim = dataFile->get_dim("x"))) {
    output_warn.write("WARNING: NetCDF file should have an 'x' dimension\n");
    /*
    delete dataFile;
    dataFile = nullptr;
    return false;
    */
    xDim = nullptr;
  } else if (mesh != nullptr) {
    // Check that the dimension size is correct
    if(xDim->size() != mesh->LocalNx) {
      throw BoutException("X dimension incorrect. Expected %d, got %d", mesh->LocalNx, xDim->size());
    }
  }
  
  if(!(yDim = dataFile->get_dim("y"))) {
    output_warn.write("WARNING: NetCDF file should have a 'y' dimension\n");
    /*
    delete dataFile;
    dataFile = nullptr;
    return false;
    */
    yDim = nullptr;
  } else if (mesh != nullptr) {
    // Check that the dimension size is correct
    if(yDim->size() != mesh->LocalNy) {
      throw BoutException("Y dimension incorrect. Expected %d, got %d", mesh->LocalNy, yDim->size());
    }
  }
  
  if(!(zDim = dataFile->get_dim("z"))) {
    // Z dimension optional, and could be any size (Fourier harmonics)
#ifdef NCDF_VERBOSE
    output_info.write("INFO: NetCDF file has no 'z' coordinate\n");
#endif
    zDim = nullptr;
  } else if (mesh != nullptr) {
    // Check that the dimension size is correct
    if(zDim->size() != mesh->LocalNz) {
      throw BoutException("Z dimension incorrect. Expected %d, got %d", mesh->LocalNz, zDim->size());
    }
  }
  
  if(!(tDim = dataFile->get_dim("t"))) {
    // T dimension optional
#ifdef NCDF_VERBOSE
    output_info.write("INFO: NetCDF file has no 't' coordinate\n");
#endif
    tDim = nullptr;
  }
  
  recDimList[0] = tDim;
  recDimList[1] = xDim;
  recDimList[2] = yDim;
  recDimList[3] = zDim;

  fname = copy_string(name);

  return true;
}

bool NcFormat::openw(const char *name, bool append) {

  TRACE("NcFormat::openw");

  // Create an error object so netCDF doesn't exit
#ifdef NCDF_VERBOSE
  NcError err(NcError::verbose_nonfatal);
#else
  NcError err(NcError::silent_nonfatal);
#endif

  if (dataFile != nullptr) // Already open. Close then re-open
    close(); 

  if(append) {
    dataFile = new NcFile(name, NcFile::Write);

    if(!dataFile->is_valid()) {
      delete dataFile;
      dataFile = nullptr;
      return false;
    }

    /// Get the dimensions from the file

    if(!(xDim = dataFile->get_dim("x"))) {
      output_error.write("ERROR: NetCDF file should have an 'x' dimension\n");
      delete dataFile;
      dataFile = nullptr;
      return false;
    }

    if(!(yDim = dataFile->get_dim("y"))) {
      output_error.write("ERROR: NetCDF file should have a 'y' dimension\n");
      delete dataFile;
      dataFile = nullptr;
      return false;
    }

    if(!(zDim = dataFile->get_dim("z"))) {
      output_error.write("ERROR: NetCDF file should have a 'z' dimension\n");
      delete dataFile;
      dataFile = nullptr;
      return false;
    }

    if(!(tDim = dataFile->get_dim("t"))) {
      output_error.write("ERROR: NetCDF file should have a 't' dimension\n");
      delete dataFile;
      dataFile = nullptr;
      return false;
    }

    /// Test they're the right size (and t is unlimited)
    
    if((xDim->size() != mesh->LocalNx) || (yDim->size() != mesh->LocalNy) || (zDim->size() != mesh->LocalNz)
       || (!tDim->is_unlimited()) ) {
      delete dataFile;
      dataFile = nullptr;
      return false;
    }

    // Get the size of the 't' dimension for records
    default_rec = tDim->size();
    
  }else {
    dataFile = new NcFile(name, NcFile::Replace);
    
    if(!dataFile->is_valid()) {
      delete dataFile;
      dataFile = nullptr;
      return false;
    }

    /// Add the dimensions
    
    if(!(xDim = dataFile->add_dim("x", mesh->LocalNx))) {
      delete dataFile;
      dataFile = nullptr;
      return false;
    }
  
    if(!(yDim = dataFile->add_dim("y", mesh->LocalNy))) {
      delete dataFile;
      dataFile = nullptr;
      return false;
    }
    
    if(!(zDim = dataFile->add_dim("z", mesh->LocalNz))) {
      delete dataFile;
      dataFile = nullptr;
      return false;
    }
    
    if(!(tDim = dataFile->add_dim("t"))) { // unlimited dimension
      delete dataFile;
      dataFile = nullptr;
      return false;
    }

    default_rec = 0; // Starting at record 0
  }

  recDimList[0] = tDim;
  recDimList[1] = xDim;
  recDimList[2] = yDim;
  recDimList[3] = zDim;

  fname = copy_string(name);

  return true;
}

bool NcFormat::is_valid() {
  if (dataFile == nullptr)
    return false;
  return dataFile->is_valid();
}

void NcFormat::close() {
  if (dataFile == nullptr)
    return;
  
  TRACE("NcFormat::close");

#ifdef NCDF_VERBOSE
  NcError err(NcError::verbose_nonfatal);
#else
  NcError err(NcError::silent_nonfatal);
#endif

  dataFile->close();
  delete dataFile;
  dataFile = nullptr;

  free(fname);
  fname = nullptr;
}

void NcFormat::flush() {
  if(!is_valid())
    return;
  
  dataFile->sync();
}

const vector<int> NcFormat::getSize(const char *name) {
  vector<int> size;

#ifdef NCDF_VERBOSE
  NcError err(NcError::verbose_nonfatal);
#else
  NcError err(NcError::silent_nonfatal);
#endif

  if(!is_valid())
    return size;

  TRACE("NcFormat::getSize");

  NcVar *var;
  
  if(!(var = dataFile->get_var(name)))
    return size;
  
  if(!var->is_valid())
    return size;

  int nd = var->num_dims(); // Number of dimensions

  if(nd == 0) {
    size.push_back(1);
    return size;
  }
  
  long *ls = var->edges();
  for(int i=0;i<nd;i++)
    size.push_back(static_cast<int>(ls[i]));

  delete[] ls;

  return size;
}

const vector<int> NcFormat::getSize(const string &var) {
  return getSize(var.c_str());
}

bool NcFormat::setGlobalOrigin(int x, int y, int z) {
  x0 = x;
  y0 = y;
  z0 = z;
  
  return true;
}

bool NcFormat::setRecord(int t) {
  t0 = t;

  return true;
}

// Add a variable to the file
bool NcFormat::addVarInt(const string &name, bool repeat) {
  if(!is_valid())
    return false;

  // Create an error object so netCDF doesn't exit
#ifdef NCDF_VERBOSE
  NcError err(NcError::verbose_nonfatal);
#else
  NcError err(NcError::silent_nonfatal);
#endif

  NcVar* var;
  if (!(var = dataFile->get_var(name.c_str()))) {
    // Variable not in file, so add it.
    if (repeat)
      var = dataFile->add_var(name.c_str(), ncInt, 1, recDimList);
    else
      var = dataFile->add_var(name.c_str(), ncInt, 0, dimList);

    if(!var->is_valid()) {
      output_error.write("ERROR: NetCDF could not add int '%s' to file '%s'\n", name.c_str(), fname);
      return false;
    }
  }
  return true;
}

bool NcFormat::addVarBoutReal(const string &name, bool repeat) {
  if(!is_valid())
    return false;

  // Create an error object so netCDF doesn't exit
#ifdef NCDF_VERBOSE
  NcError err(NcError::verbose_nonfatal);
#else
  NcError err(NcError::silent_nonfatal);
#endif

  NcVar* var;
  if (!(var = dataFile->get_var(name.c_str()))) {
    // Variable not in file, so add it.
    auto nc_float_type = lowPrecision ? ncFloat : ncDouble;
    if (repeat)
      var = dataFile->add_var(name.c_str(), nc_float_type, 1, recDimList);
    else
      var = dataFile->add_var(name.c_str(), nc_float_type, 0, dimList);

    if(!var->is_valid()) {
      output_error.write("ERROR: NetCDF could not add BoutReal '%s' to file '%s'\n", name.c_str(), fname);
      return false;
    }
  }
  return true;
}

bool NcFormat::addVarField2D(const string &name, bool repeat) {
  if(!is_valid())
    return false;

  // Create an error object so netCDF doesn't exit
#ifdef NCDF_VERBOSE
  NcError err(NcError::verbose_nonfatal);
#else
  NcError err(NcError::silent_nonfatal);
#endif

  NcVar* var;
  if (!(var = dataFile->get_var(name.c_str()))) {
    // Variable not in file, so add it.
    auto nc_float_type = lowPrecision ? ncFloat : ncDouble;
    if (repeat)
      var = dataFile->add_var(name.c_str(), nc_float_type, 3, recDimList);
    else
      var = dataFile->add_var(name.c_str(), nc_float_type, 2, dimList);

    if(!var->is_valid()) {
      output_error.write("ERROR: NetCDF could not add Field2D '%s' to file '%s'\n", name.c_str(), fname);
      return false;
    }
  }
  return true;
}

bool NcFormat::addVarField3D(const string &name, bool repeat) {
  if(!is_valid())
    return false;

  // Create an error object so netCDF doesn't exit
#ifdef NCDF_VERBOSE
  NcError err(NcError::verbose_nonfatal);
#else
  NcError err(NcError::silent_nonfatal);
#endif

  NcVar* var;
  if (!(var = dataFile->get_var(name.c_str()))) {
    // Variable not in file, so add it.
    auto nc_float_type = lowPrecision ? ncFloat : ncDouble;
    if (repeat)
      var = dataFile->add_var(name.c_str(), nc_float_type, 4, recDimList);
    else
      var = dataFile->add_var(name.c_str(), nc_float_type, 3, dimList);

    if(!var->is_valid()) {
      output_error.write("ERROR: NetCDF could not add Field3D '%s' to file '%s'\n", name.c_str(), fname);
      return false;
    }
  }
  return true;
}

bool NcFormat::read(int *data, const char *name, int lx, int ly, int lz) {
  if(!is_valid())
    return false;

  if((lx < 0) || (ly < 0) || (lz < 0))
    return false;
  
  // Check for valid name
  checkName(name);

  TRACE("NcFormat::read(int)");

  // Create an error object so netCDF doesn't exit
#ifdef NCDF_VERBOSE
  NcError err(NcError::verbose_nonfatal);
#else
  NcError err(NcError::silent_nonfatal);
#endif

  NcVar *var;
  
  if(!(var = dataFile->get_var(name))) {
#ifdef NCDF_VERBOSE
    output_info.write("INFO: NetCDF variable '%s' not found\n", name);
#endif
    return false;
  }
  
  long cur[3], counts[3];
  cur[0] = x0;    cur[1] = y0;    cur[2] = z0;
  counts[0] = lx; counts[1] = ly; counts[2] = lz;

  if(!(var->set_cur(cur))) {
#ifdef NCDF_VERBOSE
    output_info.write("INFO: NetCDF Could not set cur(%d,%d,%d) for variable '%s'\n", 
		 x0,y0,z0, name);
#endif
    return false;
  }

  if(!(var->get(data, counts))) {
#ifdef NCDF_VERBOSE
    output_info.write("INFO: NetCDF could not read data for '%s'\n", name);
#endif
    return false;
  }

  return true;
}

bool NcFormat::read(int *var, const string &name, int lx, int ly, int lz) {
  return read(var, name.c_str(), lx, ly, lz);
}

bool NcFormat::read(BoutReal *data, const char *name, int lx, int ly, int lz) {
  if(!is_valid())
    return false;

  if((lx < 0) || (ly < 0) || (lz < 0))
    return false;

  TRACE("NcFormat::read(BoutReal)");

  // Create an error object so netCDF doesn't exit
#ifdef NCDF_VERBOSE
  NcError err(NcError::verbose_nonfatal);
#else
  NcError err(NcError::silent_nonfatal);
#endif

  NcVar *var;
  
  if(!(var = dataFile->get_var(name))) {
    return false;
  }
  
  long cur[3], counts[3];
  cur[0] = x0;    cur[1] = y0;    cur[2] = z0;
  counts[0] = lx; counts[1] = ly; counts[2] = lz;

  if(!(var->set_cur(cur))) {
    return false;
  }

  if(!(var->get(data, counts))) {
    return false;
  }

  return true;
}

bool NcFormat::read(BoutReal *var, const string &name, int lx, int ly, int lz) {
  return read(var, name.c_str(), lx, ly, lz);
}

bool NcFormat::write(int *data, const char *name, int lx, int ly, int lz) {
  if(!is_valid())
    return false;

  if((lx < 0) || (ly < 0) || (lz < 0))
    return false;
  
  // Check for valid name
  checkName(name);

  TRACE("NcFormat::write(int)");

#ifdef NCDF_VERBOSE
  NcError err(NcError::verbose_nonfatal);
#else
  NcError err(NcError::silent_nonfatal);
#endif
  
  NcVar *var;
  if(!(var = dataFile->get_var(name))) {
    output_error.write("ERROR: NetCDF int variable '%s' has not been added to file '%s'\n", name, fname);
    return false;
  }
  
  long cur[3], counts[3];
  cur[0] = x0;    cur[1] = y0;    cur[2] = z0;
  counts[0] = lx; counts[1] = ly; counts[2] = lz;

  if(!(var->set_cur(cur)))
    return false;
  
  if(!(var->put(data, counts)))
    return false;

  return true;
}

bool NcFormat::write(int *var, const string &name, int lx, int ly, int lz) {
  return write(var, name.c_str(), lx, ly, lz);
}

bool NcFormat::write(BoutReal *data, const char *name, int lx, int ly, int lz) {
  if(!is_valid())
    return false;

  if((lx < 0) || (ly < 0) || (lz < 0))
    return false;

  // Check for valid name
  checkName(name);
  
  TRACE("NcFormat::write(BoutReal)");

#ifdef NCDF_VERBOSE
  NcError err(NcError::verbose_nonfatal);
#else
  NcError err(NcError::silent_nonfatal);
#endif

  NcVar *var;
  if(!(var = dataFile->get_var(name))) {
    output_error.write("ERROR: NetCDF BoutReal variable '%s' has not been added to file '%s'\n", name, fname);
    return false;
  }  

  long cur[3], counts[3];
  cur[0] = x0;    cur[1] = y0;    cur[2] = z0;
  counts[0] = lx; counts[1] = ly; counts[2] = lz;

  if(!(var->set_cur(cur)))
    return false;

  if(lowPrecision) {
    // An out of range value can make the conversion
    // corrupt the whole dataset. Make sure everything
    // is in the range of a float
    int i_max=1;
    if (lx>0) i_max*=lx;
    if (ly>0) i_max*=ly;
    if (lz>0) i_max*=lz;
    for(int i=0;i<i_max;i++) {
      if(data[i] > 1e20)
	data[i] = 1e20;
      if(data[i] < -1e20)
	data[i] = -1e20;
    }
  }
  
  for(int i=0;i<lx*ly*lz;i++) {
    if(!finite(data[i]))
      data[i] = 0.0;
  }

  if(!(var->put(data, counts)))
    return false;

  return true;
}

bool NcFormat::write(BoutReal *var, const string &name, int lx, int ly, int lz) {
  return write(var, name.c_str(), lx, ly, lz);
}

/***************************************************************************
 * Record-based (time-dependent) data
 ***************************************************************************/

bool NcFormat::read_rec(int *data, const char *name, int lx, int ly, int lz) {
  if(!is_valid())
    return false;

  if((lx < 0) || (ly < 0) || (lz < 0))
    return false;

  // Check for valid name
  checkName(name);

  // Create an error object so netCDF doesn't exit
#ifdef NCDF_VERBOSE
  NcError err(NcError::verbose_nonfatal);
#else
  NcError err(NcError::silent_nonfatal);
#endif

  NcVar *var;
  
  if(!(var = dataFile->get_var(name)))
    return false;
  
  // NOTE: Probably should do something here to check t0

  long cur[4], counts[4];
  cur[0] = t0; cur[1] = x0;    cur[2] = y0;    cur[3] = z0;
  counts[0] = 1; counts[1] = lx; counts[2] = ly; counts[3] = lz;
  
  if(!(var->set_cur(cur)))
    return false;
  
  if(!(var->get(data, counts)))
    return false;
  
  return true;
}

bool NcFormat::read_rec(int *var, const string &name, int lx, int ly, int lz) {
  return read_rec(var, name.c_str(), lx, ly, lz);
}

bool NcFormat::read_rec(BoutReal *data, const char *name, int lx, int ly, int lz) {
  if(!is_valid())
    return false;

  if((lx < 0) || (ly < 0) || (lz < 0))
    return false;
  
  // Check for valid name
  checkName(name);

  // Create an error object so netCDF doesn't exit
#ifdef NCDF_VERBOSE
  NcError err(NcError::verbose_nonfatal);
#else
  NcError err(NcError::silent_nonfatal);
#endif

  NcVar *var;
  
  if(!(var = dataFile->get_var(name)))
    return false;
  
  // NOTE: Probably should do something here to check t0

  long cur[4], counts[4];
  cur[0] = t0; cur[1] = x0;    cur[2] = y0;    cur[3] = z0;
  counts[0] = 1; counts[1] = lx; counts[2] = ly; counts[3] = lz;
  
  if(!(var->set_cur(cur)))
    return false;
  
  if(!(var->get(data, counts)))
    return false;
  
  return true;
}

bool NcFormat::read_rec(BoutReal *var, const string &name, int lx, int ly, int lz) {
  return read_rec(var, name.c_str(), lx, ly, lz);
}

bool NcFormat::write_rec(int *data, const char *name, int lx, int ly, int lz) {
  if(!is_valid())
    return false;

  if((lx < 0) || (ly < 0) || (lz < 0))
    return false;

  // Check for valid name
  checkName(name);

#ifdef NCDF_VERBOSE
  NcError err(NcError::verbose_nonfatal);
#else
  NcError err(NcError::silent_nonfatal);
#endif

  NcVar *var;
  
  // Try to find variable
  if(!(var = dataFile->get_var(name))) {
    output_error.write("ERROR: NetCDF int variable '%s' has not been added to file '%s'\n", name, fname);
    return false;
  }else {
    // Get record number
    if(rec_nr.find(name) == rec_nr.end()) {
      // Add to map
      rec_nr[name] = default_rec;
    }
  }
  
  if(!var->put_rec(data, rec_nr[name]))
    return false;

  var->sync();
  
  // Increment record number
  rec_nr[name] = rec_nr[name] + 1;

  return true;
}

bool NcFormat::write_rec(int *var, const string &name, int lx, int ly, int lz) {
  return write_rec(var, name.c_str(), lx, ly, lz);
}

bool NcFormat::write_rec(BoutReal *data, const char *name, int lx, int ly, int lz) {
  if(!is_valid())
    return false;

  if((lx < 0) || (ly < 0) || (lz < 0))
    return false;

  // Check the name
  checkName(name);

  TRACE("NcFormat::write_rec(BoutReal*)");

#ifdef NCDF_VERBOSE
  NcError err(NcError::verbose_nonfatal);
#else
  NcError err(NcError::silent_nonfatal);
#endif

  NcVar *var;

  // Try to find variable
  if(!(var = dataFile->get_var(name))) {
    output_error.write("ERROR: NetCDF BoutReal variable '%s' has not been added to file '%s'\n", name, fname);
    return false;
  }else {
    // Get record number
    if(rec_nr.find(name) == rec_nr.end()) {
      // Add to map
      rec_nr[name] = default_rec;
    }
  }
  
  int t = rec_nr[name];

#ifdef NCDF_VERBOSE
  output_info.write("INFO: NetCDF writing record %d of '%s' in '%s'\n",t, name, fname); 
#endif

  if(lowPrecision) {
    // An out of range value can make the conversion
    // corrupt the whole dataset. Make sure everything
    // is in the range of a float
    
    for(int i=0;i<lx*ly*lz;i++) {
      if(data[i] > 1e20)
	data[i] = 1e20;
      if(data[i] < -1e20)
	data[i] = -1e20;
    }
  }
  int i_max=1;
  if (lx>0) i_max*=lx;
  if (ly>0) i_max*=ly;
  if (lz>0) i_max*=lz;
  for(int i=0;i<i_max;i++) {
    if(!finite(data[i]))
      data[i] = 0.0;
  }

  // Add the record
  if(!var->put_rec(data, t))
    return false;

  var->sync();
  
  // Increment record number
  rec_nr[name] = rec_nr[name] + 1;
  
  return true;
}

bool NcFormat::write_rec(BoutReal *var, const string &name, int lx, int ly, int lz) {
  return write_rec(var, name.c_str(), lx, ly, lz);
}

/***************************************************************************
 * Attributes
 ***************************************************************************/

void NcFormat::setAttribute(const std::string &varname, const std::string &attrname,
                            const std::string &text) {
  TRACE("NcFormat::setAttribute(string)");

<<<<<<< HEAD
=======
  NcVar* var = dataFile->get_var(varname.c_str());
  if (var == nullptr || !var->is_valid()) {
    throw BoutException("Variable '%s' not in NetCDF file", varname.c_str());
  }

>>>>>>> 281909b8
#ifdef NCDF_VERBOSE
  NcError err(NcError::verbose_nonfatal);
#else
  NcError err(NcError::silent_nonfatal);
#endif

  std::string existing_att;
  if (getAttribute(varname, attrname, existing_att)) {
    if (text != existing_att) {
      output_warn.write("Overwriting attribute '%s' of variable '%s' with '%s', was previously '%s'",
          attrname.c_str(), varname.c_str(), text.c_str(), existing_att.c_str());
    }
  }
  // else: attribute does not exist, so just write it

  if (varname == "" ) {
    // file attribute
    dataFile->add_att(attrname.c_str(), text.c_str());
  } else {
    // variable attribute
    NcVar* var = dataFile->get_var(varname.c_str());
    if (!var->is_valid()) {
      throw BoutException("Variable '%s' not in NetCDF file", varname.c_str());
    }

    var->add_att(attrname.c_str(), text.c_str());
  }
}

void NcFormat::setAttribute(const std::string &varname, const std::string &attrname,
                            int value) {
  TRACE("NcFormat::setAttribute(int)");

<<<<<<< HEAD
=======
  NcVar* var = dataFile->get_var(varname.c_str());
  if (var == nullptr || !var->is_valid()) {
    throw BoutException("Variable '%s' not in NetCDF file", varname.c_str());
  }
  
>>>>>>> 281909b8
#ifdef NCDF_VERBOSE
  NcError err(NcError::verbose_nonfatal);
#else
  NcError err(NcError::silent_nonfatal);
#endif

  int existing_att;
  if (getAttribute(varname, attrname, existing_att)) {
    if (value != existing_att) {
      output_warn.write("Overwriting attribute '%s' of variable '%s' with '%i', was previously '%i'",
          attrname.c_str(), varname.c_str(), value, existing_att);
    }
  }
  // else: attribute does not exist, so just write it

  if (varname == "") {
    // attribute of file
    dataFile->add_att(attrname.c_str(), value);
  } else {
    // attribute of variable
    NcVar* var = dataFile->get_var(varname.c_str());
    if (!var->is_valid()) {
      throw BoutException("Variable '%s' not in NetCDF file", varname.c_str());
    }

    var->add_att(attrname.c_str(), value);
  }
}

void NcFormat::setAttribute(const std::string &varname, const std::string &attrname,
                            BoutReal value) {
  TRACE("NcFormat::setAttribute(BoutReal)");

<<<<<<< HEAD
#ifdef NCDF_VERBOSE
  NcError err(NcError::verbose_nonfatal);
#else
  NcError err(NcError::silent_nonfatal);
#endif

  int existing_att;
  if (getAttribute(varname, attrname, existing_att)) {
    if (value != existing_att) {
      output_warn.write("Overwriting attribute '%s' of variable '%s' with '%d', was previously '%d'",
          attrname.c_str(), varname.c_str(), value, existing_att);
    }
=======
  NcVar* var = dataFile->get_var(varname.c_str());
  if (var == nullptr || !var->is_valid()) {
    throw BoutException("Variable '%s' not in NetCDF file", varname.c_str());
>>>>>>> 281909b8
  }
  // else: attribute does not exist, so just write it

  if (varname == "") {
    // attribute of file
    dataFile->add_att(attrname.c_str(), value);
  } else {
    // attribute of variable
    NcVar* var = dataFile->get_var(varname.c_str());
    if (!var->is_valid()) {
      throw BoutException("Variable '%s' not in NetCDF file", varname.c_str());
    }

    var->add_att(attrname.c_str(), value);
  }
}

bool NcFormat::getAttribute(const std::string &varname, const std::string &attrname, std::string &text) {
  TRACE("NcFormat::getAttribute(string)");

#ifdef NCDF_VERBOSE
  NcError err(NcError::verbose_nonfatal);
#else
  NcError err(NcError::silent_nonfatal);
#endif

<<<<<<< HEAD
  if (varname == "") {
    // attribute of file
    NcAtt* fileAtt;
    if (!(fileAtt = dataFile->get_att(attrname.c_str()))) {
      return false;
    }
=======
  NcAtt* varAtt = var->get_att(attrname.c_str());
  if (varAtt == nullptr || !var->is_valid()) {
    return false;
  }
>>>>>>> 281909b8

    text = fileAtt->values()->as_string(0);

    return true;
  } else {
    NcVar* var = dataFile->get_var(varname.c_str());
    if (!var->is_valid()) {
      throw BoutException("Variable '%s' not in NetCDF file", varname.c_str());
    }

    NcAtt* varAtt;
    if (!(varAtt = var->get_att(attrname.c_str()))) {
      return false;
    }

    text = varAtt->values()->as_string(0);

    return true;
  }
}

bool NcFormat::getAttribute(const std::string &varname, const std::string &attrname, int &value) {
  TRACE("NcFormat::getAttribute(int)");

<<<<<<< HEAD
#ifdef NCDF_VERBOSE
  NcError err(NcError::verbose_nonfatal);
#else
  NcError err(NcError::silent_nonfatal);
#endif

  if (varname == "") {
    // attribute of file
    NcAtt* fileAtt;
    if (!(fileAtt = dataFile->get_att(attrname.c_str()))) {
      return false;
    }

    value = fileAtt->values()->as_int(0);

    return true;
  } else {
    // attribute of variable
    NcVar* var;
    if (!(var = dataFile->get_var(varname.c_str()))) {
      throw BoutException("Variable '%s' not in NetCDF file", varname.c_str());
    }

    NcAtt* varAtt;
    if (!(varAtt = var->get_att(attrname.c_str())))
      return false;

    value = varAtt->values()->as_int(0);

    return true;
=======
  NcVar* var = dataFile->get_var(varname.c_str());
  if (var == nullptr || !var->is_valid()) {
    throw BoutException("Variable '%s' not in NetCDF file", varname.c_str());
>>>>>>> 281909b8
  }
}

bool NcFormat::getAttribute(const std::string &varname, const std::string &attrname, BoutReal &value) {
  TRACE("NcFormat::getAttribute(BoutReal)");

#ifdef NCDF_VERBOSE
  NcError err(NcError::verbose_nonfatal);
#else
  NcError err(NcError::silent_nonfatal);
#endif

<<<<<<< HEAD
  if (varname == "") {
    // attribute of file
    NcAtt* fileAtt;
    if (!(fileAtt = dataFile->get_att(attrname.c_str()))) {
      return false;
    }
=======
  NcAtt* varAtt = var->get_att(attrname.c_str());
  if (varAtt == nullptr || !varAtt->is_valid())
    return false;
>>>>>>> 281909b8

    value = fileAtt->values()->as_double(0);

    return true;
  } else {
    // attribute of variable
    NcVar* var;
    if (!(var = dataFile->get_var(varname.c_str()))) {
      throw BoutException("Variable '%s' not in NetCDF file", varname.c_str());
    }

    NcAtt* varAtt;
    if (!(varAtt = var->get_att(attrname.c_str())))
      return false;

    value = varAtt->values()->as_double(0);

    return true;
  }
}


/***************************************************************************
 * Private functions
 ***************************************************************************/

void NcFormat::checkName(const char* name) {
  // Check if this name contains an invalid character
  
  const char* c = name;
  while(*c != 0) {
    if(*c == '*')
      throw BoutException("Invalid character (*) in NetCDF variable name '%s'", name);
    c++;
  }
}

#endif // NCDF
<|MERGE_RESOLUTION|>--- conflicted
+++ resolved
@@ -879,14 +879,6 @@
                             const std::string &text) {
   TRACE("NcFormat::setAttribute(string)");
 
-<<<<<<< HEAD
-=======
-  NcVar* var = dataFile->get_var(varname.c_str());
-  if (var == nullptr || !var->is_valid()) {
-    throw BoutException("Variable '%s' not in NetCDF file", varname.c_str());
-  }
-
->>>>>>> 281909b8
 #ifdef NCDF_VERBOSE
   NcError err(NcError::verbose_nonfatal);
 #else
@@ -908,7 +900,7 @@
   } else {
     // variable attribute
     NcVar* var = dataFile->get_var(varname.c_str());
-    if (!var->is_valid()) {
+    if (var == nullptr or !var->is_valid()) {
       throw BoutException("Variable '%s' not in NetCDF file", varname.c_str());
     }
 
@@ -920,14 +912,6 @@
                             int value) {
   TRACE("NcFormat::setAttribute(int)");
 
-<<<<<<< HEAD
-=======
-  NcVar* var = dataFile->get_var(varname.c_str());
-  if (var == nullptr || !var->is_valid()) {
-    throw BoutException("Variable '%s' not in NetCDF file", varname.c_str());
-  }
-  
->>>>>>> 281909b8
 #ifdef NCDF_VERBOSE
   NcError err(NcError::verbose_nonfatal);
 #else
@@ -949,7 +933,7 @@
   } else {
     // attribute of variable
     NcVar* var = dataFile->get_var(varname.c_str());
-    if (!var->is_valid()) {
+    if (var == nullptr or !var->is_valid()) {
       throw BoutException("Variable '%s' not in NetCDF file", varname.c_str());
     }
 
@@ -961,7 +945,6 @@
                             BoutReal value) {
   TRACE("NcFormat::setAttribute(BoutReal)");
 
-<<<<<<< HEAD
 #ifdef NCDF_VERBOSE
   NcError err(NcError::verbose_nonfatal);
 #else
@@ -974,11 +957,6 @@
       output_warn.write("Overwriting attribute '%s' of variable '%s' with '%d', was previously '%d'",
           attrname.c_str(), varname.c_str(), value, existing_att);
     }
-=======
-  NcVar* var = dataFile->get_var(varname.c_str());
-  if (var == nullptr || !var->is_valid()) {
-    throw BoutException("Variable '%s' not in NetCDF file", varname.c_str());
->>>>>>> 281909b8
   }
   // else: attribute does not exist, so just write it
 
@@ -988,7 +966,7 @@
   } else {
     // attribute of variable
     NcVar* var = dataFile->get_var(varname.c_str());
-    if (!var->is_valid()) {
+    if (var == nullptr or !var->is_valid()) {
       throw BoutException("Variable '%s' not in NetCDF file", varname.c_str());
     }
 
@@ -1005,26 +983,19 @@
   NcError err(NcError::silent_nonfatal);
 #endif
 
-<<<<<<< HEAD
   if (varname == "") {
     // attribute of file
     NcAtt* fileAtt;
     if (!(fileAtt = dataFile->get_att(attrname.c_str()))) {
       return false;
     }
-=======
-  NcAtt* varAtt = var->get_att(attrname.c_str());
-  if (varAtt == nullptr || !var->is_valid()) {
-    return false;
-  }
->>>>>>> 281909b8
 
     text = fileAtt->values()->as_string(0);
 
     return true;
   } else {
     NcVar* var = dataFile->get_var(varname.c_str());
-    if (!var->is_valid()) {
+    if (var == nullptr or !var->is_valid()) {
       throw BoutException("Variable '%s' not in NetCDF file", varname.c_str());
     }
 
@@ -1042,7 +1013,6 @@
 bool NcFormat::getAttribute(const std::string &varname, const std::string &attrname, int &value) {
   TRACE("NcFormat::getAttribute(int)");
 
-<<<<<<< HEAD
 #ifdef NCDF_VERBOSE
   NcError err(NcError::verbose_nonfatal);
 #else
@@ -1073,11 +1043,6 @@
     value = varAtt->values()->as_int(0);
 
     return true;
-=======
-  NcVar* var = dataFile->get_var(varname.c_str());
-  if (var == nullptr || !var->is_valid()) {
-    throw BoutException("Variable '%s' not in NetCDF file", varname.c_str());
->>>>>>> 281909b8
   }
 }
 
@@ -1090,18 +1055,12 @@
   NcError err(NcError::silent_nonfatal);
 #endif
 
-<<<<<<< HEAD
   if (varname == "") {
     // attribute of file
     NcAtt* fileAtt;
     if (!(fileAtt = dataFile->get_att(attrname.c_str()))) {
       return false;
     }
-=======
-  NcAtt* varAtt = var->get_att(attrname.c_str());
-  if (varAtt == nullptr || !varAtt->is_valid())
-    return false;
->>>>>>> 281909b8
 
     value = fileAtt->values()->as_double(0);
 
