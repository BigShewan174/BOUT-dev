--- conflicted
+++ resolved
@@ -70,11 +70,6 @@
   FieldPerp solve(const FieldPerp &b, const FieldPerp &x0) override;
   //FieldPerp solve(const FieldPerp &b, const FieldPerp &x0, const FieldPerp &b0 = 0.0);
 
-<<<<<<< HEAD
-  void ensure_stability(int jy, int kz, const Array<dcomplex> &a, const Array<dcomplex> &b,
-      const Array<dcomplex> &c, const int ncx, Array<dcomplex> &xk1d,
-      const Tensor<dcomplex> &lowerGuardVector, const Tensor<dcomplex> &upperGuardVector);
-=======
   BoutReal getMeanIterations() const { return ipt_mean_its; }
   void resetMeanIterations() { ipt_mean_its = 0; }
 
@@ -84,7 +79,6 @@
   void check_diagonal_dominance(const Array<dcomplex> &a, const Array<dcomplex> &b,
       const Array<dcomplex> &c, const int ncx, const int jy, const int kz);
   bool is_diagonally_dominant(const dcomplex al, const dcomplex au, const dcomplex bl, const dcomplex bu, const int jy, const int kz);
->>>>>>> d26c179f
 
   void resetSolver();
 
@@ -92,9 +86,6 @@
   // The coefficents in
   // D*grad_perp^2(x) + (1/C)*(grad_perp(C))*grad_perp(x) + A*x = b
   Field2D A, C, D;
-<<<<<<< HEAD
-  bool initialized;
-=======
 
   BoutReal omega;
   //BoutReal Borig;
@@ -121,7 +112,6 @@
 
   /// Counter for the number of times the solver has been called
   int ncalls;
->>>>>>> d26c179f
 
   /// Flag for method selection
   bool new_method;
