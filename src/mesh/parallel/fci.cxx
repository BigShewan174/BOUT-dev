--- conflicted
+++ resolved
@@ -121,21 +121,6 @@
   Field3D xt_prime_corner{emptyFrom(xt_prime)};
   Field3D zt_prime_corner{emptyFrom(xt_prime)};
 
-<<<<<<< HEAD
-  BOUT_FOR(i, R.getRegion("RGN_NOBNDRY")) {
-
-    const auto x = i.x(), y = i.y(), z = i.z();
-
-    const auto xp = i.xp();
-    const auto zp = i.zp();
-    const auto xpzp = xp.zp();
-
-    // Point interpolated from (x+1/2, z+1/2)
-    if ((xt_prime[i] < 0.0) || (xt_prime[xp] < 0.0) || (xt_prime[xpzp] < 0.0)
-        || (xt_prime[zp] < 0.0)) {
-      // Hit a boundary
-      corner_boundary_mask(x, y, z) = true;
-=======
   BOUT_FOR(i, xt_prime_corner.getRegion("RGN_NOBNDRY")) {
     // Point interpolated from (x+1/2, z+1/2)
 
@@ -148,7 +133,6 @@
         (xt_prime[i_zplus] < 0.0)) {
       // Hit a boundary
       corner_boundary_mask(i.x(), i.y(), i.z()) = true;
->>>>>>> 39f0b31b
 
       xt_prime_corner[i] = -1.0;
       zt_prime_corner[i] = -1.0;
@@ -156,50 +140,34 @@
     }
 
     xt_prime_corner[i] =
-<<<<<<< HEAD
-        0.25 * (xt_prime[i] + xt_prime[xp] + xt_prime[zp] + xt_prime[xpzp]);
+        0.25 * (xt_prime[i] + xt_prime[i_xplus] + xt_prime[i_zplus] + xt_prime[i_xzplus]);
 
     zt_prime_corner[i] =
-        0.25 * (zt_prime[i] + zt_prime[xp] + zt_prime[zp] + zt_prime[xpzp]);
+        0.25 * (zt_prime[i] + zt_prime[i_xplus] + zt_prime[i_zplus] + zt_prime[i_xzplus]);
   }
 
   interp_corner->setMask(corner_boundary_mask);
-  interp_corner->calcWeights(xt_prime_corner, zt_prime_corner);
-  
-  interp->calcWeights(xt_prime, zt_prime);
+
+  {
+    TRACE("FCImap: calculating corner weights");
+    interp_corner->calcWeights(xt_prime_corner, zt_prime_corner);
+  }
+
+  {
+    TRACE("FCImap: calculating weights");
+    interp->calcWeights(xt_prime, zt_prime);
+  }
   
   int ncz = mesh.LocalNz;
 
 #ifdef BOUT_HAS_Z_GUARD_CELLS_IMPLEMENTED
   throw BoutException("FCIMap/Zoidberg need updating to account for z-guard cells.");
 #endif
-=======
-        0.25 * (xt_prime[i] + xt_prime[i_xplus] + xt_prime[i_zplus] + xt_prime[i_xzplus]);
-
-    zt_prime_corner[i] =
-        0.25 * (zt_prime[i] + zt_prime[i_xplus] + zt_prime[i_zplus] + zt_prime[i_xzplus]);
-  }
-
-  interp_corner->setMask(corner_boundary_mask);
-
-  {
-    TRACE("FCImap: calculating corner weights");
-    interp_corner->calcWeights(xt_prime_corner, zt_prime_corner);
-  }
-
-  {
-    TRACE("FCImap: calculating weights");
-    interp->calcWeights(xt_prime, zt_prime);
-  }
-
-  int ncz = map_mesh.LocalNz;
->>>>>>> 39f0b31b
 
   BoutReal t_x, t_z;
 
   Coordinates &coord = *(map_mesh.getCoordinates());
 
-<<<<<<< HEAD
   BOUT_FOR(i, R.getRegion("RGN_NOBNDRY")) {
 
     const auto x = i.x(), y = i.y(), z = i.z();
@@ -266,102 +234,6 @@
       } else {
         dR_dz = 0.5 * (R[zp] - R[zm]);
         dZ_dz = 0.5 * (Z[zp] - Z[zm]);
-=======
-  for (int x = map_mesh.xstart; x <= map_mesh.xend; x++) {
-    for (int y = map_mesh.ystart; y <= map_mesh.yend; y++) {
-      for (int z = 0; z < ncz; z++) {
-
-        // The integer part of xt_prime, zt_prime are the indices of the cell
-        // containing the field line end-point
-        i_corner(x, y, z) = static_cast<int>(floor(xt_prime(x, y, z)));
-
-        // z is periodic, so make sure the z-index wraps around
-        if (zperiodic) {
-          zt_prime(x, y, z) =
-              zt_prime(x, y, z) -
-              ncz * (static_cast<int>(zt_prime(x, y, z) / static_cast<BoutReal>(ncz)));
-
-          if (zt_prime(x, y, z) < 0.0)
-            zt_prime(x, y, z) += ncz;
-        }
-
-        k_corner(x, y, z) = static_cast<int>(floor(zt_prime(x, y, z)));
-
-        // t_x, t_z are the normalised coordinates \in [0,1) within the cell
-        // calculated by taking the remainder of the floating point index
-        t_x = xt_prime(x, y, z) - static_cast<BoutReal>(i_corner(x, y, z));
-        t_z = zt_prime(x, y, z) - static_cast<BoutReal>(k_corner(x, y, z));
-
-        // Check that t_x and t_z are in range
-        if ((t_x < 0.0) || (t_x > 1.0)) {
-          throw BoutException(
-              "t_x=%e out of range at (%d,%d,%d) (xt_prime=%e, i_corner=%d)", t_x, x, y,
-              z, xt_prime(x, y, z), i_corner(x, y, z));
-        }
-
-        if ((t_z < 0.0) || (t_z > 1.0)) {
-          throw BoutException(
-              "t_z=%e out of range at (%d,%d,%d) (zt_prime=%e, k_corner=%d)", t_z, x, y,
-              z, zt_prime(x, y, z), k_corner(x, y, z));
-        }
-
-        //----------------------------------------
-        // Boundary stuff
-        //
-        // If a field line leaves the domain, then the forward or backward
-        // indices (forward/backward_xt_prime and forward/backward_zt_prime)
-        // are set to -1
-
-        if (xt_prime(x, y, z) < 0.0) {
-          // Hit a boundary
-
-          boundary_mask(x, y, z) = true;
-
-          // Need to specify the index of the boundary intersection, but
-          // this may not be defined in general.
-          // We do however have the real-space (R,Z) coordinates. Here we extrapolate,
-          // using the change in R and Z to calculate the change in (x,z) indices
-          //
-          // ( dR ) = ( dR/dx  dR/dz ) ( dx )
-          // ( dZ )   ( dZ/dx  dZ/dz ) ( dz )
-          //
-          // where (dR,dZ) is the change in (R,Z) along the field,
-          // (dx,dz) is the change in (x,z) index along the field,
-          // and the gradients dR/dx etc. are evaluated at (x,y,z)
-
-          BoutReal dR_dx = 0.5 * (R(x + 1, y, z) - R(x - 1, y, z));
-          BoutReal dZ_dx = 0.5 * (Z(x + 1, y, z) - Z(x - 1, y, z));
-
-          BoutReal dR_dz, dZ_dz;
-          // Handle the edge cases in Z
-          if (z == 0) {
-            dR_dz = R(x, y, z + 1) - R(x, y, z);
-            dZ_dz = Z(x, y, z + 1) - Z(x, y, z);
-
-          } else if (z == map_mesh.LocalNz - 1) {
-            dR_dz = R(x, y, z) - R(x, y, z - 1);
-            dZ_dz = Z(x, y, z) - Z(x, y, z - 1);
-
-          } else {
-            dR_dz = 0.5 * (R(x, y, z + 1) - R(x, y, z - 1));
-            dZ_dz = 0.5 * (Z(x, y, z + 1) - Z(x, y, z - 1));
-          }
-
-          BoutReal det = dR_dx * dZ_dz - dR_dz * dZ_dx; // Determinant of 2x2 matrix
-
-          BoutReal dR = R_prime(x, y, z) - R(x, y, z);
-          BoutReal dZ = Z_prime(x, y, z) - Z(x, y, z);
-
-          // Invert 2x2 matrix to get change in index
-          BoutReal dx = (dZ_dz * dR - dR_dz * dZ) / det;
-          BoutReal dz = (dR_dx * dZ - dZ_dx * dR) / det;
-          boundary->add_point(x, y, z,
-                              x + dx, y + 0.5*offset, z + dz,  // Intersection point in local index space
-                              0.5*coord.dy(x,y), //sqrt( SQ(dR) + SQ(dZ) ),  // Distance to intersection
-                              PI   // Right-angle intersection
-                              );
-        }
->>>>>>> 39f0b31b
       }
 
       BoutReal det = dR_dx * dZ_dz - dR_dz * dZ_dx; // Determinant of 2x2 matrix
@@ -405,10 +277,7 @@
   // Cell corner values (x+1/2, z+1/2)
   Field3D corner = interp_corner->interpolate(f);
 
-<<<<<<< HEAD
-  Field3D result(f.getMesh());
-  result.allocate();
-  result.setLocation(f.getLocation());
+  Field3D result{emptyFrom(f)};
 
   BOUT_FOR(i, result.getRegion("RGN_NOBNDRY")) {
     const auto x = i.x(), y = i.y(), z = i.z();
@@ -441,50 +310,6 @@
       result(x, ynext, z) = 0.5 * (f_c + 0.25 * (f_pp + f_mp + f_pm + f_mm));
 
       ASSERT2(finite(result(x, ynext, z)));
-=======
-  Field3D result{emptyFrom(f)};
-
-  int nz = map_mesh.LocalNz;
-
-  for(int x = map_mesh.xstart; x <= map_mesh.xend; x++) {
-    for(int y = map_mesh.ystart; y <= map_mesh.yend; y++) {
-
-      int ynext = y+offset;
-
-      for(int z = 0; z < nz; z++) {
-        if (boundary_mask(x,y,z))
-          continue;
-
-        int zm = z - 1;
-        if (z == 0) {
-          zm = nz-1;
-        }
-
-        BoutReal f_c  = centre(x,ynext,z);
-
-        if (corner_boundary_mask(x, y, z) || corner_boundary_mask(x - 1, y, z) ||
-            corner_boundary_mask(x, y, zm) || corner_boundary_mask(x - 1, y, zm) ||
-            (x == map_mesh.xstart)) {
-          // One of the corners leaves the domain.
-          // Use the cell centre value, since boundary conditions are not
-          // currently applied to corners.
-          result(x, ynext, z) = f_c;
-
-        } else {
-          BoutReal f_pp = corner(x, ynext, z);      // (x+1/2, z+1/2)
-          BoutReal f_mp = corner(x - 1, ynext, z);  // (x-1/2, z+1/2)
-          BoutReal f_pm = corner(x, ynext, zm);     // (x+1/2, z-1/2)
-          BoutReal f_mm = corner(x - 1, ynext, zm); // (x-1/2, z-1/2)
-
-          // This uses a simple weighted average of centre and corners
-          // A more sophisticated approach might be to use e.g. Gauss-Lobatto points
-          // which would include cell edges and corners
-          result(x, ynext, z) = 0.5 * (f_c + 0.25 * (f_pp + f_mp + f_pm + f_mm));
-
-          ASSERT2(finite(result(x,ynext,z)));
-        }
-      }
->>>>>>> 39f0b31b
     }
   }
   return result;
