--- conflicted
+++ resolved
@@ -190,19 +190,12 @@
   ///
   /// @param[in] var  This will be set to the value read
   /// @param[in] name  The name of the vector. Individual fields are read based on this name by appending. See above
-<<<<<<< HEAD
-  /// @param[in] def    The default value if not found
+  /// @param[in] def   The default value if not found (used for all the components)
   /// @param[in] communicate  Should the field be communicated to fill guard cells?
   ///
   /// @returns zero always.
   int get(Vector2D& var, const std::string& name, BoutReal def = 0.0,
           bool communicate = true);
-=======
-  /// @param[in] def   The default value if not found (used for all the components)
-  ///
-  /// @returns zero always. 
-  int get(Vector2D &var, const std::string &name, BoutReal def=0.0);
->>>>>>> 9d48063b
 
   /// Get a Vector3D from the input source.
   /// If \p var is covariant then this gets three
@@ -213,19 +206,12 @@
   ///
   /// @param[in] var  This will be set to the value read
   /// @param[in] name  The name of the vector. Individual fields are read based on this name by appending. See above
-<<<<<<< HEAD
-  /// @param[in] def    The default value if not found
+  /// @param[in] def    The default value if not found (used for all the components)
   /// @param[in] communicate  Should the field be communicated to fill guard cells?
   ///
   /// @returns zero always.
   int get(Vector3D& var, const std::string& name, BoutReal def = 0.0,
           bool communicate = true);
-=======
-  /// @param[in] def    The default value if not found (used for all the components)
-  ///
-  /// @returns zero always. 
-  int get(Vector3D &var, const std::string &name, BoutReal def=0.0);
->>>>>>> 9d48063b
 
   /// Wrapper for GridDataSource::hasVar
   bool sourceHasVar(const std::string &name);
