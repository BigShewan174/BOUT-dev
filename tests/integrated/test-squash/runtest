#!/usr/bin/env python3

from boututils.datafile import DataFile
import itertools
import time
import numpy as np
from boututils.run_wrapper import launch_safe, shell_safe, build_and_log
import argparse
import re


# requires: all_tests
# requires: netcdf
# cores: 4

IGNORED_VARS_PATTERN = re.compile(
    "(wtime|ncalls|arkode|cvode|run_id|run_restart_from|M.?SUB|N.?PE|iteration|wall_time|has_legacy_netcdf).*"
)


class timer(object):
    """Context manager for printing how long a command took"""

    def __init__(self, msg):
        self.msg = msg

    def __enter__(self):
        self.start = time.time()

    def __exit__(self, exc_type, exc_value, traceback):
        end = time.time()
        print("{:12.8f}s {}".format(end - self.start, self.msg))


def timed_shell_safe(cmd, *args, **kwargs):
    """Wraps shell_safe in a timer"""
    with timer(cmd):
        shell_safe(cmd, *args, **kwargs)


def timed_launch_safe(cmd, *args, **kwargs):
    """Wraps launch_safe in a timer"""
    with timer(cmd):
        launch_safe(cmd, *args, **kwargs)


def verify(f1, f2):
    """Verifies that two BOUT++ files are identical"""
    with timer("verify %s %s" % (f1, f2)):
        d1 = DataFile(f1)
        d2 = DataFile(f2)
        for v in d1.keys():
            if IGNORED_VARS_PATTERN.match(v):
                continue
<<<<<<< HEAD
            if d1[v].shape != d2[v].shape:
                raise RuntimeError(
                    "shape mismatch in '{}': {} vs {}".format(v, d1[v], d2[v])
                )
            if not np.allclose(d1[v], d2[v], equal_nan=True):
=======

            v1 = d1[v]
            v2 = d2[v]
            # Ignore corners by setting them to zero
            if len(v1.shape) >= 2:
                # Probably Field2D or Field3D
                v1[0, 0] = v1[0, -1] = v1[-1, 0] = v1[-1, -1] = 0.0
                v2[0, 0] = v2[0, -1] = v2[-1, 0] = v2[-1, -1] = 0.0

            if not np.allclose(v1, v2, equal_nan=True):
>>>>>>> d34cd444
                err = ""
                dimensions = [range(x) for x in v1.shape]
                for i in itertools.product(*dimensions):
<<<<<<< HEAD
                    if d1[v][i] != d2[v][i]:
                        err += "{}: {} != {}\n".format(i, d1[v][i], d2[v][i])
                raise RuntimeError("data mismatch in '{}': {}".format(v, err))
=======
                    if v1[i] != v2[i]:
                        err += "{}: {} != {}\n".format(i, v1[i], v2[i])
                raise RuntimeError("data mismatch in ", v, err, v1, v2)
>>>>>>> d34cd444


parser = argparse.ArgumentParser(description="Test the bout-squashoutput wrapper")
parser.add_argument(
    "executable", help="Path to bout-squashoutput", default="../../../bin"
)
args = parser.parse_args()

build_and_log("Squash test")

bout_squashoutput = args.executable + "/bout-squashoutput"

print("Run once to get normal data")
timed_shell_safe("./squash -q -q -q nout=2")
timed_shell_safe("mv data/BOUT.dmp.0.nc f1.nc")

print("Parallel test")
timed_shell_safe("rm -f f2.nc")
timed_launch_safe("./squash -q -q -q nout=2", nproc=4, mthread=1)
timed_shell_safe("{} -qdcl 9 data --outputname ../f2.nc".format(bout_squashoutput))

verify("f1.nc", "f2.nc")

print("Parallel and in two pieces")
timed_shell_safe("rm -f f2.nc")
timed_launch_safe("./squash -q -q -q", nproc=4, mthread=1)
timed_shell_safe("{} -qdcl 9 data --outputname ../f2.nc".format(bout_squashoutput))
timed_launch_safe("./squash -q -q -q restart", nproc=4, mthread=1)
timed_shell_safe("{} -qdcal 9 data --outputname ../f2.nc".format(bout_squashoutput))

verify("f1.nc", "f2.nc")

print("Parallel and in two pieces without dump_on_restart")
timed_shell_safe("rm -f f2.nc")
timed_launch_safe("./squash -q -q -q", nproc=4, mthread=1)
timed_shell_safe("{} -qdcl 9 data --outputname ../f2.nc".format(bout_squashoutput))
timed_launch_safe("./squash -q -q -q restart dump_on_restart=false", nproc=4, mthread=1)
timed_shell_safe("{} -qdcal 9 data --outputname ../f2.nc".format(bout_squashoutput))

verify("f1.nc", "f2.nc")

print("Sequential test")
timed_shell_safe("rm -f f2.nc")
timed_shell_safe("./squash -q -q -q nout=2")
timed_shell_safe("{} -qdcl 9 data --outputname ../f2.nc".format(bout_squashoutput))

verify("f1.nc", "f2.nc")<|MERGE_RESOLUTION|>--- conflicted
+++ resolved
@@ -52,13 +52,11 @@
         for v in d1.keys():
             if IGNORED_VARS_PATTERN.match(v):
                 continue
-<<<<<<< HEAD
+
             if d1[v].shape != d2[v].shape:
                 raise RuntimeError(
                     "shape mismatch in '{}': {} vs {}".format(v, d1[v], d2[v])
                 )
-            if not np.allclose(d1[v], d2[v], equal_nan=True):
-=======
 
             v1 = d1[v]
             v2 = d2[v]
@@ -69,19 +67,12 @@
                 v2[0, 0] = v2[0, -1] = v2[-1, 0] = v2[-1, -1] = 0.0
 
             if not np.allclose(v1, v2, equal_nan=True):
->>>>>>> d34cd444
                 err = ""
                 dimensions = [range(x) for x in v1.shape]
                 for i in itertools.product(*dimensions):
-<<<<<<< HEAD
-                    if d1[v][i] != d2[v][i]:
-                        err += "{}: {} != {}\n".format(i, d1[v][i], d2[v][i])
-                raise RuntimeError("data mismatch in '{}': {}".format(v, err))
-=======
                     if v1[i] != v2[i]:
                         err += "{}: {} != {}\n".format(i, v1[i], v2[i])
                 raise RuntimeError("data mismatch in ", v, err, v1, v2)
->>>>>>> d34cd444
 
 
 parser = argparse.ArgumentParser(description="Test the bout-squashoutput wrapper")
