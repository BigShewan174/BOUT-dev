#include <bout_types.hxx>
<<<<<<< HEAD
#include <bout/assert.hxx>
=======
#include <boutexception.hxx>
>>>>>>> 80416a7a
#include <map>
#include <msg_stack.hxx>

template <typename T>
const std::string& safeAt(const std::map<T, std::string>& mymap, T t) {
  AUTO_TRACE();
  auto found = mymap.find(t);
  if (found == mymap.end()) {
    throw BoutException("Did not find enum %d", static_cast<int>(t));
  }
  return found->second;
}

std::string toString(CELL_LOC location) {
  AUTO_TRACE();
  const static std::map<CELL_LOC, std::string> CELL_LOCtoString = {
      ENUMSTR(CELL_DEFAULT), ENUMSTR(CELL_CENTRE), ENUMSTR(CELL_XLOW),
      ENUMSTR(CELL_YLOW),    ENUMSTR(CELL_ZLOW),   ENUMSTR(CELL_VSHIFT)};

  return safeAt(CELL_LOCtoString, location);
}

std::string toString(DIFF_METHOD location) {
  AUTO_TRACE();
  const static std::map<DIFF_METHOD, std::string> DIFF_METHODtoString = {
      {DIFF_DEFAULT, "DEFAULT"}, {DIFF_U1, "U1"},   {DIFF_U2, "U2"},      {DIFF_U3, "U3"},
      {DIFF_C2, "C2"},           {DIFF_C4, "C4"},   {DIFF_S2, "S2"},      {DIFF_W2, "W2"},
      {DIFF_W3, "W3"},           {DIFF_FFT, "FFT"}, {DIFF_SPLIT, "SPLIT"}};

  return safeAt(DIFF_METHODtoString, location);
}

<<<<<<< HEAD
const std::string& REGION_STRING(REGION region) {
  ASSERT2(region >= 0 && region <= 4);
=======
std::string toString(REGION region) {
  AUTO_TRACE();
>>>>>>> 80416a7a
  const static std::map<REGION, std::string> REGIONtoString = {
      ENUMSTR(RGN_ALL), ENUMSTR(RGN_NOBNDRY), ENUMSTR(RGN_NOX), ENUMSTR(RGN_NOY),
      ENUMSTR(RGN_NOZ)};
  return safeAt(REGIONtoString, region);
}

std::string toString(DIRECTION direction) {
  AUTO_TRACE();
  const static std::map<DIRECTION, std::string> DIRECTIONtoString = {
      {DIRECTION::X, "X"},
      {DIRECTION::Y, "Y"},
      {DIRECTION::Z, "Z"},
      {DIRECTION::YAligned, "Y - field aligned"},
      {DIRECTION::YOrthogonal, "Y - orthogonal"}};

  return safeAt(DIRECTIONtoString, direction);
}

void swap(DirectionTypes& first, DirectionTypes& second) {
  DirectionTypes temp = first;
  first = second;
  second = temp;
}

bool areDirectionsCompatible(const DirectionTypes& d1, const DirectionTypes& d2) {
  if (d1.y == d2.y && d1.z == d2.z) {
    // direction types are the same, most common case, return immediately
    return true;
  }

  if (d2.z == ZDirectionType::Average && d2.y == YDirectionType::Standard
      && (d1.y == YDirectionType::Standard || d1.y == YDirectionType::Aligned)
      && d1.z == ZDirectionType::Standard) {
    // If d2 has ZDirectionType::Average, then it's compatible with d1 having
    // YDirectionType::Aligned as well as YDirectionType::Standard.  If d1 has
    // YDirectionType::Aligned, it should always have ZDirectionType::Standard,
    // and if d1 has ZDirectionType::Average it must have
    // YDirectionType::Standard and have been caught in the first condition
    // where d1 and d2 are identical, so only allow
    // 'd1.z == ZDirectionType::Standard' here.
    return true;
  }

  if (d1.z == ZDirectionType::Average && d1.y == YDirectionType::Standard
      && (d2.y == YDirectionType::Standard || d2.y == YDirectionType::Aligned)
      && d2.z == ZDirectionType::Standard) {
    // If d1 has ZDirectionType::Average, then it's compatible with d2 having
    // YDirectionType::Aligned as well as YDirectionType::Standard.  If d2 has
    // YDirectionType::Aligned, it should always have ZDirectionType::Standard,
    // and if d2 has ZDirectionType::Average it must have
    // YDirectionType::Standard and have been caught in the first condition
    // where d1 and d2 are identical, so only allow
    // 'd2.z == ZDirectionType::Standard' here.
    return true;
  }

  // No compatible cases found
  return false;
}

std::string toString(STAGGER stagger) {
  AUTO_TRACE();
  const static std::map<STAGGER, std::string> STAGGERtoString = {
      {STAGGER::None, "No staggering"},
      {STAGGER::C2L, "Centre to Low"},
      {STAGGER::L2C, "Low to Centre"}};

  return safeAt(STAGGERtoString, stagger);
}

std::string toString(DERIV deriv) {
  AUTO_TRACE();
  const static std::map<DERIV, std::string> DERIVtoString = {
      {DERIV::Standard, "Standard"},
      {DERIV::StandardSecond, "Standard -- second order"},
      {DERIV::StandardFourth, "Standard -- fourth order"},
      {DERIV::Upwind, "Upwind"},
      {DERIV::Flux, "Flux"}};

  return safeAt(DERIVtoString, deriv);
}

std::string toString(YDirectionType d) {
  AUTO_TRACE();
  const static std::map<YDirectionType, std::string> YDirectionTypeToString = {
      {YDirectionType::Standard, "Standard"},
      {YDirectionType::Aligned, "Aligned"}};

  return safeAt(YDirectionTypeToString, d);
}

std::string toString(ZDirectionType d) {
  AUTO_TRACE();
  const static std::map<ZDirectionType, std::string> ZDirectionTypeToString = {
      {ZDirectionType::Standard, "Standard"},
      {ZDirectionType::Average, "Average"}};

  return safeAt(ZDirectionTypeToString, d);
}<|MERGE_RESOLUTION|>--- conflicted
+++ resolved
@@ -1,9 +1,5 @@
 #include <bout_types.hxx>
-<<<<<<< HEAD
-#include <bout/assert.hxx>
-=======
 #include <boutexception.hxx>
->>>>>>> 80416a7a
 #include <map>
 #include <msg_stack.hxx>
 
@@ -36,13 +32,8 @@
   return safeAt(DIFF_METHODtoString, location);
 }
 
-<<<<<<< HEAD
-const std::string& REGION_STRING(REGION region) {
-  ASSERT2(region >= 0 && region <= 4);
-=======
 std::string toString(REGION region) {
   AUTO_TRACE();
->>>>>>> 80416a7a
   const static std::map<REGION, std::string> REGIONtoString = {
       ENUMSTR(RGN_ALL), ENUMSTR(RGN_NOBNDRY), ENUMSTR(RGN_NOX), ENUMSTR(RGN_NOY),
       ENUMSTR(RGN_NOZ)};
