/**************************************************************************
 * Describes coordinate systems
 *
 * ChangeLog
 * =========
 * 
 * 2014-11-10 Ben Dudson <bd512@york.ac.uk>
 *    * Created by separating metric from Mesh
 *
 * 
 **************************************************************************
 * Copyright 2014 B.D.Dudson
 *
 * Contact: Ben Dudson, bd512@york.ac.uk
 * 
 * This file is part of BOUT++.
 *
 * BOUT++ is free software: you can redistribute it and/or modify
 * it under the terms of the GNU Lesser General Public License as published by
 * the Free Software Foundation, either version 3 of the License, or
 * (at your option) any later version.
 *
 * BOUT++ is distributed in the hope that it will be useful,
 * but WITHOUT ANY WARRANTY; without even the implied warranty of
 * MERCHANTABILITY or FITNESS FOR A PARTICULAR PURPOSE.  See the
 * GNU Lesser General Public License for more details.
 *
 * You should have received a copy of the GNU Lesser General Public License
 * along with BOUT++.  If not, see <http://www.gnu.org/licenses/>.
 *
 **************************************************************************/

#ifndef __COORDINATES_H__
#define __COORDINATES_H__

#include "bout/paralleltransform.hxx"
#include "datafile.hxx"
#include "utils.hxx"
#include <bout_types.hxx>
#include "field2d.hxx"
#include "field3d.hxx"

class Mesh;

/*!
 * Represents a coordinate system, and associated operators
 *
 * This is a container for a collection of metric tensor components
 */ 
class Coordinates {
public:
  /// Standard constructor from input
  Coordinates(Mesh *mesh, Options* options = nullptr);

  /// Constructor interpolating from another Coordinates object
  /// By default attempts to read staggered Coordinates from grid data source,
  /// interpolating from CELL_CENTRE if not present. Set
  /// force_interpolate_from_centre argument to true to always interpolate
  /// (useful if CELL_CENTRE Coordinates have been changed, so reading from file
  /// would not be correct).
  Coordinates(Mesh *mesh, Options* options, const CELL_LOC loc, const Coordinates* coords_in,
      bool force_interpolate_from_centre=false);

  /// A constructor useful for testing purposes. To use it, inherit
  /// from Coordinates. If \p calculate_geometry is true (default),
  /// calculate the non-uniform variables, Christoffel symbols
  Coordinates(Mesh* mesh, Field2D dx, Field2D dy, BoutReal dz, Field2D J, Field2D Bxy,
              Field2D g11, Field2D g22, Field2D g33, Field2D g12, Field2D g13,
              Field2D g23, Field2D g_11, Field2D g_22, Field2D g_33, Field2D g_12,
              Field2D g_13, Field2D g_23, Field2D ShiftTorsion, Field2D IntShiftTorsion,
              bool calculate_geometry = true);

  Coordinates& operator=(Coordinates&&) = default;

  ~Coordinates() = default;

  /*!
   * Adds variables to the output file, for post-processing
   * 
   * Must be a better way so that Coordinates doesn't depend on Datafile
   */
  void outputVars(Datafile &file);
  
  Field2D dx, dy; ///< Mesh spacing in x and y
  BoutReal dz; ///< Mesh spacing in Z

  BoutReal zlength() const { return dz * nz; } ///< Length of the Z domain. Used for FFTs

  /// True if corrections for non-uniform mesh spacing should be included in operators
  bool non_uniform;
  Field2D d1_dx, d1_dy;  ///< 2nd-order correction for non-uniform meshes d/di(1/dx) and d/di(1/dy)
  
  Field2D J; ///< Coordinate system Jacobian, so volume of cell is J*dx*dy*dz

  Field2D Bxy; ///< Magnitude of B = nabla z times nabla x
  
  /// Contravariant metric tensor (g^{ij})
  Field2D g11, g22, g33, g12, g13, g23;
  
  /// Covariant metric tensor
  Field2D g_11, g_22, g_33, g_12, g_13, g_23;
  
  /// Christoffel symbol of the second kind (connection coefficients)
  Field2D G1_11, G1_22, G1_33, G1_12, G1_13, G1_23;
  Field2D G2_11, G2_22, G2_33, G2_12, G2_13, G2_23;
  Field2D G3_11, G3_22, G3_33, G3_12, G3_13, G3_23;
  
  Field2D G1, G2, G3;
  
  Field2D ShiftTorsion; ///< d pitch angle / dx. Needed for vector differentials (Curl)

  Field2D IntShiftTorsion; ///< Integrated shear (I in BOUT notation)

  /// Calculate differential geometry quantities from the metric tensor
  int geometry(bool recalculate_staggered = true,
      bool force_interpolate_from_centre = false);
  /// Invert contravatiant metric to get covariant components
  int calcCovariant(const std::string& region = "RGN_ALL");
  /// Invert covariant metric to get contravariant components
  int calcContravariant(const std::string& region = "RGN_ALL");
  int jacobian(); ///< Calculate J and Bxy


  ///////////////////////////////////////////////////////////
  // Parallel transforms
  ///////////////////////////////////////////////////////////

  /// Set the parallel (y) transform for this mesh.
  /// Mostly useful for tests.
  void setParallelTransform(std::unique_ptr<ParallelTransform> pt) {
    transform = std::move(pt);
  }

  /// Return the parallel transform
  ParallelTransform& getParallelTransform() {
    ASSERT1(transform != nullptr);
    return *transform;
  }

  ///////////////////////////////////////////////////////////
  // Operators
  ///////////////////////////////////////////////////////////

#ifdef DERIV_FUNC_REGION_ENUM_TO_STRING
#error This utility macro should not clash with another one
#else
#define DERIV_FUNC_REGION_ENUM_TO_STRING(func, T) \
  [[deprecated("Please use Coordinates::#func(const #T& f, " \
      "CELL_LOC outloc = CELL_DEFAULT, const std::string& method = \"DEFAULT\", " \
      "const std::string& region = \"RGN_ALL\") instead")]] \
  inline T func(const T& f, CELL_LOC outloc, const std::string& method, \
      REGION region) { \
    return func(f, outloc, method, toString(region)); \
  } \
  [[deprecated("Please use Coordinates::#func(const #T& f, " \
      "CELL_LOC outloc = CELL_DEFAULT, const std::string& method = \"DEFAULT\", " \
      "const std::string& region = \"RGN_ALL\") instead")]] \
  inline T func(const T& f, CELL_LOC outloc, DIFF_METHOD method, \
      REGION region = RGN_NOBNDRY) { \
    return func(f, outloc, toString(method), toString(region)); \
  }
#endif

#ifdef GRAD_FUNC_REGION_ENUM_TO_STRING
#error This utility macro should not clash with another one
#else
#define GRAD_FUNC_REGION_ENUM_TO_STRING(func, T) \
  [[deprecated("Please use Coordinates::#func(const #T& f, " \
      "CELL_LOC outloc = CELL_DEFAULT, const std::string& method = \"DEFAULT\") " \
      "instead")]] \
  inline T func(const T& f, CELL_LOC outloc, DIFF_METHOD method) { \
    return func(f, outloc, toString(method)); \
  }
#endif

  Field2D DDX(const Field2D& f, CELL_LOC outloc = CELL_DEFAULT,
      const std::string& method = "DEFAULT", const std::string& region = "RGN_NOBNDRY");
  DERIV_FUNC_REGION_ENUM_TO_STRING(DDX, Field2D);

  Field2D DDY(const Field2D& f, CELL_LOC outloc = CELL_DEFAULT,
      const std::string& method = "DEFAULT", const std::string& region = "RGN_NOBNDRY");
  DERIV_FUNC_REGION_ENUM_TO_STRING(DDY, Field2D);

  Field2D DDZ(const Field2D& f, CELL_LOC outloc = CELL_DEFAULT,
      const std::string& method = "DEFAULT", const std::string& region = "RGN_NOBNDRY");
  DERIV_FUNC_REGION_ENUM_TO_STRING(DDZ, Field2D);

  /// Gradient along magnetic field  b.Grad(f)
  Field2D Grad_par(const Field2D& var, CELL_LOC outloc = CELL_DEFAULT,
      const std::string& method = "DEFAULT");
  GRAD_FUNC_REGION_ENUM_TO_STRING(Grad_par, Field2D);

  Field3D Grad_par(const Field3D& var, CELL_LOC outloc = CELL_DEFAULT,
      const std::string& method = "DEFAULT");
  GRAD_FUNC_REGION_ENUM_TO_STRING(Grad_par, Field3D);

  /// Advection along magnetic field V*b.Grad(f)
  Field2D Vpar_Grad_par(const Field2D& v, const Field2D& f,
      CELL_LOC outloc = CELL_DEFAULT, const std::string& method = "DEFAULT");
  [[deprecated("Please use Coordinates::Vpar_Grad_par(const Field2D& v, "
      "const Field2D& f, CELL_LOC outloc = CELL_DEFAULT, "
      "const std::string& method = \"DEFAULT\") instead")]]
  inline Field2D Vpar_Grad_par(const Field2D& v, const Field2D& f, CELL_LOC outloc,
      DIFF_METHOD method) {
    return Vpar_Grad_par(v, f, outloc, toString(method));
  }

  Field3D Vpar_Grad_par(const Field3D& v, const Field3D& f,
      CELL_LOC outloc = CELL_DEFAULT, const std::string& method = "DEFAULT");
  [[deprecated("Please use Coordinates::Vpar_Grad_par(const Field3D& v, "
      "const Field3D& f, CELL_LOC outloc = CELL_DEFAULT, "
      "const std::string& method = \"DEFAULT\") instead")]]
  inline Field3D Vpar_Grad_par(const Field3D& v, const Field3D& f, CELL_LOC outloc,
      DIFF_METHOD method) {
    return Vpar_Grad_par(v, f, outloc, toString(method));
  }

  /// Divergence along magnetic field  Div(b*f) = B.Grad(f/B)
  Field2D Div_par(const Field2D& f, CELL_LOC outloc = CELL_DEFAULT,
      const std::string& method = "DEFAULT");
  GRAD_FUNC_REGION_ENUM_TO_STRING(Div_par, Field2D);

  Field3D Div_par(const Field3D& f, CELL_LOC outloc = CELL_DEFAULT,
      const std::string& method = "DEFAULT");
  GRAD_FUNC_REGION_ENUM_TO_STRING(Div_par, Field3D);

  // Second derivative along magnetic field
  Field2D Grad2_par2(const Field2D& f, CELL_LOC outloc = CELL_DEFAULT,
      const std::string& method = "DEFAULT");
  GRAD_FUNC_REGION_ENUM_TO_STRING(Grad2_par2, Field2D);

  Field3D Grad2_par2(const Field3D& f, CELL_LOC outloc = CELL_DEFAULT,
      const std::string& method = "DEFAULT");
  GRAD_FUNC_REGION_ENUM_TO_STRING(Grad2_par2, Field3D);

#undef DERIV_FUNC_REGION_ENUM_TO_STRING
#undef GRAD_FUNC_REGION_ENUM_TO_STRING

  // Perpendicular Laplacian operator, using only X-Z derivatives
  // NOTE: This might be better bundled with the Laplacian inversion code
  // since it makes use of the same coefficients and FFT routines
  Field2D Delp2(const Field2D& f, CELL_LOC outloc = CELL_DEFAULT, bool useFFT = true);
  Field3D Delp2(const Field3D& f, CELL_LOC outloc = CELL_DEFAULT, bool useFFT = true);
  FieldPerp Delp2(const FieldPerp& f, CELL_LOC outloc = CELL_DEFAULT, bool useFFT = true);

  // Full parallel Laplacian operator on scalar field
  // Laplace_par(f) = Div( b (b dot Grad(f)) ) 
  Field2D Laplace_par(const Field2D &f, CELL_LOC outloc=CELL_DEFAULT);
  Field3D Laplace_par(const Field3D &f, CELL_LOC outloc=CELL_DEFAULT);
  
  // Full Laplacian operator on scalar field
<<<<<<< HEAD
  Field2D Laplace(const Field2D& f, CELL_LOC outloc = CELL_DEFAULT,
                  const std::string& dfdy_boundary_conditions = "free_o3",
                  const std::string& dfdy_dy_region = "");
  Field3D Laplace(const Field3D& f, CELL_LOC outloc = CELL_DEFAULT,
                  const std::string& dfdy_boundary_conditions = "free_o3",
                  const std::string& dfdy_dy_region = "");
=======
  Field2D Laplace(const Field2D &f, CELL_LOC outloc=CELL_DEFAULT);
  Field3D Laplace(const Field3D &f, CELL_LOC outloc=CELL_DEFAULT);

  // Full perpendicular Laplacian, in form of inverse of Laplacian operator in LaplaceXY
  // solver
  Field2D Laplace_perpXY(const Field2D& A, const Field2D& f);
>>>>>>> 9e1c6512

private:
  int nz; // Size of mesh in Z. This is mesh->ngz-1
  Mesh * localmesh;
  CELL_LOC location;

  /// Handles calculation of yup and ydown
  std::unique_ptr<ParallelTransform> transform{nullptr};

  /// Set the parallel (y) transform from the options file.
  /// Used in the constructor to create the transform object.
  void setParallelTransform(Options* options);
};

/*
/// Standard coordinate system for tokamak simulations
class TokamakCoordinates : public Coordinates {
public:
  TokamakCoordinates(Mesh *mesh) : Coordinates(mesh) {
    
  }
private:
  
};
*/

#endif // __COORDINATES_H__<|MERGE_RESOLUTION|>--- conflicted
+++ resolved
@@ -249,21 +249,16 @@
   Field3D Laplace_par(const Field3D &f, CELL_LOC outloc=CELL_DEFAULT);
   
   // Full Laplacian operator on scalar field
-<<<<<<< HEAD
   Field2D Laplace(const Field2D& f, CELL_LOC outloc = CELL_DEFAULT,
                   const std::string& dfdy_boundary_conditions = "free_o3",
                   const std::string& dfdy_dy_region = "");
   Field3D Laplace(const Field3D& f, CELL_LOC outloc = CELL_DEFAULT,
                   const std::string& dfdy_boundary_conditions = "free_o3",
                   const std::string& dfdy_dy_region = "");
-=======
-  Field2D Laplace(const Field2D &f, CELL_LOC outloc=CELL_DEFAULT);
-  Field3D Laplace(const Field3D &f, CELL_LOC outloc=CELL_DEFAULT);
 
   // Full perpendicular Laplacian, in form of inverse of Laplacian operator in LaplaceXY
   // solver
   Field2D Laplace_perpXY(const Field2D& A, const Field2D& f);
->>>>>>> 9e1c6512
 
 private:
   int nz; // Size of mesh in Z. This is mesh->ngz-1
