--- conflicted
+++ resolved
@@ -484,9 +484,6 @@
   return x;
 }
 
-<<<<<<< HEAD
-#endif // BOUT_USE_METRIC_3D
-=======
 void LaplaceCyclic ::verify_solution(const Matrix<dcomplex>& a_ver,
                                      const Matrix<dcomplex>& b_ver,
                                      const Matrix<dcomplex>& c_ver,
@@ -568,4 +565,5 @@
   }
   output.write("max abs error {}\n", max_error);
 }
->>>>>>> 6fd61229
+
+#endif // BOUT_USE_METRIC_3D