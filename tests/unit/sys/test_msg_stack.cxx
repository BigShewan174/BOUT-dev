--- conflicted
+++ resolved
@@ -1,9 +1,5 @@
 // These tests rely on MsgStack::getDump, and so won't work without it
-<<<<<<< HEAD
-#if BOUT_MSGSTACK_LEVEL > 1
-=======
 #if BOUT_USE_MSGSTACK
->>>>>>> 3a2c890f
 
 #include "gtest/gtest.h"
 #include "msg_stack.hxx"
