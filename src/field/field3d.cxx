--- conflicted
+++ resolved
@@ -383,60 +383,6 @@
   return *this;
 }
 
-<<<<<<< HEAD
-=======
-/////////////////////////////////////////////////////////////////////
-
-#define F3D_UPDATE_FIELD(op,bop,ftype)                       \
-  Field3D & Field3D::operator op(const ftype &rhs) {         \
-    TRACE("Field3D: %s %s", #op, #ftype);           \
-    checkData(rhs) ;                                         \
-    checkData(*this);                                        \
-    if(data.unique()) {                                      \
-      /* This is the only reference to this data */          \
-      for(auto i : (*this))                                  \
-        (*this)[i] op rhs[i];                                \
-    }else {                                                  \
-      /* Shared data */                                      \
-      (*this) = (*this) bop rhs;                             \
-    }                                                        \
-    return *this;                                            \
-  }
-
-F3D_UPDATE_FIELD(+=, +, Field3D);    // operator+= Field3D
-F3D_UPDATE_FIELD(-=, -, Field3D);    // operator-= Field3D
-F3D_UPDATE_FIELD(*=, *, Field3D);    // operator*= Field3D
-F3D_UPDATE_FIELD(/=, /, Field3D);    // operator/= Field3D
-
-F3D_UPDATE_FIELD(+=, +, Field2D);    // operator+= Field2D
-F3D_UPDATE_FIELD(-=, -, Field2D);    // operator-= Field2D
-F3D_UPDATE_FIELD(*=, *, Field2D);    // operator*= Field2D
-F3D_UPDATE_FIELD(/=, /, Field2D);    // operator/= Field2D
-
-#define F3D_UPDATE_REAL(op,bop)                              \
-  Field3D & Field3D::operator op(BoutReal rhs) {      \
-    TRACE("Field3D: %s Field3D", #op);              \
-    if(!finite(rhs))                                         \
-      throw BoutException("Field3D: %s operator passed non-finite BoutReal number", #op); \
-    checkData(*this);                                        \
-                                                             \
-    if(data.unique()) {                                      \
-      /* This is the only reference to this data */          \
-      for(auto i : (*this))                                  \
-        (*this)[i] op rhs;                                   \
-    }else {                                                  \
-      /* Need to put result in a new block */                \
-      (*this) = (*this) bop rhs;                             \
-    }                                                        \
-    return *this;                                            \
-  }
-
-F3D_UPDATE_REAL(+=,+);    // operator+= BoutReal
-F3D_UPDATE_REAL(-=,-);    // operator-= BoutReal
-F3D_UPDATE_REAL(*=,*);    // operator*= BoutReal
-F3D_UPDATE_REAL(/=,/);    // operator/= BoutReal
-
->>>>>>> f2f999a9
 /***************************************************************
  *                         STENCILS
  ***************************************************************/
