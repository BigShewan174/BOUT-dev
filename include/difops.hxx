/*!******************************************************************************
 * \file difops.hxx
 * 
 * Differential operators
 *
 * Changelog:
 *
 * 2009-01 Ben Dudson <bd512@york.ac.uk> 
 *    * Added two optional parameters which can be put in any order
 *      These determine the method to use (DIFF_METHOD)
 *      and CELL_LOC location of the result.
 *      Both of these options are defined in bout_types.hxx
 *
 **************************************************************************
 * Copyright 2010 B.D.Dudson, S.Farley, M.V.Umansky, X.Q.Xu
 *
 * Contact: Ben Dudson, bd512@york.ac.uk
 * 
 * This file is part of BOUT++.
 *
 * BOUT++ is free software: you can redistribute it and/or modify
 * it under the terms of the GNU Lesser General Public License as published by
 * the Free Software Foundation, either version 3 of the License, or
 * (at your option) any later version.
 *
 * BOUT++ is distributed in the hope that it will be useful,
 * but WITHOUT ANY WARRANTY; without even the implied warranty of
 * MERCHANTABILITY or FITNESS FOR A PARTICULAR PURPOSE.  See the
 * GNU Lesser General Public License for more details.
 *
 * You should have received a copy of the GNU Lesser General Public License
 * along with BOUT++.  If not, see <http://www.gnu.org/licenses/>.
 * 
 *******************************************************************************/

#ifndef __DIFOPS_H__
#define __DIFOPS_H__

#include "field3d.hxx"
#include "field2d.hxx"

#include "bout_types.hxx"

#include "bout/deprecated.hxx"
#include "bout/solver.hxx"

/*!
 * Parallel derivative (central differencing) in Y
 * along unperturbed field
 *
 * @param[in] var  The field to be differentiated
 * @param[in] outloc  The cell location where the output is needed (if staggered grids is
 * enabled)
 * @param[in] method  The method to use. The default is set in the options.
 */
const Coordinates::metric_field_type Grad_par(const Field2D& var,
                                              CELL_LOC outloc = CELL_DEFAULT,
                                              const std::string& method = "DEFAULT");
DEPRECATED(const Coordinates::metric_field_type Grad_par(const Field2D& var,
                                                         const std::string& method,
                                                         CELL_LOC outloc = CELL_DEFAULT));
inline const Coordinates::metric_field_type Grad_par(const Field2D& var, CELL_LOC outloc,
                                                     DIFF_METHOD method) {
  return Grad_par(var, outloc, toString(method));
};
DEPRECATED(inline const Coordinates::metric_field_type Grad_par(const Field2D& var,
                                                                DIFF_METHOD method,
                                                                CELL_LOC outloc)) {
  return Grad_par(var, outloc, toString(method));
};

const Field3D Grad_par(const Field3D& var, CELL_LOC outloc = CELL_DEFAULT,
                       const std::string& method = "DEFAULT");
DEPRECATED(const Field3D Grad_par(const Field3D& var, const std::string& method,
                                  CELL_LOC outloc = CELL_DEFAULT));
inline const DEPRECATED(Field3D Grad_par(const Field3D& var, CELL_LOC outloc,
                                         DIFF_METHOD method)) {
  return Grad_par(var, outloc, toString(method));
};
DEPRECATED(inline const DEPRECATED(
    Field3D Grad_par(const Field3D& var, DIFF_METHOD method, CELL_LOC outloc))) {
  return Grad_par(var, outloc, toString(method));
};

/*!
 * Derivative along perturbed magnetic field
 * in Clebsch coordinate system
 *
 * b0 dot Grad  -  (1/B)b0 x Grad(apar) dot Grad
 *
 *
 * Combines the parallel and perpendicular calculation to include
 * grid-points at the corners.
 */
const Field3D Grad_parP(const Field3D& apar, const Field3D& f);

/*!
 * vpar times parallel derivative along unperturbed B-field (upwinding)
 *
 * \f[
 *    v\mathbf{b}_0 \cdot \nabla f
 * \f]
 * 
 *
 * @param[in] v  The velocity in y direction
 * @param[in] f  The scalar field to be differentiated
 * @param[in] outloc  The cell location of the output. By default this is the same as \p f
 * @param[in] method  The numerical method to use. The default is set in the options
 *
 */
const Coordinates::metric_field_type Vpar_Grad_par(const Field2D& v, const Field2D& f,
                                                   CELL_LOC outloc = CELL_DEFAULT,
                                                   const std::string& method = "DEFAULT");
DEPRECATED(const Coordinates::metric_field_type Vpar_Grad_par(
    const Field2D& v, const Field2D& f, const std::string& method,
    CELL_LOC outloc = CELL_DEFAULT));
inline const Coordinates::metric_field_type
Vpar_Grad_par(const Field2D& v, const Field2D& f, CELL_LOC outloc, DIFF_METHOD method) {
  return Vpar_Grad_par(v, f, outloc, toString(method));
};
DEPRECATED(inline const Coordinates::metric_field_type Vpar_Grad_par(
    const Field2D& v, const Field2D& f, DIFF_METHOD method, CELL_LOC outloc)) {
  return Vpar_Grad_par(v, f, outloc, toString(method));
};

const Field3D Vpar_Grad_par(const Field3D& v, const Field3D& f,
                            CELL_LOC outloc = CELL_DEFAULT,
                            const std::string& method = "DEFAULT");
DEPRECATED(const Field3D Vpar_Grad_par(const Field3D& v, const Field3D& f,
                                       const std::string& method,
                                       CELL_LOC outloc = CELL_DEFAULT));
inline const Field3D Vpar_Grad_par(const Field3D& v, const Field3D& f, CELL_LOC outloc,
                                   DIFF_METHOD method) {
  return Vpar_Grad_par(v, f, outloc, toString(method));
};
DEPRECATED(inline const Field3D Vpar_Grad_par(const Field3D& v, const Field3D& f,
                                              DIFF_METHOD method, CELL_LOC outloc)) {
  return Vpar_Grad_par(v, f, outloc, toString(method));
};

/*!
 * parallel divergence operator
 *
 * \f[
 *  B \partial_{||}(f/B) = B \nabla\cdot (\mathbf{b}f/B )
 * \f]
 *
 * @param[in] f  The component of a vector along the magnetic field
 * @param[in] outloc  The cell location for the result. By default the same as \p f
 * @param[in] method  The numerical method to use
 *
 */
const Coordinates::metric_field_type Div_par(const Field2D& f,
                                             CELL_LOC outloc = CELL_DEFAULT,
                                             const std::string& method = "DEFAULT");
DEPRECATED(const Coordinates::metric_field_type Div_par(const Field2D& f,
                                                        const std::string& method,
                                                        CELL_LOC outloc = CELL_DEFAULT));
inline const Coordinates::metric_field_type Div_par(const Field2D& f, CELL_LOC outloc,
                                                    DIFF_METHOD method) {
  return Div_par(f, outloc, toString(method));
};
DEPRECATED(inline const Coordinates::metric_field_type Div_par(const Field2D& f,
                                                               DIFF_METHOD method,
                                                               CELL_LOC outloc)) {
  return Div_par(f, outloc, toString(method));
};

const Field3D Div_par(const Field3D& f, CELL_LOC outloc = CELL_DEFAULT,
                      const std::string& method = "DEFAULT");
DEPRECATED(const Field3D Div_par(const Field3D& f, const std::string& method,
                                 CELL_LOC outloc = CELL_DEFAULT));
inline const Field3D Div_par(const Field3D& f, CELL_LOC outloc, DIFF_METHOD method) {
  return Div_par(f, outloc, toString(method));
};
DEPRECATED(inline const Field3D Div_par(const Field3D& f, DIFF_METHOD method,
                                        CELL_LOC outloc)) {
  return Div_par(f, outloc, toString(method));
};

// Divergence of a parallel flow: Div(f*v)
// Both f and v are interpolated onto cell boundaries
// using 2nd order central difference, then multiplied together
// to get the flux at the boundary.
const Field3D Div_par(const Field3D& f, const Field3D& v);

// Flux methods. Model divergence of flux: df/dt =  Div(v * f)
// TODO : Should we add Field2D versions?
const Field3D Div_par_flux(const Field3D& v, const Field3D& f,
                           CELL_LOC outloc = CELL_DEFAULT,
                           const std::string& method = "DEFAULT");
DEPRECATED(const Field3D Div_par_flux(const Field3D& v, const Field3D& f,
                                      const std::string& method,
                                      CELL_LOC outloc = CELL_DEFAULT));
inline const Field3D Div_par_flux(const Field3D& v, const Field3D& f, CELL_LOC outloc,
                                  DIFF_METHOD method) {
  return Div_par_flux(v, f, outloc, toString(method));
};
DEPRECATED(inline const Field3D Div_par_flux(const Field3D& v, const Field3D& f,
                                             DIFF_METHOD method,
                                             CELL_LOC outloc = CELL_DEFAULT)) {
  return Div_par_flux(v, f, outloc, toString(method));
};

/*!
 * second parallel derivative
 * \f[
 *    (\mathbf{b} dot \nabla)(\mathbf{b} dot \nabla)
 * \f]
 *
 * Note: For parallel Laplacian use LaplacePar
 *
 * @param[in] f The field to be differentiated
 * @param[in] outloc The cell location of the result
 */
const Coordinates::metric_field_type Grad2_par2(const Field2D& f,
                                                CELL_LOC outloc = CELL_DEFAULT,
                                                const std::string& method = "DEFAULT");
inline const Coordinates::metric_field_type Grad2_par2(const Field2D& f, CELL_LOC outloc,
                                                       DIFF_METHOD method) {
  return Grad2_par2(f, outloc, toString(method));
};

const Field3D Grad2_par2(const Field3D& f, CELL_LOC outloc = CELL_DEFAULT,
                         const std::string& method = "DEFAULT");
inline const Field3D Grad2_par2(const Field3D& f, CELL_LOC outloc, DIFF_METHOD method) {
  return Grad2_par2(f, outloc, toString(method));
};

/*!
 * Parallel derivatives, converting between cell-centred and lower cell boundary
 * These are a simple way to do staggered differencing
 */
<<<<<<< HEAD
const Field3D Grad_par_CtoL(const Field3D &var);
const Coordinates::metric_field_type Grad_par_CtoL(const Field2D& var);
const Field3D Vpar_Grad_par_LCtoC(const Field3D& v, const Field3D& f,
    const std::string& region="RGN_NOBNDRY");
[[gnu::deprecated("Please use Field3D Vpar_Grad_par_LCtoC(const Field3D& v, " \
    "const Field3D &f, const std::string& region = \"RGN_NOBNDRY\") instead")]] \
=======
[[gnu::deprecated(
    "Grad_par_CtoL is deprecated. Staggering is now supported in Grad_par.")]]
inline const Field3D Grad_par_CtoL(const Field3D &var) {
  ASSERT2(var.getLocation() == CELL_CENTRE);
  return Grad_par(var, CELL_YLOW);
}
[[gnu::deprecated(
    "Grad_par_CtoL is deprecated. Staggering is now supported in Grad_par.")]]
inline const Field2D Grad_par_CtoL(const Field2D &var) {
  ASSERT2(var.getLocation() == CELL_CENTRE);
  return Grad_par(var, CELL_YLOW);
}
[[gnu::deprecated(
    "Vpar_Grad_par_LCtoC is deprecated. Staggering is now supported in Vpar_Grad_par.")]]
inline const Field3D Vpar_Grad_par_LCtoC(const Field3D& v, const Field3D& f,
    const std::string& region="RGN_NOBNDRY") {
  ASSERT2(v.getLocation() == CELL_YLOW);
  ASSERT2(f.getLocation() == CELL_CENTRE);
  return Vpar_Grad_par(v, f, CELL_CENTRE, region);
}
[[gnu::deprecated(
    "Vpar_Grad_par_LCtoC is deprecated. Staggering is now supported in Vpar_Grad_par.")]]
>>>>>>> 062d52a9
inline const Field3D Vpar_Grad_par_LCtoC(const Field3D& v, const Field3D& f,
    REGION region=RGN_NOBNDRY) {
  ASSERT2(v.getLocation() == CELL_YLOW);
  ASSERT2(f.getLocation() == CELL_CENTRE);
  return Vpar_Grad_par(v, f, CELL_CENTRE, toString(region));
}
[[gnu::deprecated(
    "Grad_par_LtoC is deprecated. Staggering is now supported in Grad_par.")]]
inline const Field3D Grad_par_LtoC(const Field3D &var) {
  ASSERT2(var.getLocation() == CELL_YLOW);
  return Grad_par(var, CELL_CENTRE);
}
[[gnu::deprecated(
    "Grad_par_LtoC is deprecated. Staggering is now supported in Grad_par.")]]
inline const Field2D Grad_par_LtoC(const Field2D &var) {
  ASSERT2(var.getLocation() == CELL_YLOW);
  return Grad_par(var, CELL_CENTRE);
}
[[gnu::deprecated(
    "Div_par_LtoC is deprecated. Staggering is now supported in Grad_par.")]]
inline const Field3D Div_par_LtoC(const Field3D &var) {
  ASSERT2(var.getLocation() == CELL_YLOW);
  return Div_par(var, CELL_CENTRE);
}
[[gnu::deprecated(
    "Div_par_LtoC is deprecated. Staggering is now supported in Grad_par.")]]
inline const Field2D Div_par_LtoC(const Field2D &var) {
  ASSERT2(var.getLocation() == CELL_YLOW);
  return Div_par(var, CELL_CENTRE);
}
[[gnu::deprecated(
    "Div_par_CtoL is deprecated. Staggering is now supported in Grad_par.")]]
inline const Field3D Div_par_CtoL(const Field3D &var) {
  ASSERT2(var.getLocation() == CELL_CENTRE);
  return Div_par(var, CELL_YLOW);
}
[[gnu::deprecated(
    "Div_par_CtoL is deprecated. Staggering is now supported in Grad_par.")]]
inline const Field2D Div_par_CtoL(const Field2D &var) {
  ASSERT2(var.getLocation() == CELL_CENTRE);
  return Div_par(var, CELL_YLOW);
}
<<<<<<< HEAD
const Field3D Grad_par_LtoC(const Field3D &var);
const Coordinates::metric_field_type Grad_par_LtoC(const Field2D& var);
const Field3D Div_par_LtoC(const Field3D &var);
const Coordinates::metric_field_type Div_par_LtoC(const Field2D& var);
const Field3D Div_par_CtoL(const Field3D &var);
const Coordinates::metric_field_type Div_par_CtoL(const Field2D& var);
=======
>>>>>>> 062d52a9

/*!
 * Parallel divergence of diffusive flux, K*Grad_par
 * 
 * \f[
 *    \nabla \cdot ( \mathbf{b}_0 kY (\mathbf{b}_0 \cdot \nabla) f )
 * \f]
 *
 * @param[in] kY  The diffusion coefficient
 * @param[in] f   The field whose gradient drives a flux
 */
const Coordinates::metric_field_type Div_par_K_Grad_par(BoutReal kY, const Field2D& f,
                                                        CELL_LOC outloc = CELL_DEFAULT);
const Field3D Div_par_K_Grad_par(BoutReal kY, const Field3D &f, CELL_LOC outloc=CELL_DEFAULT);
const Coordinates::metric_field_type
Div_par_K_Grad_par(const Field2D& kY, const Field2D& f, CELL_LOC outloc = CELL_DEFAULT);
const Field3D Div_par_K_Grad_par(const Field2D &kY, const Field3D &f, CELL_LOC outloc=CELL_DEFAULT);
const Field3D Div_par_K_Grad_par(const Field3D &kY, const Field2D &f, CELL_LOC outloc=CELL_DEFAULT);
const Field3D Div_par_K_Grad_par(const Field3D &kY, const Field3D &f, CELL_LOC outloc=CELL_DEFAULT);

/*!
 * Perpendicular Laplacian operator
 *
 * This version only includes terms in X and Z, dropping
 * derivatives in Y. This is the inverse operation to 
 * the Laplacian inversion class. 
 *
 * For the full perpendicular Laplacian, use Laplace_perp
 */
const Coordinates::metric_field_type Delp2(const Field2D& f, CELL_LOC outloc = CELL_DEFAULT, bool useFFT = true);
const Field3D Delp2(const Field3D& f, CELL_LOC outloc = CELL_DEFAULT, bool useFFT = true);
const FieldPerp Delp2(const FieldPerp& f, CELL_LOC outloc = CELL_DEFAULT,
                      bool useFFT = true);

/*!
 * Perpendicular Laplacian, keeping y derivatives
 *
 * 
 */
const Coordinates::metric_field_type Laplace_perp(const Field2D& f,
                                                  CELL_LOC outloc = CELL_DEFAULT);
const Field3D Laplace_perp(const Field3D &f, CELL_LOC outloc=CELL_DEFAULT);

/*!
 * Parallel Laplacian operator
 *
 */
const Coordinates::metric_field_type Laplace_par(const Field2D& f,
                                                 CELL_LOC outloc = CELL_DEFAULT);
const Field3D Laplace_par(const Field3D &f, CELL_LOC outloc=CELL_DEFAULT);

/*!
 * Full Laplacian operator (par + perp)
 */
const Coordinates::metric_field_type Laplace(const Field2D& f,
                                             CELL_LOC outloc = CELL_DEFAULT);
const Field3D Laplace(const Field3D &f, CELL_LOC outloc=CELL_DEFAULT);

/*!
 * Terms of form b0 x Grad(phi) dot Grad(A)
 * 
 */
const Coordinates::metric_field_type
b0xGrad_dot_Grad(const Field2D& phi, const Field2D& A, CELL_LOC outloc = CELL_DEFAULT);

/*!
 * Terms of form 
 *
 * \f[
 *   \mathbf{b}_0 \times \nabla \phi \cdot \nabla A
 * \f]
 * 
 * @param[in] phi The scalar potential
 * @param[in] A   The field being advected
 * @param[in] outloc  The cell location where the result is defined. By default the same as A.
 */
const Field3D b0xGrad_dot_Grad(const Field3D &phi, const Field2D &A, CELL_LOC outloc=CELL_DEFAULT);
const Field3D b0xGrad_dot_Grad(const Field2D &phi, const Field3D &A, CELL_LOC outloc=CELL_DEFAULT);
const Field3D b0xGrad_dot_Grad(const Field3D &phi, const Field3D &A, CELL_LOC outloc=CELL_DEFAULT);


/*!
 * X-Z Finite Volume diffusion operator
 */
const Field3D Div_Perp_Lap_FV(const Field3D &a, const Field3D &f, CELL_LOC outloc = CELL_DEFAULT);


/*!
 * Poisson bracket methods
 */
enum class BRACKET_METHOD {
  standard,   ///< Use b0xGrad_dot_Grad
  simple,     ///< Keep only terms in X-Z
  arakawa,    ///< Arakawa method in X-Z (optimised)
  ctu,        ///< Corner Transport Upwind (CTU) method. Explicit method only, needs the
              ///  timestep from the solver
  arakawa_old ///< Older version, for regression testing of optimised version.
};
constexpr BRACKET_METHOD BRACKET_STD = BRACKET_METHOD::standard;
constexpr BRACKET_METHOD BRACKET_SIMPLE = BRACKET_METHOD::simple;
constexpr BRACKET_METHOD BRACKET_ARAKAWA = BRACKET_METHOD::arakawa;
constexpr BRACKET_METHOD BRACKET_CTU = BRACKET_METHOD::ctu;
constexpr BRACKET_METHOD BRACKET_ARAKAWA_OLD = BRACKET_METHOD::arakawa_old;

/*!
 * Compute advection operator terms, which can be cast as
 * antisymmetric Poisson brackets
 *
 * \f[
 *   [f, g] = (1/B) \mathbf{b}_0 \times \nabla f  \cdot \nabla g
 * \f]
 * 
 * @param[in] f  The potential
 * @param[in] g  The field being advected
 * @param[in] method   The method to use
 * @param[in] outloc   The cell location where the result is defined. Default is the same as g
 * @param[in] solver   Pointer to the time integration solver
 * 
 */
const Coordinates::metric_field_type bracket(const Field2D& f, const Field2D& g,
                                             BRACKET_METHOD method = BRACKET_STD,
                                             CELL_LOC outloc = CELL_DEFAULT,
                                             Solver* solver = nullptr);
const Field3D bracket(const Field2D &f, const Field3D &g,
                      BRACKET_METHOD method = BRACKET_STD, CELL_LOC outloc = CELL_DEFAULT,
                      Solver *solver = nullptr);
const Field3D bracket(const Field3D &f, const Field2D &g,
                      BRACKET_METHOD method = BRACKET_STD, CELL_LOC outloc = CELL_DEFAULT,
                      Solver *solver = nullptr);
const Field3D bracket(const Field3D &f, const Field3D &g,
                      BRACKET_METHOD method = BRACKET_STD, CELL_LOC outloc = CELL_DEFAULT,
                      Solver *solver = nullptr);

#endif /* __DIFOPS_H__ */<|MERGE_RESOLUTION|>--- conflicted
+++ resolved
@@ -231,14 +231,6 @@
  * Parallel derivatives, converting between cell-centred and lower cell boundary
  * These are a simple way to do staggered differencing
  */
-<<<<<<< HEAD
-const Field3D Grad_par_CtoL(const Field3D &var);
-const Coordinates::metric_field_type Grad_par_CtoL(const Field2D& var);
-const Field3D Vpar_Grad_par_LCtoC(const Field3D& v, const Field3D& f,
-    const std::string& region="RGN_NOBNDRY");
-[[gnu::deprecated("Please use Field3D Vpar_Grad_par_LCtoC(const Field3D& v, " \
-    "const Field3D &f, const std::string& region = \"RGN_NOBNDRY\") instead")]] \
-=======
 [[gnu::deprecated(
     "Grad_par_CtoL is deprecated. Staggering is now supported in Grad_par.")]]
 inline const Field3D Grad_par_CtoL(const Field3D &var) {
@@ -247,7 +239,7 @@
 }
 [[gnu::deprecated(
     "Grad_par_CtoL is deprecated. Staggering is now supported in Grad_par.")]]
-inline const Field2D Grad_par_CtoL(const Field2D &var) {
+inline const Coordinates::metric_field_type Grad_par_CtoL(const Field2D &var) {
   ASSERT2(var.getLocation() == CELL_CENTRE);
   return Grad_par(var, CELL_YLOW);
 }
@@ -261,7 +253,6 @@
 }
 [[gnu::deprecated(
     "Vpar_Grad_par_LCtoC is deprecated. Staggering is now supported in Vpar_Grad_par.")]]
->>>>>>> 062d52a9
 inline const Field3D Vpar_Grad_par_LCtoC(const Field3D& v, const Field3D& f,
     REGION region=RGN_NOBNDRY) {
   ASSERT2(v.getLocation() == CELL_YLOW);
@@ -276,7 +267,7 @@
 }
 [[gnu::deprecated(
     "Grad_par_LtoC is deprecated. Staggering is now supported in Grad_par.")]]
-inline const Field2D Grad_par_LtoC(const Field2D &var) {
+inline const Coordinates::metric_field_type Grad_par_LtoC(const Field2D &var) {
   ASSERT2(var.getLocation() == CELL_YLOW);
   return Grad_par(var, CELL_CENTRE);
 }
@@ -288,7 +279,7 @@
 }
 [[gnu::deprecated(
     "Div_par_LtoC is deprecated. Staggering is now supported in Grad_par.")]]
-inline const Field2D Div_par_LtoC(const Field2D &var) {
+inline const Coordinates::metric_field_type Div_par_LtoC(const Field2D &var) {
   ASSERT2(var.getLocation() == CELL_YLOW);
   return Div_par(var, CELL_CENTRE);
 }
@@ -300,19 +291,10 @@
 }
 [[gnu::deprecated(
     "Div_par_CtoL is deprecated. Staggering is now supported in Grad_par.")]]
-inline const Field2D Div_par_CtoL(const Field2D &var) {
+inline const Coordinates::metric_field_type Div_par_CtoL(const Field2D &var) {
   ASSERT2(var.getLocation() == CELL_CENTRE);
   return Div_par(var, CELL_YLOW);
 }
-<<<<<<< HEAD
-const Field3D Grad_par_LtoC(const Field3D &var);
-const Coordinates::metric_field_type Grad_par_LtoC(const Field2D& var);
-const Field3D Div_par_LtoC(const Field3D &var);
-const Coordinates::metric_field_type Div_par_LtoC(const Field2D& var);
-const Field3D Div_par_CtoL(const Field3D &var);
-const Coordinates::metric_field_type Div_par_CtoL(const Field2D& var);
-=======
->>>>>>> 062d52a9
 
 /*!
  * Parallel divergence of diffusive flux, K*Grad_par
