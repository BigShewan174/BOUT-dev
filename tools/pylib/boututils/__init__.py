""" Generic routines, useful for all data """

import sys

<<<<<<< HEAD
print("Loading data utilities")

# Load routines from separate files
#try:
#    from plotdata import plotdata
#except:
#    print "No plotdata"
try:
    from boututils.datafile import DataFile
except:
    print("No datafile")

try:
    from boututils.file_import import file_import
except:
    print("No file_import")

try:
    from boututils.calculus import deriv, integrate
except:
    print("No calculus")

try:
    from boututils.linear_regression import linear_regression
except:
    print("No linear regression")

try:
    from boututils.shell import shell
except:
    print("No shell commands")

try:
    from boututils.ncpus import determineNumberOfCPUs
except:
    print("No determineNumberOfCPUs")

try:
    from boututils.launch import launch
except:
    print("No launch command")

try:
    from boututils.getmpirun import getmpirun
except:
    print("No getmpirun command")

try:
    from boututils.fft_integrate import fft_integrate
except:
    print("No fft_integrate command")

try:
    from boututils.mode_structure import mode_structure
except:
    print("No mode_structure command")

try:
    if sys.version_info[0]==3:
        print("polplotslice uses the VTK library through mayavi, which"+\
              " is currently only available in python 2")
    else:
        from boututils.plotpolslice import plotpolslice
except:
    print("No plotpolslice command")

try:
    from boututils.moment_xyzt import moment_xyzt
except:
    print("No moment_xyzt command")

try:
    from boututils.volume_integral import volume_integral
except:
    print("No volume_integral command")

try:
    from boututils.surface_average import surface_average
except:
    print("No surface_average command")

try:
    from boututils.showdata import showdata
except:
    print("No showdata")

try:
    from boututils.shiftz import shiftZ
except:
    print("No shiftZ")

try:
    from boututils.closest_line import closest_line
except:
    print("No closest_line")

try:
    from boututils.fft_deriv import fft_deriv
except:
    print("No fft_deriv")

try:
    from boututils.int_func  import int_func
except:
    print("No int_func")

try:
    from boututils.surface_average import surface_average
except:
    print("No surface_average ")

try:
    from boututils.efit_analyzer import View2D
except:
    print("No View2D ")

try:
    if sys.version_info[0]==3:
        print("mlab uses the VTK library through mayavi, which"+\
              " is currently only available in python 2")
    else:
        from mayavi import mlab
except:
    print("No mlab")

try:
    if sys.version_info[0]==3:
        print("anim uses the VTK library through mayavi, which"+\
              " is currently only available in python 2")
    else:
        from boututils.anim import anim
except:
    print("No anim")

try:
    if sys.version_info[0]==3:
        print("View3D uses the VTK library through mayavi, which"+\
              " is currently only available in python 2")
    else:
        from boututils.View3D import View3D
except:
    print("No View3D")
=======
# Modules to be imported independent of version
for_all_versions = [\
                    'calculus',\
                    'closest_line',\
                    'datafile',\
                    # 'efit_analyzer',\ # bunch pkg required
                    'fft_deriv',\
                    'fft_integrate',\
                    'file_import',\
                    'int_func',\
                    'linear_regression',\
                    'mode_structure',\
                    # 'moment_xyzt',\   # bunch pkg requried
                    'run_wrapper',\
                    'shell',\
                    'showdata',\
                    # 'surface_average',\
                    # 'volume_integral',\ #bunch pkg required
                    ]

# Check the current python version
if sys.version_info[0]>=3:
    do_import = for_all_versions
    __all__ = do_import
else:
    do_import = for_all_versions
    do_import.append('anim')
    do_import.append('plotpolslice')
    do_import.append('View3D')
    __all__ = do_import
>>>>>>> e648410c
<|MERGE_RESOLUTION|>--- conflicted
+++ resolved
@@ -2,150 +2,6 @@
 
 import sys
 
-<<<<<<< HEAD
-print("Loading data utilities")
-
-# Load routines from separate files
-#try:
-#    from plotdata import plotdata
-#except:
-#    print "No plotdata"
-try:
-    from boututils.datafile import DataFile
-except:
-    print("No datafile")
-
-try:
-    from boututils.file_import import file_import
-except:
-    print("No file_import")
-
-try:
-    from boututils.calculus import deriv, integrate
-except:
-    print("No calculus")
-
-try:
-    from boututils.linear_regression import linear_regression
-except:
-    print("No linear regression")
-
-try:
-    from boututils.shell import shell
-except:
-    print("No shell commands")
-
-try:
-    from boututils.ncpus import determineNumberOfCPUs
-except:
-    print("No determineNumberOfCPUs")
-
-try:
-    from boututils.launch import launch
-except:
-    print("No launch command")
-
-try:
-    from boututils.getmpirun import getmpirun
-except:
-    print("No getmpirun command")
-
-try:
-    from boututils.fft_integrate import fft_integrate
-except:
-    print("No fft_integrate command")
-
-try:
-    from boututils.mode_structure import mode_structure
-except:
-    print("No mode_structure command")
-
-try:
-    if sys.version_info[0]==3:
-        print("polplotslice uses the VTK library through mayavi, which"+\
-              " is currently only available in python 2")
-    else:
-        from boututils.plotpolslice import plotpolslice
-except:
-    print("No plotpolslice command")
-
-try:
-    from boututils.moment_xyzt import moment_xyzt
-except:
-    print("No moment_xyzt command")
-
-try:
-    from boututils.volume_integral import volume_integral
-except:
-    print("No volume_integral command")
-
-try:
-    from boututils.surface_average import surface_average
-except:
-    print("No surface_average command")
-
-try:
-    from boututils.showdata import showdata
-except:
-    print("No showdata")
-
-try:
-    from boututils.shiftz import shiftZ
-except:
-    print("No shiftZ")
-
-try:
-    from boututils.closest_line import closest_line
-except:
-    print("No closest_line")
-
-try:
-    from boututils.fft_deriv import fft_deriv
-except:
-    print("No fft_deriv")
-
-try:
-    from boututils.int_func  import int_func
-except:
-    print("No int_func")
-
-try:
-    from boututils.surface_average import surface_average
-except:
-    print("No surface_average ")
-
-try:
-    from boututils.efit_analyzer import View2D
-except:
-    print("No View2D ")
-
-try:
-    if sys.version_info[0]==3:
-        print("mlab uses the VTK library through mayavi, which"+\
-              " is currently only available in python 2")
-    else:
-        from mayavi import mlab
-except:
-    print("No mlab")
-
-try:
-    if sys.version_info[0]==3:
-        print("anim uses the VTK library through mayavi, which"+\
-              " is currently only available in python 2")
-    else:
-        from boututils.anim import anim
-except:
-    print("No anim")
-
-try:
-    if sys.version_info[0]==3:
-        print("View3D uses the VTK library through mayavi, which"+\
-              " is currently only available in python 2")
-    else:
-        from boututils.View3D import View3D
-except:
-    print("No View3D")
-=======
 # Modules to be imported independent of version
 for_all_versions = [\
                     'calculus',\
@@ -175,5 +31,4 @@
     do_import.append('anim')
     do_import.append('plotpolslice')
     do_import.append('View3D')
-    __all__ = do_import
->>>>>>> e648410c
+    __all__ = do_import