#include "gtest/gtest.h"

#include "bout/mesh.hxx"
#include "boutexception.hxx"
#include "interpolation.hxx"
#include "output.hxx"
#include "test_extras.hxx"

////// delete these
#include "bout/constants.hxx"
#include "bout/mesh.hxx"
#include "boutexception.hxx"
#include "field3d.hxx"
#include "unused.hxx"
#include "utils.hxx"
#include <cmath>
#include <set>
#include <vector>
///////

/// Global mesh
namespace bout{
namespace globals{
extern Mesh *mesh;
} // namespace globals
} // namespace bout

// The unit tests use the global mesh
using namespace bout::globals;

/// Test fixture to make sure the global mesh is our fake one
class Field3DInterpToTest : public ::testing::Test {
protected:
  Field3DInterpToTest() : input(mesh) {
    input = 0.;
    input(2, 2, 2) = 2.;
    input(1, 2, 2) = 1.8;
    input(0, 2, 2) = 1.7;
    input(3, 2, 2) = 1.3;
    input(4, 2, 2) = 1.5;
    input(2, 1, 2) = 3.8;
    input(2, 0, 2) = 3.7;
    input(2, 3, 2) = 3.3;
    input(2, 4, 2) = 3.5;
    input(2, 2, 1) = 5.8;
    input(2, 2, 0) = 5.7;
    input(2, 2, 3) = 5.3;
    input(2, 2, 4) = 5.5;
  }

  static void SetUpTestCase() {
    WithQuietOutput quiet{output_info};
    delete mesh;
    mesh = new FakeMesh(nx, ny, nz);
    mesh->StaggerGrids = true;
    mesh->xstart = 2;
    mesh->ystart = 2;
    mesh->xend = nx - 3;
    mesh->yend = ny - 3;
<<<<<<< HEAD

    output_info.disable();
    mesh->createDefaultRegions();
    output_info.enable();

    // We need Coordinates so a parallel transform is available as
    // FieldFactory::create3D wants to un-field-align the result
    for (const auto& location
        : std::list<CELL_LOC>{CELL_CENTRE, CELL_XLOW, CELL_YLOW, CELL_ZLOW}) {

      static_cast<FakeMesh*>(mesh)->setCoordinates(std::make_shared<Coordinates>(
          mesh, Field2D{1.0}, Field2D{1.0}, BoutReal{1.0}, Field2D{1.0}, Field2D{0.0},
          Field2D{1.0}, Field2D{1.0}, Field2D{1.0}, Field2D{0.0}, Field2D{0.0},
          Field2D{0.0}, Field2D{1.0}, Field2D{1.0}, Field2D{1.0}, Field2D{0.0},
          Field2D{0.0}, Field2D{0.0}, Field2D{0.0}, Field2D{0.0}, false),
          location);
      mesh->getCoordinates(location)->setParallelTransform(
          bout::utils::make_unique<ParallelTransformIdentity>(*mesh));
    }
=======
    static_cast<FakeMesh*>(mesh)->setCoordinates(nullptr, CELL_XLOW);
    static_cast<FakeMesh*>(mesh)->setCoordinates(nullptr, CELL_YLOW);
    static_cast<FakeMesh*>(mesh)->setCoordinates(nullptr, CELL_ZLOW);
    mesh->setParallelTransform(bout::utils::make_unique<ParallelTransformIdentity>(*mesh));
    mesh->createDefaultRegions();
>>>>>>> f2e02a63
  }

  static void TearDownTestCase() {
    delete mesh;
    mesh = nullptr;
  }

  Field3D input;

public:
  static const int nx;
  static const int ny;
  static const int nz;
};

const int Field3DInterpToTest::nx = 5;
const int Field3DInterpToTest::ny = 5;
const int Field3DInterpToTest::nz = 7;

TEST_F(Field3DInterpToTest, CellCentreToXlow) {

  Field3D output = Field3D(mesh);

  // CELL_CENTRE -> CELL_XLOW
  input.setLocation(CELL_CENTRE);
  output = interp_to(input, CELL_XLOW);
  EXPECT_TRUE(output.getLocation() == CELL_XLOW);
  EXPECT_NEAR(output(2, 2, 2), 1.95, 1.e-15);
}

TEST_F(Field3DInterpToTest, CellCentreToXlowNoBndry) {

  Field3D output = Field3D(mesh);

  // CELL_CENTRE -> CELL_XLOW
  input.setLocation(CELL_CENTRE);
  output = interp_to(input, CELL_XLOW, RGN_NOBNDRY);
  EXPECT_TRUE(output.getLocation() == CELL_XLOW);
  EXPECT_NEAR(output(2, 2, 2), 1.95, 1.e-15);
}

TEST_F(Field3DInterpToTest, CellXlowToCentre) {

  Field3D output = Field3D(mesh);

  // CELL_XLOW -> CELL_CENTRE
  input.setLocation(CELL_XLOW);
  output = interp_to(input, CELL_CENTRE);
  EXPECT_TRUE(output.getLocation() == CELL_CENTRE);
  EXPECT_NEAR(output(2, 2, 2), 1.65, 1.e-15);
}

TEST_F(Field3DInterpToTest, CellXlowToCentreNoBndry) {

  Field3D output = Field3D(mesh);

  // CELL_XLOW -> CELL_CENTRE
  input.setLocation(CELL_XLOW);
  output = interp_to(input, CELL_CENTRE, RGN_NOBNDRY);
  EXPECT_TRUE(output.getLocation() == CELL_CENTRE);
  EXPECT_NEAR(output(2, 2, 2), 1.65, 1.e-15);
}

TEST_F(Field3DInterpToTest, CellCentreToYlow) {

  Field3D output = Field3D(mesh);

  // CELL_CENTRE -> CELL_YLOW
  input.setLocation(CELL_CENTRE);
  output = interp_to(input, CELL_YLOW);
  EXPECT_TRUE(output.getLocation() == CELL_YLOW);
  EXPECT_NEAR(output(2, 2, 2), 2.825, 1.e-15);
}

TEST_F(Field3DInterpToTest, CellCentreToYlowNoBndry) {

  Field3D output = Field3D(mesh);

  // CELL_CENTRE -> CELL_YLOW
  input.setLocation(CELL_CENTRE);
  output = interp_to(input, CELL_YLOW, RGN_NOBNDRY);
  EXPECT_TRUE(output.getLocation() == CELL_YLOW);
  EXPECT_NEAR(output(2, 2, 2), 2.825, 1.e-15);
}

TEST_F(Field3DInterpToTest, CellYlowToCentre) {

  Field3D output = Field3D(mesh);

  // CELL_YLOW -> CELL_CENTRE
  input.setLocation(CELL_YLOW);
  output = interp_to(input, CELL_CENTRE);
  EXPECT_TRUE(output.getLocation() == CELL_CENTRE);
  EXPECT_NEAR(output(2, 2, 2), 2.525, 1.e-15);
}

TEST_F(Field3DInterpToTest, CellYlowToCentreNoBndry) {

  Field3D output = Field3D(mesh);

  // CELL_YLOW -> CELL_CENTRE
  input.setLocation(CELL_YLOW);
  output = interp_to(input, CELL_CENTRE, RGN_NOBNDRY);
  EXPECT_TRUE(output.getLocation() == CELL_CENTRE);
  EXPECT_NEAR(output(2, 2, 2), 2.525, 1.e-15);
}

TEST_F(Field3DInterpToTest, CellCentreToZlow) {

  Field3D output = Field3D(mesh);

  // CELL_CENTRE -> CELL_ZLOW
  input.setLocation(CELL_CENTRE);
  output = interp_to(input, CELL_ZLOW);
  EXPECT_TRUE(output.getLocation() == CELL_ZLOW);
  EXPECT_NEAR(output(2, 2, 2), 3.7, 1.e-15);
}

TEST_F(Field3DInterpToTest, CellCentreToZlowNoBndry) {

  Field3D output = Field3D(mesh);

  // CELL_CENTRE -> CELL_ZLOW
  input.setLocation(CELL_CENTRE);
  output = interp_to(input, CELL_ZLOW, RGN_NOBNDRY);
  EXPECT_TRUE(output.getLocation() == CELL_ZLOW);
  EXPECT_NEAR(output(2, 2, 2), 3.7, 1.e-15);
}

TEST_F(Field3DInterpToTest, CellZlowToCentre) {

  Field3D output = Field3D(mesh);

  // CELL_XLOW -> CELL_CENTRE
  input.setLocation(CELL_ZLOW);
  output = interp_to(input, CELL_CENTRE);
  EXPECT_TRUE(output.getLocation() == CELL_CENTRE);
  EXPECT_NEAR(output(2, 2, 2), 3.4, 1.e-15);
}

TEST_F(Field3DInterpToTest, CellZlowToCentreNoBndry) {

  Field3D output = Field3D(mesh);

  // CELL_XLOW -> CELL_CENTRE
  input.setLocation(CELL_ZLOW);
  output = interp_to(input, CELL_CENTRE, RGN_NOBNDRY);
  EXPECT_TRUE(output.getLocation() == CELL_CENTRE);
  EXPECT_NEAR(output(2, 2, 2), 3.4, 1.e-15);
}<|MERGE_RESOLUTION|>--- conflicted
+++ resolved
@@ -57,11 +57,8 @@
     mesh->ystart = 2;
     mesh->xend = nx - 3;
     mesh->yend = ny - 3;
-<<<<<<< HEAD
-
-    output_info.disable();
+
     mesh->createDefaultRegions();
-    output_info.enable();
 
     // We need Coordinates so a parallel transform is available as
     // FieldFactory::create3D wants to un-field-align the result
@@ -77,13 +74,6 @@
       mesh->getCoordinates(location)->setParallelTransform(
           bout::utils::make_unique<ParallelTransformIdentity>(*mesh));
     }
-=======
-    static_cast<FakeMesh*>(mesh)->setCoordinates(nullptr, CELL_XLOW);
-    static_cast<FakeMesh*>(mesh)->setCoordinates(nullptr, CELL_YLOW);
-    static_cast<FakeMesh*>(mesh)->setCoordinates(nullptr, CELL_ZLOW);
-    mesh->setParallelTransform(bout::utils::make_unique<ParallelTransformIdentity>(*mesh));
-    mesh->createDefaultRegions();
->>>>>>> f2e02a63
   }
 
   static void TearDownTestCase() {
