# Copyright 2010 B D Dudson, S Farley
#
# Contact Ben Dudson, bd512@york.ac.uk
#
# This file is part of BOUT++.
#
# BOUT++ is free software: you can redistribute it and/or modify
# it under the terms of the GNU Lesser General Public License as published by
# the Free Software Foundation, either version 3 of the License, or
# (at your option) any later version.
#
# BOUT++ is distributed in the hope that it will be useful,
# but WITHOUT ANY WARRANTY; without even the implied warranty of
# MERCHANTABILITY or FITNESS FOR A PARTICULAR PURPOSE.  See the
# GNU Lesser General Public License for more details.
#
# You should have received a copy of the GNU Lesser General Public License
# along with BOUT++.  If not, see <http://www.gnu.org/licenses/>.
#
#####################################################################
#
# Process this file with autoreconf to produce a configure script.
#
#     $ autoreconf -if 
#
# Changelog:
#
# 2010-03-09 Ben Dudson <bd512@york.ac.uk>
#    * Changing to always require FFTW (removing NR routines)
# 2015-08-08 David Schwörer <schword2@mail.dcu.ie>
#    * Searching for libs in lib and lib64
#

AC_PREREQ(2.59)
AC_INIT(BOUT++, 4.1.0, bd512@york.ac.uk)
AC_CONFIG_AUX_DIR([build-aux])
AC_CONFIG_MACRO_DIR([m4])

AC_ARG_WITH(netcdf,       [AS_HELP_STRING([--with-netcdf],
        [Enable support for netCDF files])],,[])
AC_ARG_WITH(pnetcdf,      [AS_HELP_STRING([--with-pnetcdf],
        [Set path to Parallel NetCDF library])],,[])
AC_ARG_WITH(ida,          [AS_HELP_STRING([--with-ida=/path/to/ida],
        [Use the SUNDIALS IDA solver])],,[])
AC_ARG_WITH(cvode,        [AS_HELP_STRING([--with-cvode],
        [Use the SUNDIALS CVODE solver])],,[])
AC_ARG_WITH(sundials,     [AS_HELP_STRING([--with-sundials],
        [Use CVODE and IDA])],,[])
AC_ARG_WITH(fftw,         [AS_HELP_STRING([--with-fftw],
        [Set directory of FFTW3 library])],,[])
AC_ARG_WITH(lapack,       [AS_HELP_STRING([--with-lapack],
        [Use the LAPACK library])],,[])
AC_ARG_WITH(petsc,        [AS_HELP_STRING([--with-petsc],
        [Enable PETSc interface])],,[])
AC_ARG_WITH(slepc,        [AS_HELP_STRING([--with-slepc],
        [Enable SLEPc interface])],,[])
AC_ARG_WITH(pvode,        [AS_HELP_STRING([--with-pvode],
        [Build and enable PVODE 98 (DEFAULT)])],,[])
AC_ARG_WITH(mumps,        [AS_HELP_STRING([--with-mumps],
        [Link with MUMPS library for direct matrix inversions])],,[])
AC_ARG_WITH(arkode,       [AS_HELP_STRING([--with-arkode],
        [Use the SUNDIALS ARKODE solver])],,[])
AC_ARG_WITH(scorep,       [AS_HELP_STRING([--with-scorep],
        [Enable support for scorep based instrumentation])],,[])

dnl --with-hdf5 flags are set in AX_LIB_{PARALLEL}HDF5

AC_ARG_ENABLE(checks,       [AS_HELP_STRING([--enable-checks=no/1/2/3],
        [Set run-time checking level])],,[])
AC_ARG_ENABLE(signal,       [AS_HELP_STRING([--disable-signal],
        [Disable SEGFAULT handling])],,[])
AC_ARG_ENABLE(color,        [AS_HELP_STRING([--disable-color],
        [Disable -c option to color output])],,[])
AC_ARG_ENABLE(track,        [AS_HELP_STRING([--enable-track],
        [Enable variable tracking])],,[])
AC_ARG_ENABLE(debug,        [AS_HELP_STRING([--enable-debug],
        [Enable all debugging flags])],,[])
AC_ARG_ENABLE(optimize,     [AS_HELP_STRING([--enable-optimize=1/2/3],
        [Enable optimization])],,[])
AC_ARG_ENABLE(sigfpe,       [AS_HELP_STRING([--enable-sigfpe],
        [Enable FloatingPointExceptions])],,[])
AC_ARG_ENABLE(backtrace,    [AS_HELP_STRING([--disable-backtrace],
        [Disable function backtrace])],,[enable_backtrace=yes])

AC_ARG_VAR(EXTRA_INCS,[Extra compile flags])
AC_ARG_VAR(EXTRA_LIBS,[Extra linking flags])

file_formats=""  # Record which file formats are being supported

# Delete the build log from last time
rm config-build.log

AC_ARG_VAR(CXXFLAGS,[Extra compile flags])
AC_ARG_VAR(LDFLAGS,[Extra linking flags])
AC_ARG_VAR(LDLIBS,[Extra linking libraries])

AC_SUBST(MKDIR_P)
AC_SUBST(EXTRA_INCS)
AC_SUBST(EXTRA_LIBS)

# Adding variables for additional sources
AC_SUBST(PRECON_SOURCE)

# We're using C++
AC_LANG(C++)

#############################################################
# Checks for programs
#############################################################

# Search for MPI compiler; fail if not found
AX_PROG_CXX_MPI([], [], [
  AC_MSG_ERROR([*** An MPI compiler is required. You might need to set MPICXX correctly.])
])

# Utility programs
AC_PROG_MKDIR_P
AC_PROG_LN_S
AC_PROG_MAKE_SET
<<<<<<< HEAD
=======
AC_PROG_INSTALL
>>>>>>> ac011388

# Set MAKE to gmake if possible, otherwise make
AC_CHECK_PROG(MAKE, gmake, gmake, make)

AC_PROG_RANLIB

AC_SUBST(ARFLAGS)

ARFLAGS=''
for flag in cruU cru
do
  echo 1 > artest1
  ar $flag artest artest1 &&ar $flag artest artest1
  arexit=$?
  rm -f artest1 artest
  if test $arexit -eq 0
  then
    ARFLAGS="$flag"
    break;
  fi
done
test -z $ARFLAGS && AC_MSG_ERROR([Failed to find suitable flags for ar])

# Check for and enable C++11 support
# Error if not supported
AX_CXX_COMPILE_STDCXX([11], [noext], [mandatory])

#############################################################
# STD Library functions
#############################################################

# Checks for libraries.
AC_CHECK_LIB([m], [sqrt])

# Checks for header files.
AC_HEADER_STDC
AC_CHECK_HEADERS([malloc.h stdlib.h string.h strings.h])

# Checks for library functions.
AC_FUNC_MALLOC
AC_FUNC_REALLOC
AC_FUNC_VPRINTF

# Check for OpenMP support
: ${enable_openmp=no}  # Disable by default
AC_OPENMP

#############################################################
# Code coverage using gcov
#
# Mutally exclusive with optimisation, therefore needs to come first
# so we can turn off optimisation if coverage is enabled
#############################################################

AX_CODE_COVERAGE()
AS_IF([test "x$enable_code_coverage" = "xyes"],
[
    AS_IF([test "x$enable_optimize"], [
        AC_MSG_WARN([Code coverage clashes with optimisations, disabling optimisations])
        enable_optimize="no"
    ])
    COVERAGE_FLAGS="--coverage --no-inline"
    LDFLAGS="$LDFLAGS --coverage"
], [
    COVERAGE_FLAGS=
])
AC_SUBST([COVERAGE_FLAGS])

#############################################################
# General Options
#############################################################

OPT_FLAGS=""
if test "$enable_debug" != ""
then
  echo "Enabling all debug options"
  enable_checks="3"
  # use -Og with available, otherwise fall back to -O0
  OPT_FLAGS="-g -O0 -Og -fno-inline -hipa1"
elif test $enable_optimize ; then
  optimize=$enable_optimize
  test $optimize -eq 0 2>/dev/null
  if test $? -eq 2 ; then
    if test $optimize == "default"
    then
      OPT_FLAGS="-O"
    elif test $optimize == "fast"
    then
      OPT_FLAGS="-Ofast -march=native -funroll-loops"
      DISABLE_CHECK=probably
    else
      AC_MSG_ERROR([unrecognized option: --enable-optimize=$optimize])
    fi
  else
    if test $optimize -gt 3
    then
      OPT_FLAGS="-Ofast -march=native -funroll-loops"
      DISABLE_CHECK=probably
    elif test $optimize -gt 2
    then
      OPT_FLAGS="-O3 -march=native -funroll-loops"
      DISABLE_CHECK=probably
    elif test $optimize -gt 1
    then
      OPT_FLAGS="-O2 -march=native"
    elif test $optimize -ge 0
    then
      OPT_FLAGS="-O$optimize"
    else
      AC_MSG_ERROR([unrecognized option: --enable-optimize=$optimize])
    fi
  fi
else
  OPT_FLAGS="-O"
fi
for flag in $OPT_FLAGS
do
  CXXFLAGS_save=$CXXFLAGS
  CXXFLAGS="$CXXFLAGS $flag"
  AC_MSG_CHECKING([for flag $flag])
  AC_TRY_COMPILE([],[],[AC_MSG_RESULT(yes)],[AC_MSG_RESULT(no);CXXFLAGS=$CXXFLAGS_save])
done

# disable checks if optimization > 2 is used
if test -z $enable_checks && test .$DISABLE_CHECK = ."probably"
then
  enable_checks=no
fi

CHECK_LEVEL="0"
if test ".$enable_checks" != ".no"
then
  echo "Run-time checking enabled"
  if test "$enable_checks" = "1"
  then
    echo " -> Level 1 (Basic checking)"
    CXXFLAGS="$CXXFLAGS -DCHECK=1"
    CHECK_LEVEL="1"
  elif test "$enable_checks" = "3"
  then
    CXXFLAGS="$CXXFLAGS -DCHECK=3"
    echo " -> Level 3 (Full checking + stack tracing)"
    CHECK_LEVEL="3"
  else
    echo " -> Level 2 (Basic checking + stack tracing)"
    CXXFLAGS="$CXXFLAGS -DCHECK=2"
    CHECK_LEVEL="2"
  fi
else
  echo "Run-time checking disabled"
fi

if test "$enable_signal" != "no"
then
  echo "Segmentation fault handling enabled"
  CXXFLAGS="$CXXFLAGS -DSIGHANDLE"
else
  echo "Segmentation fault handling disabled"
fi

if test "$enable_color" != "no"
then
  echo "Output coloring enabled"
  CXXFLAGS="$CXXFLAGS -DLOGCOLOR"
else
  echo "Output coloring disabled"
fi

if test ."$enable_track" == ."yes"
then
       CXXFLAGS="$CXXFLAGS -DTRACK"
fi

if test ."$enable_sigfpe" == .yes
then
    CXXFLAGS="$CXXFLAGS -DBOUT_FPE"
fi

echo

BOUT_VERSION=$PACKAGE_VERSION
BOUT_VERSION_MAJOR=${PACKAGE_VERSION%%.*}
BOUT_VERSION_MINOR=${PACKAGE_VERSION#*.}
BOUT_VERSION_DOUBLE=${BOUT_VERSION_MAJOR}.${BOUT_VERSION_MINOR/./}
CXXFLAGS+=" -DBOUT_VERSION_STRING=\"\\\"$BOUT_VERSION\\\"\" -DBOUT_VERSION_DOUBLE=$BOUT_VERSION_DOUBLE "

#############################################################
# Enable Backtrace if possible
#############################################################

if test ."$enable_backtrace" == .yes
then
    if which addr2line &>/dev/null
    then
        AC_CHECK_FUNC(popen,
                      [AC_TRY_COMPILE([#include <execinfo.h>] ,,
                                      [AC_TRY_LINK([extern "C"
                                                    char backtrace();] ,
                                                   [return backtrace();],
                                                   [CXXFLAGS="$CXXFLAGS -DBACKTRACE"]);
                                      ])])
    fi
fi

#############################################################
# Git revision number
#############################################################

rev=`git rev-parse HEAD`
if test "$?" = "0"
then
  # Attach revision info to flags
  dnl CXXFLAGS="$CXXFLAGS -DREVISION=$rev"
  echo "Revision ID: $rev"
fi

GIT_REVISION=$rev

#############################################################
# FFT routines
#############################################################

echo "Searching for FFTW library"

if type fftw-wisdom > /dev/null 2>&1; then
  echo " -> Found fftw-wisdom executable"
  # Path to fftw-wisdom, then remove fft-wisdom and bin/
  fftw_wisdom=`which fftw-wisdom | xargs -0 dirname | xargs -0 dirname`
    with_fftw="$with_fftw $fftw_wisdom"
fi
BOUT_ADDPATH_CHECK_HEADER(fftw3.h, ,AC_MSG_ERROR('FFTW3 is needed by BOUT++'), $with_fftw)
BOUT_ADDPATH_CHECK_LIB(fftw3, fftw_plan_dft_r2c_1d, ,AC_MSG_ERROR("FFTW3 is needed by BOUT++"), $with_fftw)

echo ""

#############################################################
# netCDF support
#############################################################

NCCONF="" # Configuration script

AS_IF([test "x$with_netcdf" != "xno"],
[
  ##########################################
  # Try to find a valid NetCDF configuration
  #
  # at first, try to find ncconf script

  # Search for NetCDF config scripts, prefer ncxx4-config over nc-config
  # Check if the path to the config script has been supplied directly, otherwise
  # check the path provided by --with-netcdf, appending "/bin" if need
  # be, then check system path
  # Set NCCONF to the full path of the found scropt
  AS_CASE([`basename $with_netcdf`],
    ["ncxx4-config"], [NCCONF=$with_netcdf],
    ["nc-config"], [NCCONF=$with_netcdf],
    [AC_PATH_PROGS([NCCONF], [ncxx4-config nc-config],
       [AC_MSG_ERROR([No configure script found. Specify path using --with-netcdf option])],
       [$with_netcdf$PATH_SEPARATOR$with_netcdf/bin$PATH_SEPARATOR$PATH])])

  # If we found nc-config rather than ncxx4-config, we need to check if it supports C++
  AS_IF([test `basename $NCCONF` = 'nc-config'],
        [AC_MSG_CHECKING([if $NCCONF has C++4 support])
         nc_has_cpp4=`$NCCONF --has-c++4`
         AC_MSG_RESULT([$nc_has_cpp4])
         AC_MSG_CHECKING([if $NCCONF has C++ support])
         nc_has_cpp=`$NCCONF --has-c++`
         AC_MSG_RESULT([$nc_has_cpp])
        ], [
         nc_has_cpp4="yes"
        ])

  ##########################################
  # Get configuration
  AS_IF([test "x$NCCONF" != "x" ],
  [
     NCINC=`$NCCONF --cflags`
     EXTRA_INCS="$EXTRA_INCS $NCINC"
     AS_IF([test "x$nc_has_cpp4" = "xyes"],
       [
        NCLIB=`$NCCONF --libs`
        CXXFLAGS="$CXXFLAGS -DNCDF4"
        echo " -> NetCDF-4 support enabled"
       ], [
        # nc-config might not *say* it has C++ support, but we can try anyway
        AC_MSG_CHECKING([if we can compile NetCDF with C++])
        # Note netcdf_c++ needed
        NCLIB=`$NCCONF --libs | sed s/-lnetcdf/-lnetcdf_c++\ -lnetcdf/`

        save_LIBS=$LIBS
        save_LDFLAGS=$LDFLAGS
        save_CXXFLAGS=$CXXFLAGS
        AC_LANG_PUSH([C++])
        LIBS="$save_LIBS $NCLIB"
        LDFLAGS="$save_LDFLAGS $NCLIB"
        CXXFLAGS="$save_CXXFLAGS $NCINC"
        AC_LINK_IFELSE(
          [AC_LANG_PROGRAM([
             #include <netcdfcpp.h>
             ], [NcFile file("foo.nc");])],
          [AC_MSG_RESULT([yes])
           echo " -> Legacy NetCDF support enabled"],
          [AC_MSG_RESULT([no])
           AC_MSG_FAILURE([Could not compile NetCDF C++ program!])])
        AC_LANG_POP([C++])
        LIBS=$save_LIBS
        LDFLAGS=$save_LDFLAGS
        CXXFLAGS="$save_CXXFLAGS -DNCDF"
       ])
      EXTRA_LIBS="$EXTRA_LIBS $NCLIB"

      file_formats="$file_formats netCDF"
      NCPATH="found"
      NCFOUND=yes
   ], [
     # if nc-config / ncxx4-config is not found, try to find library directly
     BOUT_MSG_DEBUG([calling bout addpath])
     BOUT_ADDPATH_CHECK_HEADER(netcdfcpp.h,
        BOUT_ADDPATH_CHECK_LIB(netcdf, nc_get_att,
            BOUT_ADDPATH_CHECK_LIB(netcdf_c++, nc_close, NCFOUND=yes, NCFOUND=no, [$with_netcdf]),
            NCFOUND=no, [$with_netcdf]),
        NCFOUND=no, [$with_netcdf])

      AS_IF([test "x$NCFOUND" = "xyes"],
        [
         file_formats="$file_formats netCDF"
         echo " -> Legacy NetCDF support enabled"
         NCPATH="found"
         CXXFLAGS="$CXXFLAGS -DNCDF"
        ], [])
  ])

  AS_IF([test $with_netcdf && test "x$NCFOUND" != "xyes" ], AC_MSG_ERROR([NetCDF requested but not found]), [])
  AS_IF([test "x$NCFOUND" != "xyes"], [AC_MSG_NOTICE([ -> NetCDF support disabled])], [])
], [])

echo ""

#############################################################
# Parallel NetCDF support
#############################################################

PNCPATH=""
if test "$with_pnetcdf" != "no"
then
  echo "Searching for Parallel-NetCDF library"

  if test "$with_pnetcdf" != ""
  then
    # Given a path to the library
    AC_CHECK_FILES($with_pnetcdf/include/pnetcdf.h, PNCPATH=$with_pnetcdf,)
    if test "$PNCPATH" == ""
    then
      echo "parallel-netcdf not found in given directory"
    fi
  fi

  # Find the utilities included with pnetcdf
  if test "$PNCPATH" == ""
  then
    path=`which ncmpidump`
    if test "$path" != ""
    then
      path=`dirname $path`
      path=$path/..
      AC_CHECK_FILES($path/include/pnetcdf.h , PNCPATH=$path,)
    fi
  fi

  # Try locate
  if test "$PNCPATH" == ""
  then
    path=`locate pnetcdf.h | head -n 1`
    if test "$path" != ""
    then
      path=$path/..
      AC_CHECK_FILES($path/include/pnetcdf.h , PNCPATH=$path,)
    fi
  fi
fi

if test "$PNCPATH" != ""
then
  AC_CHECK_FILES($path/lib/libpnetcdf.a, PNCPATHLIB='lib',
    AC_CHECK_FILES($path/lib64/libpnetcdf.a, PNCPATHLIB='lib64', PNCPATH=''))
fi

if test "$PNCPATH" == ""
then
  echo "Parallel-NetCDF support disabled"
else
  # Set a compile-time flag
  CXXFLAGS="$CXXFLAGS -DPNCDF"
  EXTRA_INCS="$EXTRA_INCS -I$PNCPATH/include"
  EXTRA_LIBS="$EXTRA_LIBS -L$PNCPATH/$PNCPATHLIB -lpnetcdf"

  file_formats="$file_formats Parallel-NetCDF"
  echo "Parallel-NetCDF support enabled"
fi

echo ""

#############################################################
# HDF5 library
#############################################################

HAS_HDF5="no"
AX_LIB_HDF5([serial])
AS_IF([test "$with_hdf5" = "yes"], [
  AC_MSG_NOTICE([Found HDF5])
  CXXFLAGS="$CXXFLAGS -DHDF5"
  EXTRA_INCS="$EXTRA_INCS $HDF5_CPPFLAGS"
  EXTRA_LIBS="$EXTRA_LIBS $HDF5_LDFLAGS $HDF5_LIBS"
  HAS_HDF5="yes"
  file_formats="$file_formats HDF5"
  ], [
  AC_MSG_NOTICE([Serial HDF5 support disabled])
])

HAS_PHDF5="no"
AX_LIB_PARALLELHDF5()
AS_IF([test "$with_parallelhdf5" = "yes"], [
  AC_MSG_NOTICE([Found parallel HDF5])
  CXXFLAGS="$CXXFLAGS -DPHDF5"
  EXTRA_INCS="$EXTRA_INCS $PARALLELHDF5_CPPFLAGS"
  EXTRA_LIBS="$EXTRA_LIBS $PARALLELHDF5_LDFLAGS $PARALLELHDF5_LIBS"
  HAS_PHDF5="yes"
  file_formats="$file_formats Parallel HDF5"
  ], [
  AC_MSG_NOTICE([Parallel HDF5 support disabled])
])

echo ""

#############################################################
# Check file formats
#############################################################

if test "$file_formats" = ""
then
  AC_MSG_ERROR([*** At least one file format must be supported])
else
  echo "Supported file formats:$file_formats"
fi

echo

#############################################################
# LAPACK routines (Used for tri- and band-diagonal solvers)
#############################################################

HAS_LAPACK="no"
if ( ( test "$with_lapack" != "no" ) )
then
    AS_IF( [ test .$with_lapack = .guess || test .$with_lapack = . ],
                 [ lapack_path="" ],
                 [ AS_IF(test .$lapack_path != .yes, [lapack_path=$with_lapack
                                 with_lapack=yes], lapack_path="" )])
    dnl echo "\$with_lapack=$with_lapack"
    dnl echo "\$lapack_pat=$lapack_path"
    BOUT_ADDPATH_CHECK_LIB(blas, zgemm_ , [HAS_BLAS=yes
        BOUT_ADDPATH_CHECK_LIB(lapack, zgbsv_ , HAS_LAPACK=yes
            echo "Using LAPACK"
            CXXFLAGS="$CXXFLAGS -DLAPACK"
            ,
          [ AS_IF( [test .$with_lapack = ".yes"], AC_MSG_ERROR("LAPACK requested but not found.")) ], $lapack_path )
        ]	, [ AS_IF( [test .$with_lapack = ".yes"], AC_MSG_ERROR("LAPACK requested but not found.")) ] , $lapack_path)

    echo ""
fi

#############################################################
# PETSc library
#############################################################

if test "x$with_petsc" != "x" && test "$with_petsc" != "no"
then
### This still needs to check for PETSC_ARCH
  if test "$with_petsc" != "yes"
  then
    PETSC_DIR="$with_petsc"

  else
    AC_CHECK_FILE($PETSC_DIR/$PETSC_ARCH/conf, PETSC_CONFDIR=${PETSC_DIR}/conf,
      AC_CHECK_FILE($PETSC_DIR/$PETSC_ARCH/lib/petsc/conf, PETSC_CONFDIR=${PETSC_DIR}/lib/petsc/conf,
        AC_MSG_ERROR([*** --with-petsc was specified but could not find PETSc distribution])
        ))
  fi
  
  PETSC_VERSION_MAJOR="0"
  PETSC_VERSION_MAJOR=`grep 'define PETSC_VERSION_MAJOR' $PETSC_DIR/include/petscversion.h | awk '{print \$3;}'`
  PETSC_VERSION_MINOR="0"
  PETSC_VERSION_MINOR=`grep 'define PETSC_VERSION_MINOR' $PETSC_DIR/include/petscversion.h | awk '{print \$3;}'`
  PETSC_VERSION_RELEASE="0"
  PETSC_VERSION_RELEASE=`grep 'define PETSC_VERSION_RELEASE' $PETSC_DIR/include/petscversion.h | awk '{print \$3;}'`

  if test $PETSC_VERSION_MAJOR != "3"
  then
    AC_MSG_ERROR([PETSc must be version 3, found $PETSC_VERSION_MAJOR])
  fi

  AC_MSG_CHECKING([PETSc interface version])
  if test "$PETSC_VERSION_MINOR" = "1"
  then
    CXXFLAGS="$CXXFLAGS -DBOUT_HAS_PETSC -DBOUT_HAS_PETSC_3_1"
    AC_MSG_RESULT([3.1])
  elif test "$PETSC_VERSION_MINOR" = "2"
  then
    CXXFLAGS="$CXXFLAGS -DBOUT_HAS_PETSC -DBOUT_HAS_PETSC_3_2"
    AC_MSG_RESULT([3.2])
  elif test "$PETSC_VERSION_MINOR" = "3" && test "$PETSC_VERSION_RELEASE" = "1"
  then
    CXXFLAGS="$CXXFLAGS -DBOUT_HAS_PETSC -DBOUT_HAS_PETSC_3_3"
    AC_MSG_RESULT([3.3])
  elif test "$PETSC_VERSION_MINOR" = "4" && test "$PETSC_VERSION_RELEASE" = "1"
  then
    CXXFLAGS="$CXXFLAGS -DBOUT_HAS_PETSC -DBOUT_HAS_PETSC_3_4"
    AC_MSG_RESULT([3.4])
  elif test "$PETSC_VERSION_MINOR" = "5" && test "$PETSC_VERSION_RELEASE" = "1"
  then
    CXXFLAGS="$CXXFLAGS -DBOUT_HAS_PETSC -DBOUT_HAS_PETSC_3_5"
    AC_MSG_RESULT([3.5])
  elif test "$PETSC_VERSION_MINOR" = "5" && test "$PETSC_VERSION_RELEASE" = "0"
  then
    CXXFLAGS="$CXXFLAGS -DBOUT_HAS_PETSC -DBOUT_HAS_PETSC_DEV"
    AC_MSG_RESULT([dev])
  else
    AC_MSG_RESULT([unknown])
    echo "***********************************"
    echo "WARNING: Unrecognised PETSc version"
    echo "MAJOR VERSION: $PETSC_VERSION_MAJOR"
    echo "MINOR VERSION: $PETSC_VERSION_MINOR"
    echo "RELEASE      : $PETSC_VERSION_RELEASE"
    echo ""
    echo "Trying PETSc-dev interface"
    echo "***********************************"
    CXXFLAGS="$CXXFLAGS -DBOUT_HAS_PETSC -DBOUT_HAS_PETSC_DEV"
  fi

cat <<MFILE > petscmake$$
PETSC_ARCH = ${PETSC_ARCH}
PETSC_DIR  = ${PETSC_DIR}
include ${PETSC_CONFDIR}/rules
include ${PETSC_CONFDIR}/variables
echo_cxx:
	-@echo \${CXX}
echo_sundials:
	-@echo \${SUNDIALS_LIB}
MFILE

  AC_MSG_CHECKING([PETSC has C++ support])
  PETSC_HAS_CXX=`make -f petscmake$$ echo_cxx`

  AS_IF([test -z "$PETSC_HAS_CXX"],
  [
    AC_MSG_RESULT([no])
    AC_MSG_ERROR([Warning - PETSc must have C++ support])
  ], [])
  AC_MSG_RESULT([yes])

  AC_MSG_CHECKING([PETSc C++ compiler used])
  PETSC_CXX=`make -f petscmake$$ echo_cxx`
  AC_MSG_RESULT([$PETSC_CXX])

  AC_MSG_CHECKING([PETSc has SUNDIALS support])
  PETSC_HAS_SUNDIALS=`make -f petscmake$$ echo_sundials | grep -c sundials`

  AS_IF([test "$PETSC_HAS_SUNDIALS" == "0"],
        [PETSC_HAS_SUNDIALS="no"],
        [PETSC_HAS_SUNDIALS="yes"])
  AC_MSG_RESULT([$PETSC_HAS_SUNDIALS])

  rm petscmake$$

  # Set the line to be included in the make.conf file
  PETSC="include ${PETSC_CONFDIR}/variables"
else
  PETSC=
fi
AC_SUBST(PETSC, $PETSC)

if test "$PETSC" != ""
then
  echo "Using PETSC_DIR = $PETSC_DIR"
  echo "Using PETSC_ARCH = $PETSC_ARCH"
  PRECON_SOURCE="$PRECON_SOURCE jstruc.cxx"
  EXTRA_INCS="$EXTRA_INCS \$(PETSC_CC_INCLUDES)"
  EXTRA_LIBS="$EXTRA_LIBS \$(PETSC_LIB)"

  if test "$PETSC_HAS_SUNDIALS" == "yes"
  then
    CXXFLAGS="$CXXFLAGS -DPETSC_HAS_SUNDIALS "
  fi
  echo
fi

#############################################################
# SLEPc library
#############################################################
HAS_SLEPC="no"
SLEPC_VARS=""

if test "$with_slepc" != "" && test "$with_slepc" != "no"
then
  echo "Searching for SLEPc"

  if test "$SLEPC_DIR" == ""
  then
    AC_MSG_ERROR([*** --with-slepc specified but SLEPC_DIR not set])
  fi

  # Check that the config directory exists
  AC_CHECK_FILE($SLEPC_DIR/$PETSC_ARCH/conf, ,
    AC_MSG_ERROR([*** --with-slepc specified but could not find SLEPc distribution])
    )

  echo " -> using SLEPC_DIR=$SLEPC_DIR"

  # Find version number
  AC_CHECK_FILE(${SLEPC_DIR}/include/slepcversion.h, ,
    AC_MSG_ERROR([*** --with-slepc specified but could not read include/slepcversion.h])
    )

  SLEPC_VERSION_MAJOR="0"
  SLEPC_VERSION_MAJOR=`grep 'define SLEPC_VERSION_MAJOR' $SLEPC_DIR/include/slepcversion.h | awk '{print \$3;}'`
  SLEPC_VERSION_MINOR="0"
  SLEPC_VERSION_MINOR=`grep 'define SLEPC_VERSION_MINOR' $SLEPC_DIR/include/slepcversion.h | awk '{print \$3;}'`

  if test "$SLEPC_VERSION_MAJOR" = "3" && test "$SLEPC_VERSION_MINOR" = "4"
  then
    # Version 3.4
    echo " -> Using interface for SLEPc 3.4"
    CXXFLAGS="$CXXFLAGS -DBOUT_HAS_SLEPC -DBOUT_HAS_SLEPC_3_4"
    HAS_SLEPC="yes"

    EXTRA_INCS="$EXTRA_INCS \$(SLEPC_INCLUDE)"
    EXTRA_LIBS="$EXTRA_LIBS \$(SLEPC_LIB)"
    SLEPC_VARS="include $SLEPC_DIR/conf/slepc_variables"
  else
    AC_MSG_WARN([Error - Unknown SLEPc version])
    echo "  -> No SLEPc support"
    HAS_SLEPC="no"
  fi
  echo
fi
AC_SUBST(SLEPC_VARS, $SLEPC_VARS)

#############################################################
# MUMPS library
#############################################################

if test "$with_mumps" != "" && test "$with_mumps" != "no"
then
  MUMPS=""
  echo "Searching for MUMPS"
  if test "$with_mumps" != "yes"
  then
    # User specified a directory
    MUMPS="$with_mumps"

    # Check for libraries

    MUMPS_INC=$MUMPS/include
    MUMPS_LIB=$MUMPS/lib
  fi

  if test "$MUMPS" == ""
  then
    # Look in some standard locations
    AC_CHECK_FILE(/usr/include/dmumps_c.h, MUMPS="/usr/".
    AC_CHECK_FILE($HOME/local/include/dmumps_c.h, MUMPS="$HOME/local/",))

    # Check for libraries

    MUMPS_INC=$MUMPS/include
    MUMPS_LIB=$MUMPS/lib
  fi

  if test "$MUMPS" == "" && test "$PETSC_DIR" != ""
  then
    # Try PETSc installation

    mumps_dir=`ls $PETSC_DIR/externalpackages/ | grep MUMPS`

    if test "$mumps_dir" != ""
    then
      # PETSc has a MUMPS installation
      MUMPS_INC=$PETSC_DIR/externalpackages/$mumps_dir/include
      MUMPS_LIB=$PETSC_DIR/$PETSC_ARCH/lib
      MUMPS=$PETSC_DIR/externalpackages/$mumps_dir
    fi
  fi

  if test "$MUMPS" != ""
  then
    # Check all files needed
    AC_CHECK_FILES( $MUMPS_INC/dmumps_c.h $MUMPS_LIB/libdmumps.a $MUMPS_LIB/libmumps_common.a $MUMPS_LIB/libpord.a $MUMPS_LIB/libscalapack.a $MUMPS_LIB/libblacs.a $MUMPS_LIB/libparmetis.a $MUMPS_LIB/libmetis.a $MUMPS_LIB/libptscotch.a $MUMPS_LIB/libptesmumps.a, ,[ MUMPS="" ])
  fi

  if test "$MUMPS" == ""
  then
    echo " -> MUMPS not found"
  else
    echo " -> MUMPS support enabled"
    echo "   Includes : $MUMPS_INC"
    echo "   Libraries: $MUMPS_LIB"

    EXTRA_INCS="$EXTRA_INCS -I$MUMPS_INC"
    EXTRA_LIBS="$EXTRA_LIBS -L$MUMPS_LIB -ldmumps -lmumps_common -lpord -lscalapack -lblacs -lparmetis -lmetis -lptscotch -lptesmumps"
    CXXFLAGS="$CXXFLAGS -DBOUT_HAS_MUMPS"
  fi
  echo
fi

#############################################################
# Solver choice: SUNDIALS' IDA, SUNDIALS' CVODE, PVODE
#############################################################

if ( ( test "$with_sundials" != "" ) && ( test "$with_sundials" != "no" ) )
then
  # Set both IDA and CVODE if not set already

  if test "$with_ida" = ""
  then
    with_ida=$with_sundials
  fi

  if test "$with_cvode" = ""
  then
    with_cvode=$with_sundials
  fi
fi

if ( ( test "$with_ida" != "" ) && ( test "$with_ida" != "no" ) )
then
  echo "Searching for SUNDIALS IDA library"
  if test "$with_ida" = "yes"
  then
    # No path specified. Try using sundials-config
    if type sundials-config > /dev/null 2>&1; then
       IDAINCS=`sundials-config -m ida -t p -l c -s cppflags`
       IDALIBS=`sundials-config -m ida -t p -l c -s libs`
       scr=`which sundials-config`
       echo "=> Using SUNDIALS IDA solver, configured with $scr"
    else
       IDAINCS=""
       IDALIBS=""
    fi
  else
    # Specified with path
    echo "Checking given path to SUNDIALS' IDA solver"
    IDALIBS=$with_ida
    AC_CHECK_FILES( $with_ida/include/ida/ida.h $with_ida/include/ida/ida_spgmr.h $with_ida/include/ida/ida_bbdpre.h $with_ida/include/nvector/nvector_parallel.h $with_ida/include/sundials/sundials_types.h , , [
      IDALIBS=""
    ] )
    AC_CHECK_FILES( $with_ida/lib/libsundials_nvecparallel.a $with_ida/lib/libsundials_ida.a, IDALIBSLIB='lib',
      AC_CHECK_FILES( $with_ida/lib64/libsundials_nvecparallel.a $with_ida/lib64/libsundials_ida.a, IDALIBSLIB='lib64',
        AC_CHECK_FILES( $with_ida/lib/libsundials_nvecparallel.so $with_ida/lib/libsundials_ida.so, IDALIBSLIB='lib',
          AC_CHECK_FILES( $with_ida/lib64/libsundials_nvecparallel.so $with_ida/lib64/libsundials_ida.so, IDALIBSLIB='lib64',
        IDALIBS=""
    ) ) ) )
    if test "$IDALIBS" != ""
    then
    IDAINCS="-I$IDALIBS/include"
    IDALIBS="-L$IDALIBS/$IDALIBSLIB -lsundials_ida -lsundials_nvecparallel"
    echo "=> Using SUNDIALS IDA solver, path $with_ida"
    else
      echo " -> Given path not correct. Finding..."
    fi
  fi

  if test "$IDALIBS" = ""
  then
    # Try some known paths
    AC_CHECK_FILE($HOME/local/include/ida/ida.h, IDALIBS=$HOME/local,
    AC_CHECK_FILE($HOME/include/ida/ida.h, IDALIBS=$HOME,
    AC_CHECK_FILE(/usr/include/ida/ida.h, IDALIBS=/usr,
    AC_CHECK_FILE(/usr/local/include/ida/ida.h, IDALIBS=/usr/local,
    AC_CHECK_FILE(/opt/local/include/ida/ida.h, IDALIBS=/opt/local,
    )))))

    if test "$IDALIBS" != ""
    then
    # Check the rest of the files
    AC_CHECK_FILES( $IDALIBS/include/ida/ida.h $IDALIBS/include/ida/ida_spgmr.h $IDALIBS/include/ida/ida_bbdpre.h $IDALIBS/include/nvector/nvector_parallel.h $IDALIBS/include/sundials/sundials_types.h , , [
          IDALIBS=""
        ] )
    AC_CHECK_FILES( $IDALIBS/lib/libsundials_nvecparallel.a $IDALIBS/lib/libsundials_ida.a, IDALIBSLIB='lib',
      AC_CHECK_FILES( $IDALIBS/lib64/libsundials_nvecparallel.a $IDALIBS/lib64/libsundials_ida.a, IDALIBSLIB='lib64',
        AC_CHECK_FILES( $IDALIBS/lib/libsundials_nvecparallel.so $IDALIBS/lib/libsundials_ida.so, IDALIBSLIB='lib',
          AC_CHECK_FILES( $IDALIBS/lib64/libsundials_nvecparallel.so $IDALIBS/lib64/libsundials_ida.so, IDALIBSLIB='lib64',
            IDALIBS=""
    ) ) ) )
    fi

    if test "$IDALIBS" != ""
    then
    IDAINCS="-I$IDALIBS/include"
    IDALIBS="-L$IDALIBS/$IDALIBSLIB -lsundials_ida -lsundials_nvecparallel"
    fi
  fi

  if test "$IDALIBS" = ""
  then
    echo "=> IDA solver not available"
    echo
  else
    # Compile in the IDA solver
    echo "=> IDA solver enabled"
    echo
    EXTRA_LIBS="$EXTRA_LIBS $IDALIBS"
    EXTRA_INCS="$EXTRA_INCS $IDAINCS"
    CXXFLAGS="$CXXFLAGS -DBOUT_HAS_IDA"
  fi
fi

if ( ( test "$with_cvode" != "" ) && ( test "$with_cvode" != "no" ) )
then
  echo "Searching for SUNDIALS' CVODE library"
  if test "$with_cvode" = "yes"
  then
    # No path specified. Try using sundials-config
    if type sundials-config > /dev/null 2>&1; then
       CVODEINCS=`sundials-config -m cvode -t p -l c -s cppflags`
       CVODELIBS=`sundials-config -m cvode -t p -l c -s libs`
       scr=`which sundials-config`
       echo "=> Using SUNDIALS CVODE solver, configured with $scr"
    else
       CVODEINCS=""
       CVODELIBS=""
    fi
  else
    # Specified with path
    echo "Checking given path to SUNDIALS' CVODE solver"
    CVODELIBS=$with_cvode
    AC_CHECK_FILES( $with_cvode/include/cvode/cvode.h $with_cvode/include/cvode/cvode_spgmr.h $with_cvode/include/cvode/cvode_bbdpre.h $with_cvode/include/nvector/nvector_parallel.h, , [
      CVODELIBS=""
    ] )
    AC_CHECK_FILES( $with_cvode/lib/libsundials_cvode.a $with_cvode/lib/libsundials_nvecparallel.a, CVODELIBSLIB='lib',
      AC_CHECK_FILES( $with_cvode/lib64/libsundials_cvode.a $with_cvode/lib64/libsundials_nvecparallel.a, CVODELIBSLIB='lib64',
        AC_CHECK_FILES( $with_cvode/lib/libsundials_cvode.so $with_cvode/lib/libsundials_nvecparallel.so, CVODELIBSLIB='lib',
          AC_CHECK_FILES( $with_cvode/lib64/libsundials_cvode.so $with_cvode/lib64/libsundials_nvecparallel.so, CVODELIBSLIB='lib64', [
          CVODELIBS=""
        ]) ) ) )


    if test "$CVODELIBS" != ""
    then
      CVODEINCS="-I$with_cvode/include"
      CVODELIBS="-L$with_cvode/$CVODELIBSLIB -lsundials_cvode -lsundials_nvecparallel"
      echo "=> Using SUNDIALS CVODE solver, path $with_cvode"
    else
      echo " -> Given path not correct. Finding..."
    fi
  fi

  if test "$CVODELIBS" = ""
  then
    # Try some known paths
    AC_CHECK_FILE($HOME/local/include/cvode/cvode_spgmr.h, CVODELIBS=$HOME/local,
    AC_CHECK_FILE($HOME/include/cvode/cvode_spgmr.h, CVODELIBS=$HOME,
    AC_CHECK_FILE(/usr/include/cvode/cvode_spgmr.h, CVODELIBS=/usr,
    AC_CHECK_FILE(/usr/local/include/cvode/cvode_spgmr.h, CVODELIBS=/usr/local,
    AC_CHECK_FILE(/opt/local/include/cvode/cvode_spgmr.h, CVODELIBS=/opt/local,
    )))))

    if test "$CVODELIBS" != ""
    then
    # Check the rest of the files
    AC_CHECK_FILES( $CVODELIBS/include/cvode/cvode.h $CVODELIBS/include/cvode/cvode_bbdpre.h $CVODELIBS/include/nvector/nvector_parallel.h , , [
      CVODELIBS=""
    ])
        AC_CHECK_FILES( $CVODELIBS/lib/libsundials_cvode.a $CVODELIBS/lib/libsundials_nvecparallel.a, CVODELIBSLIB='lib',
          AC_CHECK_FILES( $CVODELIBS/lib64/libsundials_cvode.a $CVODELIBS/lib64/libsundials_nvecparallel.a, CVODELIBSLIB='lib64',
            AC_CHECK_FILES( $CVODELIBS/lib/libsundials_cvode.so $CVODELIBS/lib/libsundials_nvecparallel.so, CVODELIBSLIB='lib',
          AC_CHECK_FILES( $CVODELIBS/lib64/libsundials_cvode.so $CVODELIBS/lib64/libsundials_nvecparallel.so, CVODELIBSLIB='lib64', [
            CVODELIBS=""
          ]) ) ) )
    fi
    if test "$CVODELIBS" != ""
    then
      CVODEINCS="-I$CVODELIBS/include"
      CVODELIBS="-L$CVODELIBS/$CVODELIBSLIB -lsundials_cvode -lsundials_nvecparallel"
    fi
  fi

  if test "$CVODELIBS" = ""
  then
    echo "=> CVODE solver not available"
    echo
  else
    # Compile in the CVODE solver
    echo "=> CVODE solver enabled"
    echo
    EXTRA_LIBS="$EXTRA_LIBS $CVODELIBS"
    EXTRA_INCS="$EXTRA_INCS $CVODEINCS"
    CXXFLAGS="$CXXFLAGS -DBOUT_HAS_CVODE"


  fi
fi

############## ARKode ####################

if ( ( test "$with_arkode" != "" ) && ( test "$with_arkode" != "no" ) )
then
  echo "Searching for SUNDIALS' ARKODE library"
  if test "$with_arkode" = "yes"
  then
    # No path specified. Try using sundials-config (not currently available in SUNDIALS, but include here for the future)
    if type sundials-config > /dev/null 2>&1; then
       ARKODEINCS=`sundials-config -m arkode -t p -l c -s cppflags`
       ARKODELIBS=`sundials-config -m arkode -t p -l c -s libs`
       scr=`which sundials-config`
       echo "=> Using SUNDIALS ARKODE solver, configured with $scr"
    else
       ARKODEINCS=""
       ARKODELIBS=""
    fi
  else
    # Specified with path
    echo "Checking given path to SUNDIALS' ARKODE solver"
    ARKODELIBS=$with_arkode
    AC_CHECK_FILES( $with_arkode/include/arkode/arkode.h $with_arkode/include/arkode/arkode_spgmr.h $with_arkode/include/arkode/arkode_bbdpre.h $with_arkode/include/nvector/nvector_parallel.h , , [
      ARKODELIBS=""
    ] )
    AC_CHECK_FILES( $ARKODELIBS/lib/libsundials_arkode.a $ARKODELIBS/lib/libsundials_nvecparallel.a, ARKODELIBSLIB='lib',
      AC_CHECK_FILES( $ARKODELIBS/lib64/libsundials_arkode.a $ARKODELIBS/lib64/libsundials_nvecparallel.a, ARKODELIBSLIB='lib64',
        AC_CHECK_FILES( $ARKODELIBS/lib/libsundials_arkode.so $ARKODELIBS/lib/libsundials_nvecparallel.so, ARKODELIBSLIB='lib',
          AC_CHECK_FILES( $ARKODELIBS/lib64/libsundials_arkode.so $ARKODELIBS/lib64/libsundials_nvecparallel.so, ARKODELIBSLIB='lib64',
          [
            ARKODELIBS=""
      ]) ) ) )

    if test "$ARKODELIBS" != ""
    then
      ARKODEINCS="-I$with_arkode/include"
      ARKODELIBS="-L$with_arkode/$ARKODELIBSLIB -lsundials_arkode -lsundials_nvecparallel"
      echo "=> Using SUNDIALS ARKODE solver, path $with_arkode"
    else
      echo " -> Given path not correct. Finding..."
    fi
  fi

  if test "$ARKODELIBS" = ""
  then
    # Try some known paths
    AC_CHECK_FILE($HOME/local/include/arkode/arkode_spgmr.h, ARKODELIBS=$HOME/local,
    AC_CHECK_FILE($HOME/include/arkode/arkode_spgmr.h, ARKODELIBS=$HOME,
    AC_CHECK_FILE(/usr/include/arkode/arkode_spgmr.h, ARKODELIBS=/usr,
    AC_CHECK_FILE(/usr/local/include/arkode/arkode_spgmr.h, ARKODELIBS=/usr/local,
    AC_CHECK_FILE(/opt/local/include/arkode/arkode_spgmr.h, ARKODELIBS=/opt/local,
    )))))

    if test "$ARKODELIBS" != ""
    then
        # Check the rest of the files
        AC_CHECK_FILES( $ARKODELIBS/include/arkode/arkode.h $ARKODELIBS/include/arkode/arkode_bbdpre.h $ARKODELIBS/include/nvector/nvector_parallel.h, , [
          ARKODELIBS=""
        ])
        AC_CHECK_FILES( $ARKODELIBS/lib/libsundials_arkode.a $ARKODELIBS/lib/libsundials_nvecparallel.a, ARKODELIBSLIB='lib',
          AC_CHECK_FILES( $ARKODELIBS/lib64/libsundials_arkode.a $ARKODELIBS/lib64/libsundials_nvecparallel.a, ARKODELIBSLIB='lib64',
            AC_CHECK_FILES( $ARKODELIBS/lib/libsundials_arkode.so $ARKODELIBS/lib/libsundials_nvecparallel.so, ARKODELIBSLIB='lib',
              AC_CHECK_FILES( $ARKODELIBS/lib64/libsundials_arkode.so $ARKODELIBS/lib64/libsundials_nvecparallel.so, ARKODELIBSLIB='lib64',
              [
                ARKODELIBS=""
          ]) ) ) )
    fi

    if test "$ARKODELIBS" != ""
    then
      ARKODEINCS="-I$ARKODELIBS/include"
      ARKODELIBS="-L$ARKODELIBS/$ARKODELIBSLIB -lsundials_arkode -lsundials_nvecparallel"
    fi
  fi
  if test "$ARKODELIBS" = ""
  then
    echo "=> ARKODE solver not available"
    echo
  else
    # Compile in the ARKODE solver
    echo "=> ARKODE solver enabled"
    echo
    EXTRA_LIBS="$EXTRA_LIBS $ARKODELIBS"
    EXTRA_INCS="$EXTRA_INCS $ARKODEINCS"
    CXXFLAGS="$CXXFLAGS -DBOUT_HAS_ARKODE"


  fi
fi


#############################################################
# Check types for SUNDIALS
#############################################################

AS_IF([test "x$CVODELIBS" != "x"],
[
    BOUT_CHECK_SUNDIALS_TYPE([CVODE],[$CVODEINCS],[CVODEINT],[
#include <cvode/cvode_bbdpre.h>
extern int cvode_bbd_rhs(CVODEINT Nlocal,
               double, N_Vector u, N_Vector du,
               void *user_data);
    ], [CVBBDPrecInit(nullptr, 0, 0, 0, 0, 0, 0, cvode_bbd_rhs, nullptr);])
], [])

AS_IF([test "x$IDALIBS" != "x"],
[
    BOUT_CHECK_SUNDIALS_TYPE([IDA],[$IDAINCS],[IDAINT],[
#include <ida/ida_bbdpre.h>
extern int ida_bbd_rhs(IDAINT Nlocal,
               double, N_Vector u, N_Vector du, N_Vector rr,
               void *user_data);
      ], [IDABBDPrecInit(nullptr, 0, 0, 0, 0, 0, 0, ida_bbd_rhs, nullptr);])
], [])

AS_IF([test "x$ARKODELIBS" != "x"],
[
    BOUT_CHECK_SUNDIALS_TYPE([ARKODE],[$ARKODEINCS],[ARKODEINT],[
#include <arkode/arkode_bbdpre.h>
extern int arkode_bbd_rhs(ARKODEINT Nlocal,
               double, N_Vector u, N_Vector du,
               void *user_data);
      ], [ARKBBDPrecInit(nullptr, 0, 0, 0, 0, 0, 0, arkode_bbd_rhs, nullptr);])
], [])


#############################################################
# Scorep setup
#############################################################

HAS_SCOREP="no"
AS_IF([test "$with_scorep" != "no"], [
  AC_MSG_NOTICE(["Searching for Scorep executable"])

  AS_IF([test "$with_scorep" != ""], [
    # Given a path to the library
    AC_CHECK_FILES($with_scorep/scorep, SCOREPPATH=$with_scorep,)
    AS_IF([test "$SCOREPPATH" == ""],[
      AC_MSG_NOTICE(["scorep not found in given directory"])
    ],[])
  ], 
  [])

  # Find the scorep binary
  AS_IF([test "$SCOREPPATH" == ""], [
    path=`which scorep`
    AS_IF([test "$path" != ""], [
      path=`dirname $path`
      path=$path/..
      AC_CHECK_FILES($path/bin/scorep , SCOREPPATH=$path,)
      ], [])
  ],
  [])


  AS_IF([test "$SCOREPPATH" == ""], [
      AC_MSG_NOTICE(["SCOREP support disabled"])
  ],[
      # Set a compile-time flag
      CXXFLAGS="$CXXFLAGS -DBOUT_HAS_SCOREP"
      MPICXX="scorep --user --nocompiler $MPICXX"
      BOUT_CHECK_PRETTYFUNCTION
      HAS_SCOREP="yes"
      AC_MSG_NOTICE(["Scorep support enabled"])
  ])

  ],[
  AC_MSG_NOTICE([Scorep support disabled])
])

echo ""

#############################################################
# Download + Build PVODE '98
#############################################################

AS_MKDIR_P(externalpackages)
AS_MKDIR_P(lib)
AS_MKDIR_P(include)

HAS_PVODE="no"
if ( test "$with_pvode" != "no" )
then

   PVODE_FLAGS="$CXXFLAGS $OPENMP_CXXFLAGS $CXX11_FLAGS"
   # Clean PVODE
   CXX="$MPICXX" CXXFLAGS=$PVODE_FLAGS MKDIR="$MKDIR_P" RANLIB="$RANLIB" $MAKE clean -C externalpackages/PVODE/precon/ >> config-build.log 2>&1
   CXX="$MPICXX" CXXFLAGS=$PVODE_FLAGS MKDIR="$MKDIR_P" RANLIB="$RANLIB" $MAKE clean -C externalpackages/PVODE/source/ >> config-build.log 2>&1

   #make -C externalpackages/PVODE/ clean

    echo "* Building PVODE" | tee -a config-build.log
    echo "*************************************************************" >> config-build.log

    CXX="$MPICXX" CXXFLAGS=$PVODE_FLAGS MKDIR="$MKDIR_P" RANLIB="$RANLIB" $MAKE -C externalpackages/PVODE/precon/ >> config-build.log 2>&1
    CXX="$MPICXX" CXXFLAGS=$PVODE_FLAGS MKDIR="$MKDIR_P" RANLIB="$RANLIB" $MAKE -C externalpackages/PVODE/source/ >> config-build.log 2>&1

    if [[ -f externalpackages/PVODE/lib/libpvode.a ]]
    then
      echo "*************************************************************" >> config-build.log
      echo "* Successfully built PVODE" | tee -a config-build.log
      echo "*	************************************************************" >> config-build.log
      echo "* Installing PVODE into bout++ sourcetree" | tee -a config-build.log

      echo "*************************************************************" | tee -a config-build.log
    else
      AC_MSG_ERROR(Could not build PVODE. See config-build.log for errors)
    fi

  # Set the correct libraries and copy them to bout
  AS_MKDIR_P(include/pvode)
  cp externalpackages/PVODE/precon/pvbbdpre.h externalpackages/PVODE/include/*.h include/pvode
  cp externalpackages/PVODE/lib/*.a lib/
  EXTRA_LIBS="$EXTRA_LIBS -L\$(BOUT_LIB_PATH) -lpvode -lpvpre"
  CXXFLAGS="$CXXFLAGS -DBOUT_HAS_PVODE"
  HAS_PVODE="yes"
fi

#############################################################
# Check environment
#############################################################

if ( test "$CXXINCLUDE" != "" )
then
  echo "================================================"
  echo " WARNING: CXXINCLUDE environment variable set to:"
  echo $CXXINCLUDE
  echo " => This will be added to compile commands"
  echo " If this is not intended, then run"
  echo "   export CXXINCLUDE=''"
  echo " before making BOUT++"
  echo "================================================"
fi

#############################################################
# Gather configuration info for bout-config
#############################################################

EXTRA_INCS="${EXTRA_INCS} ${CPPFLAGS}"

PREFIX=$PWD
IDLCONFIGPATH=$PWD/tools/idllib
PYTHONCONFIGPATH=$PWD/tools/pylib

HAS_IDA="yes"
if test "$IDALIBS" = ""
then
  HAS_IDA="no"
fi

HAS_CVODE="yes"
if test "$CVODELIBS" = ""
then
  HAS_CVODE="no"
fi

HAS_ARKODE="yes"
if test "$ARKODELIBS" = ""
then
  HAS_ARKODE="no"
fi

HAS_NETCDF="yes"
if test "$NCPATH" = ""
then
  HAS_NETCDF="no"
fi

HAS_PNETCDF="yes"
if test "$PNCPATH" = ""
then
  HAS_PNETCDF="no"
fi

HAS_MUMPS="yes"
if test "$MUMPS" = ""
then
  HAS_MUMPS="no"
fi

if test "$PETSC" = ""
then
  HAS_PETSC="no"
  PETSC_VERSION=""
  PETSC_RELEASE=""
  PETSC_HAS_SUNDIALS="no"
else
  HAS_PETSC="yes"
  PETSC_VERSION="$PETSC_VERSION_MAJOR.$PETSC_VERSION_MINOR"
  PETSC_RELEASE="$PETSC_VERSION_RELEASE"
fi

#############################################################
# Print configuration info
#############################################################

echo
echo "Configuration summary"  | tee -a config-build.log
echo

if test "$PETSC" = ""
then
  echo "  PETSc support: no" | tee -a config-build.log
else
  echo "  PETSc support: yes (version $PETSC_VERSION_MAJOR.$PETSC_VERSION_MINOR, release = $PETSC_VERSION_RELEASE)" | tee -a config-build.log
  echo "  PETSc has SUNDIALS support: $PETSC_HAS_SUNDIALS" | tee -a config-build.log
fi

echo "  SLEPc support: $HAS_SLEPC" | tee -a config-build.log

echo "  IDA support: $HAS_IDA" | tee -a config-build.log

echo "  CVODE support: $HAS_CVODE" | tee -a config-build.log

echo "  ARKODE support: $HAS_ARKODE" | tee -a config-build.log

echo "  NetCDF support: $HAS_NETCDF" | tee -a config-build.log

echo "  Parallel-NetCDF support: $HAS_PNETCDF" | tee -a config-build.log

echo "  HDF5 support: $HAS_HDF5 (parallel: $HAS_PHDF5)" | tee -a config-build.log

echo "  MUMPS support: $HAS_MUMPS" | tee -a config-build.log

echo "  Scorep support: $HAS_SCOREP" | tee -a config-build.log

echo ""
echo
echo "Data analysis configuration"
echo
echo "=== IDL ==="
echo
echo "Make sure that the tools/idllib directory is in your IDL_PATH"
echo "e.g. by adding to your ~/.bashrc file"
echo
echo "    export IDL_PATH=+$PWD/tools/idllib:'<IDL_DEFAULT>':\$IDL_PATH"
echo
echo "=== Python ==="
echo
echo "Make sure that the tools/pylib directory is in your PYTHONPATH"
echo "e.g. by adding to your ~/.bashrc file"
echo
echo "   export PYTHONPATH=$PWD/tools/pylib/:\$PYTHONPATH"
echo
echo "=== Octave ==="
echo
echo "Add the following to ~/.octaverc"
echo "   addpath('$PWD/tools/octave')"
echo
echo "*** Now run '$MAKE' to compile BOUT++ ***"
echo

# Only make.config is altered by configure
AC_OUTPUT(make.config)

#############################################################
# Use a dummy Makefile to get the cflags and ldflags
#
# This is to capture flags from external libraries such
# as PETSc
#############################################################

CONFIG_CFLAGS=`$MAKE cflags -f output.make`
CONFIG_LDFLAGS=`$MAKE ldflags -f output.make`

#############################################################
# Write configuration to bout-config
#############################################################

AC_SUBST(CONFIG_CFLAGS)
AC_SUBST(CONFIG_LDFLAGS)

# Set path to lib and include here.
# If make install is run then that replaces these paths
BOUT_LIB_PATH=$PWD/lib
BOUT_INCLUDE_PATH=$PWD/include
AC_SUBST(BOUT_LIB_PATH)
AC_SUBST(BOUT_INCLUDE_PATH)


AC_SUBST(PREFIX)
AC_SUBST(IDLCONFIGPATH)
AC_SUBST(PYTHONCONFIGPATH)

AC_SUBST(BOUT_VERSION)
AC_SUBST(GIT_REVISION)
AC_SUBST(CHECK_LEVEL)

AC_SUBST(HAS_PVODE)
AC_SUBST(HAS_IDA)
AC_SUBST(HAS_CVODE)
AC_SUBST(HAS_ARKODE)
AC_SUBST(HAS_NETCDF)
AC_SUBST(HAS_PNETCDF)
AC_SUBST(HAS_HDF5)
AC_SUBST(HAS_MUMPS)
AC_SUBST(HAS_LAPACK)
AC_SUBST(HAS_PETSC)
AC_SUBST(HAS_SLEPC)
AC_SUBST(PETSC_VERSION)
AC_SUBST(PETSC_RELEASE)
AC_SUBST(PETSC_HAS_SUNDIALS)

AC_OUTPUT(bin/bout-config)
chmod a+x bin/bout-config<|MERGE_RESOLUTION|>--- conflicted
+++ resolved
@@ -117,10 +117,7 @@
 AC_PROG_MKDIR_P
 AC_PROG_LN_S
 AC_PROG_MAKE_SET
-<<<<<<< HEAD
-=======
 AC_PROG_INSTALL
->>>>>>> ac011388
 
 # Set MAKE to gmake if possible, otherwise make
 AC_CHECK_PROG(MAKE, gmake, gmake, make)
