#!/usr/bin/env python3

import os
import sys
import pathlib
import argparse

_info = f"""{sys.argv[0]} provides a convenient way to create
modules for the environment module for BOUT++ that sets PYTHONPATH,
PATH and BOUT_TOP, so that switching between different BOUT++
installations is easy. {sys.argv[0]} stores the loaded modules as
prerequisites, so that you don't accidentially mix e.g. mpi
versions. Feel free to edit the crated module file, if there are
non-needed dependencies.

{sys.argv[0]} can be used interactively, if the arguments are not
provided.

If modulepath is not passed, the script checks whether any of the
paths in $MODULEPATH are writeable, and asks which of them to
choose. If non are writeabel, and you can or want not to run as
root, you can extend this. Create a new folder and at it to your
`.bashrc` e.g. with:
```
 mkdir ~/.module || :
 echo 'export MODULEPATH="$HOME/.module:$MODULEPATH"' >> ~/.bashrc
 source ~/.bashrc
```"""


def ask_modpath():
    try:
        modpath = os.environ["MODULEPATH"]
    except KeyError:
        raise RuntimeError(
            "MODULEPATH not set. Please ensure environment modules are loaded."
        )

    writeable = []
    for modulepath in modpath.split(":"):
        if os.access(modulepath, os.W_OK):
            if modulepath not in writeable:
                writeable.append(modulepath)

    if writeable == []:
        raise RuntimeError(
            "Did not find a writeable directory in $MODULEPATH.\nPlease append a writable path."
        )

    if len(writeable) == 1:
        return modulepath[0]

    print("Several paths found to store module files. Please select one:")
    for index, directory in enumerate(writeable):
        print(f"{index:3d}: {directory}")
    select = input("Your choice: ")
    return writeable[int(select)]


def ask_name():
    print("The module will be prefixed with `bout++/`")
    print("Please enter the name of the module.")
    name = input("bout++/")
    return name


def ask_bouttop():
    this = os.path.realpath(__file__)
    top = "/".join(this.split("/")[:-2])
    print("Do you want to use `%s` as BOUT_TOP?" % top)
    while True:
        inp = input("[Y/n/<alt-path>]")
        if inp in ["", "y", "Y"]:
            return top
        if os.path.isdir(inp):
            return os.path.realpath(inp)
        if inp not in "nN":
            print("`%s` is not a valid directory" % inp)


def ask_boutbuild(top):
    build = os.path.realpath(top + "/build")
    print("Do you want to use `%s` as BOUT_BUILD?" % build)
    while True:
        inp = input("[Y/n/<alt-path>]")
        if inp in ["", "y", "Y"]:
            return build
        if os.path.isdir(inp):
            return os.path.realpath(inp)
        if inp not in "nN":
            print("`%s` is not a valid directory" % inp)


def create_mod(modulepath, name, top, build):
    pathlib.Path(modulepath + "/bout++").mkdir(parents=True, exist_ok=True)
    filename = modulepath + "/bout++/" + name
    if "LOADEDMODULES" in os.environ:
        prereq = []
        for pr in os.environ["LOADEDMODULES"].split(":"):
            if pr.startswith("bout++/"):
                continue
            prereq.append(f"prereq {pr}\n")
        prereq = "".join(prereq)
    else:
        prereq = ""
    with open(filename, "w") as f:
        f.write(
            f"""#%Module 1.0
#
#  BOUT++ module for use with 'environment-modules' package
#  Created by bout-add-mod-path v0.9

# Only allow one bout++ module to be loaded at a time
conflict bout++
# Require all modules that where loaded at generation time
{prereq}

setenv        BOUT_TOP         {top}
prepend-path  PATH             {top}/bin
prepend-path  PYTHONPATH       {top}/tools/pylib
prepend-path  IDL_PATH        +{top}/tools/idllib:'<IDL_DEFAULT>'
"""
        )
        if build != top:
            f.write(
                f"""#%Module 1.0
setenv        BOUT_BUILD       {build}
prepend-path  PATH             {build}/bin
prepend-path  LD_LIBRARY_PATH  {build}/lib
prepend-path  PYTHONPATH       {build}/tools/pylib
"""
            )
    print(f"created `{filename}`")


class writeable_dir(argparse.Action):
    def __call__(self, parser, namespace, values, option_string=None):
        prospective_dir = values
        if not os.path.isdir(prospective_dir):
            raise argparse.ArgumentTypeError(
                "writeable_dir: {0} is not a valid path".format(prospective_dir)
            )
        if os.access(prospective_dir, os.W_OK):
            setattr(namespace, self.dest, prospective_dir)
        else:
            raise argparse.ArgumentTypeError(
                "writeable_dir: {0} is not a writeable dir".format(prospective_dir)
            )


if __name__ == "__main__":
    parser = argparse.ArgumentParser(
        description=_info, formatter_class=argparse.RawDescriptionHelpFormatter
    )
    parser.add_argument(
        "--modpath",
        "-m",
        action=writeable_dir,
        nargs=1,
        help="The modulepath to install the bout++ module",
    )
    parser.add_argument(
        "--name",
        "-n",
        nargs=1,
        help="""Can by any name by which you will be later able to recognise
                        this specific bout++ installation, e.g. `3d-metrics`. You can later
                        load the module with `module load bout++/name` e.g. `module load
                        bout++/3d-metrics`.""",
    )
    parser.add_argument(
        "--bout-top",
        "-t",
        nargs=1,
        help="""bout-top is the root directory of the BOUT++ source.""",
    )
    parser.add_argument(
        "--bout-build",
        "-b",
        nargs=1,
        help="""bout-build is the root directory of the BOUT++ build.
        Is the same as bout-top for in source builds.""",
    )
    args = parser.parse_args()
    modulepath = args.modpath
    name = args.name
    top = args.bout_top
    build = args.bout_build

    if modulepath is None:
        modulepath = ask_modpath()
    if name is None:
        name = ask_name()
    if top is None:
        top = ask_bouttop()
<<<<<<< HEAD
    if build == None:
=======
    if build is None:
>>>>>>> 27e1293c
        build = ask_boutbuild(top)

    create_mod(modulepath, name, top, build)<|MERGE_RESOLUTION|>--- conflicted
+++ resolved
@@ -193,11 +193,7 @@
         name = ask_name()
     if top is None:
         top = ask_bouttop()
-<<<<<<< HEAD
-    if build == None:
-=======
     if build is None:
->>>>>>> 27e1293c
         build = ask_boutbuild(top)
 
     create_mod(modulepath, name, top, build)