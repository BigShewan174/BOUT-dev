--- conflicted
+++ resolved
@@ -1,3 +1,4 @@
+
 /**************************************************************************
  * 3D Laplacian Solver
  *                           Using PETSc Solvers
@@ -212,14 +213,8 @@
     ASSERT1(std::isfinite(x0[i]));
     if (!(inner_boundary_flags & INVERT_RHS)) {
       rhs(i) = val;
-<<<<<<< HEAD
-    } else {
-      ASSERT1(finite(b_in[i]));
-=======
-    }
-    else {
+    } else {
       ASSERT1(std::isfinite(b_in[i]));
->>>>>>> d746cdab
     }
   }
 
@@ -228,14 +223,8 @@
     ASSERT1(std::isfinite(x0[i]));
     if (!(outer_boundary_flags & INVERT_RHS)) {
       rhs(i) = val;
-<<<<<<< HEAD
-    } else {
-      ASSERT1(finite(b_in[i]));
-=======
-    }
-    else {
+    } else {
       ASSERT1(std::isfinite(b_in[i]));
->>>>>>> d746cdab
     }
   }
 
@@ -244,14 +233,8 @@
     ASSERT1(std::isfinite(x0[i]));
     if (!(lower_boundary_flags & INVERT_RHS)) {
       rhs(i) = val;
-<<<<<<< HEAD
-    } else {
-      ASSERT1(finite(b_in[i]));
-=======
-    }
-    else {
+    } else {
       ASSERT1(std::isfinite(b_in[i]));
->>>>>>> d746cdab
     }
   }
 
@@ -260,14 +243,8 @@
     ASSERT1(std::isfinite(x0[i]));
     if (!(upper_boundary_flags & INVERT_RHS)) {
       rhs(i) = val;
-<<<<<<< HEAD
-    } else {
-      ASSERT1(finite(b_in[i]));
-=======
-    }
-    else {
+    } else {
       ASSERT1(std::isfinite(b_in[i]));
->>>>>>> d746cdab
     }
   }
 
