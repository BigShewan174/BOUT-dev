/**************************************************************************
 * Various differential operators defined on BOUT grid
 *
 **************************************************************************
 * Copyright 2010 B.D.Dudson, S.Farley, M.V.Umansky, X.Q.Xu
 *
 * Contact: Ben Dudson, bd512@york.ac.uk
 *
 * This file is part of BOUT++.
 *
 * BOUT++ is free software: you can redistribute it and/or modify
 * it under the terms of the GNU Lesser General Public License as published by
 * the Free Software Foundation, either version 3 of the License, or
 * (at your option) any later version.
 *
 * BOUT++ is distributed in the hope that it will be useful,
 * but WITHOUT ANY WARRANTY; without even the implied warranty of
 * MERCHANTABILITY or FITNESS FOR A PARTICULAR PURPOSE.  See the
 * GNU Lesser General Public License for more details.
 *
 * You should have received a copy of the GNU Lesser General Public License
 * along with BOUT++.  If not, see <http://www.gnu.org/licenses/>.
 *
 **************************************************************************/

#include <globals.hxx>
#include <bout/solver.hxx>
#include <difops.hxx>
#include <vecops.hxx>
#include <utils.hxx>
#include <derivs.hxx>
#include <fft.hxx>
#include <msg_stack.hxx>
#include <bout/assert.hxx>

#include <invert_laplace.hxx> // Delp2 uses same coefficients as inversion code

#include <interpolation.hxx>
#include <unused.hxx>

#include <cmath>

/*******************************************************************************
* Grad_par
* The parallel derivative along unperturbed B-field
*******************************************************************************/

Coordinates::metric_field_type Grad_par(const Field2D& var, CELL_LOC outloc,
                                        const std::string& method) {
  return var.getCoordinates(outloc)->Grad_par(var, outloc, method);
}

Coordinates::metric_field_type Grad_par(const Field2D& var, const std::string& method,
                                        CELL_LOC outloc) {
  return var.getCoordinates(outloc)->Grad_par(var, outloc, method);
}

Field3D Grad_par(const Field3D& var, CELL_LOC outloc, const std::string& method) {
  return var.getCoordinates(outloc)->Grad_par(var, outloc, method);
}

Field3D Grad_par(const Field3D& var, const std::string& method, CELL_LOC outloc) {
  return var.getCoordinates(outloc)->Grad_par(var, outloc, method);
}

/*******************************************************************************
* Grad_parP
*
* Derivative along perturbed field-line
*
* b0 dot Grad  -  (1/B)b0 x Grad(apar) dot Grad
*
* Combines the parallel and perpendicular calculation to include
* grid-points at the corners.
*******************************************************************************/

Field3D Grad_parP(const Field3D& apar, const Field3D& f) {
  ASSERT1_FIELDS_COMPATIBLE(apar, f);
  ASSERT1(f.hasParallelSlices());

  Mesh *mesh = apar.getMesh();

  Field3D result{emptyFrom(f)};

  int ncz = mesh->LocalNz;

  Coordinates *metric = apar.getCoordinates();

  Field3D gys{emptyFrom(f)};

  // Need Y derivative everywhere
  for(int x=1;x<=mesh->LocalNx-2;x++)
    for(int y=1;y<=mesh->LocalNy-2;y++)
      for(int z=0;z<ncz;z++) {
        gys(x, y, z) = (f.yup()(x, y + 1, z) - f.ydown()(x, y - 1, z))
                       / (0.5 * metric->dy(x, y + 1, z) + metric->dy(x, y, z)
                          + 0.5 * metric->dy(x, y - 1, z));
      }

  for(int x=1;x<=mesh->LocalNx-2;x++) {
    for(int y=mesh->ystart;y<=mesh->yend;y++) {
      for(int z=0;z<ncz;z++) {
        BoutReal by = 1. / sqrt(metric->g_22(x, y, z));
        // Z indices zm and zp
        int zm = (z - 1 + ncz) % ncz;
        int zp = (z + 1) % ncz;

        // bx = -DDZ(apar)
        BoutReal bx = (apar(x, y, zm) - apar(x, y, zp))
                      / (0.5 * metric->dz(x, y, zm) + metric->dz(x, y, z)
                         + 0.5 * metric->dz(x, y, zp));
        // bz = DDX(f)
        BoutReal bz = (apar(x + 1, y, z) - apar(x - 1, y, z))
                      / (0.5 * metric->dx(x - 1, y, z) + metric->dx(x, y, z)
                         + 0.5 * metric->dx(x + 1, y, z));

        // Now calculate (bx*d/dx + by*d/dy + bz*d/dz) f

        // Length dl for predictor
        BoutReal dl = fabs(metric->dx(x, y, z)) / (fabs(bx) + 1e-16);
        dl = BOUTMIN(dl, fabs(metric->dy(x, y, z)) / (fabs(by) + 1e-16));
        dl = BOUTMIN(dl, fabs(metric->dz(x, y, z)) / (fabs(bz) + 1e-16));

        BoutReal fp, fm;

        // X differencing
        fp =
            f(x + 1, y, z)
            + (0.25 * dl / metric->dz(x, y, z)) * bz * (f(x + 1, y, zm) - f(x + 1, y, zp))
            - 0.5 * dl * by * gys(x + 1, y, z);

        fm =
            f(x - 1, y, z)
            + (0.25 * dl / metric->dz(x, y, z)) * bz * (f(x - 1, y, zm) - f(x - 1, y, zp))
            - 0.5 * dl * by * gys(x - 1, y, z);

        result(x, y, z) = bx * (fp - fm)
                          / (0.5 * metric->dx(x - 1, y, z) + metric->dx(x, y, z)
                             + 0.5 * metric->dx(x + 1, y, z));

        // Z differencing

        fp =
            f(x, y, zp)
            + (0.25 * dl / metric->dx(x, y, z)) * bx * (f(x - 1, y, zp) - f(x + 1, y, zp))
            - 0.5 * dl * by * gys(x, y, zp);

        fm =
            f(x, y, zm)
            + (0.25 * dl / metric->dx(x, y, z)) * bx * (f(x - 1, y, zm) - f(x + 1, y, zm))
            - 0.5 * dl * by * gys(x, y, zm);

        result(x, y, z) += bz * (fp - fm)
                           / (0.5 * metric->dz(x, y, zm) + metric->dz(x, y, z)
                              + 0.5 * metric->dz(x, y, zp));

        // Y differencing

        fp = f.yup()(x, y + 1, z)
             - 0.5 * dl * bx * (f.yup()(x + 1, y + 1, z) - f.yup()(x - 1, y + 1, z))
                   / (0.5 * metric->dx(x - 1, y, z) + metric->dx(x, y, z)
                      + 0.5 * metric->dx(x + 1, y, z))

             + (0.25 * dl / metric->dz(x, y, z)) * bz
                   * (f.yup()(x, y + 1, zm) - f.yup()(x, y + 1, zp));

        fm = f.ydown()(x, y - 1, z)
             - 0.5 * dl * bx * (f.ydown()(x + 1, y - 1, z) - f.ydown()(x - 1, y - 1, z))
                   / (0.5 * metric->dx(x - 1, y, z) + metric->dx(x, y, z)
                      + 0.5 * metric->dx(x + 1, y, z))
             + (0.25 * dl / metric->dz(x, y, z)) * bz
                   * (f.ydown()(x, y - 1, zm) - f.ydown()(x, y - 1, zp));

        result(x, y, z) += by * (fp - fm)
                           / (0.5 * metric->dy(x, y - 1, z) + metric->dy(x, y, z)
                              + 0.5 * metric->dy(x, y + 1, z));
      }
    }
  }

  ASSERT2(result.getLocation() == f.getLocation());

  return result;
}

/*******************************************************************************
* Vpar_Grad_par
* vparallel times the parallel derivative along unperturbed B-field
*******************************************************************************/

Coordinates::metric_field_type Vpar_Grad_par(const Field2D& v, const Field2D& f,
                                             CELL_LOC outloc, const std::string& method) {
  return f.getCoordinates(outloc)->Vpar_Grad_par(v, f, outloc, method);
}

Coordinates::metric_field_type Vpar_Grad_par(const Field2D& v, const Field2D& f,
                                             const std::string& method, CELL_LOC outloc) {
  return f.getCoordinates(outloc)->Vpar_Grad_par(v, f, outloc, method);
}

Field3D Vpar_Grad_par(const Field3D& v, const Field3D& f, CELL_LOC outloc,
                      const std::string& method) {
  return f.getCoordinates(outloc)->Vpar_Grad_par(v, f, outloc, method);
}

Field3D Vpar_Grad_par(const Field3D& v, const Field3D& f, const std::string& method,
                      CELL_LOC outloc) {
  return f.getCoordinates(outloc)->Vpar_Grad_par(v, f, outloc, method);
}

/*******************************************************************************
* Div_par
* parallel divergence operator B \partial_{||} (F/B)
*******************************************************************************/
Coordinates::metric_field_type Div_par(const Field2D& f, CELL_LOC outloc,
                                       const std::string& method) {
  return f.getCoordinates(outloc)->Div_par(f, outloc, method);
}

Coordinates::metric_field_type Div_par(const Field2D& f, const std::string& method,
                                       CELL_LOC outloc) {
  return f.getCoordinates(outloc)->Div_par(f, outloc, method);
}

Field3D Div_par(const Field3D& f, CELL_LOC outloc, const std::string& method) {
  return f.getCoordinates(outloc)->Div_par(f, outloc, method);
}

Field3D Div_par(const Field3D& f, const std::string& method, CELL_LOC outloc) {
  return f.getCoordinates(outloc)->Div_par(f, outloc, method);
}

Field3D Div_par(const Field3D& f, const Field3D& v) {
  ASSERT1_FIELDS_COMPATIBLE(f, v);
  ASSERT1(f.hasParallelSlices());
  ASSERT1(v.hasParallelSlices());

  // Parallel divergence, using velocities at cell boundaries
  // Note: Not guaranteed to be flux conservative
  Mesh* mesh = f.getMesh();

  Field3D result{emptyFrom(f)};

  Coordinates* coord = f.getCoordinates();

  for (int i = mesh->xstart; i <= mesh->xend; i++)
    for (int j = mesh->ystart; j <= mesh->yend; j++) {
      for (int k = mesh->zstart; k <= mesh->zend; k++) {
        // Value of f and v at left cell face
        BoutReal fL = 0.5 * (f(i, j, k) + f.ydown()(i, j - 1, k));
        BoutReal vL = 0.5 * (v(i, j, k) + v.ydown()(i, j - 1, k));

        BoutReal fR = 0.5 * (f(i, j, k) + f.yup()(i, j + 1, k));
        BoutReal vR = 0.5 * (v(i, j, k) + v.yup()(i, j + 1, k));

        // Calculate flux at right boundary (y+1/2)
        BoutReal fluxRight =
            fR * vR * (coord->J(i, j, k) + coord->J(i, j + 1, k))
            / (sqrt(coord->g_22(i, j, k)) + sqrt(coord->g_22(i, j + 1, k)));

        // Calculate at left boundary (y-1/2)
        BoutReal fluxLeft =
            fL * vL * (coord->J(i, j, k) + coord->J(i, j - 1, k))
            / (sqrt(coord->g_22(i, j, k)) + sqrt(coord->g_22(i, j - 1, k)));

        result(i, j, k) =
            (fluxRight - fluxLeft) / (coord->dy(i, j, k) * coord->J(i, j, k));
      }
    }

  return result;
}

//////// Flux methods

Field3D Div_par_flux(const Field3D& v, const Field3D& f, CELL_LOC outloc,
                     const std::string& method) {
  Coordinates *metric = f.getCoordinates(outloc);

  auto Bxy_floc = f.getCoordinates()->Bxy;

  if (!f.hasParallelSlices()) {
    return metric->Bxy*FDDY(v, f/Bxy_floc, outloc, method)/sqrt(metric->g_22);
  }

  // Need to modify yup and ydown fields
  Field3D f_B = f / Bxy_floc;
  // Distinct fields
  f_B.splitParallelSlices();
  f_B.yup() = f.yup() / Bxy_floc;
  f_B.ydown() = f.ydown() / Bxy_floc;
  return metric->Bxy*FDDY(v, f_B, outloc, method)/sqrt(metric->g_22);
}

Field3D Div_par_flux(const Field3D& v, const Field3D& f, const std::string& method,
                     CELL_LOC outloc) {
  return Div_par_flux(v,f, outloc, method);
}

/*******************************************************************************
* Grad2_par2
* second parallel derivative
*
* (b dot Grad)(b dot Grad)
*
* Note: For parallel Laplacian use LaplacePar
*******************************************************************************/

Coordinates::metric_field_type Grad2_par2(const Field2D& f, CELL_LOC outloc,
                                          const std::string& method) {
  return f.getCoordinates(outloc)->Grad2_par2(f, outloc, method);
}

Field3D Grad2_par2(const Field3D& f, CELL_LOC outloc, const std::string& method) {
  return f.getCoordinates(outloc)->Grad2_par2(f, outloc, method);
}

/*******************************************************************************
* Div_par_K_Grad_par
* Parallel divergence of diffusive flux, K*Grad_par
*******************************************************************************/

Coordinates::metric_field_type Div_par_K_Grad_par(BoutReal kY, const Field2D& f,
                                                  CELL_LOC outloc) {
  return kY*Grad2_par2(f, outloc);
}

Field3D Div_par_K_Grad_par(BoutReal kY, const Field3D& f, CELL_LOC outloc) {
  return kY*Grad2_par2(f, outloc);
}

<<<<<<< HEAD
Coordinates::metric_field_type Div_par_K_Grad_par(const Field2D& kY, const Field2D& f,
                                                  CELL_LOC outloc) {
  return interp_to(kY, outloc)*Grad2_par2(f, outloc) + Div_par(kY, outloc)*Grad_par(f, outloc);
}

Field3D Div_par_K_Grad_par(const Field2D& kY, const Field3D& f, CELL_LOC outloc) {
  return interp_to(kY, outloc)*Grad2_par2(f, outloc) + Div_par(kY, outloc)*Grad_par(f, outloc);
}

Field3D Div_par_K_Grad_par(const Field3D& kY, const Field2D& f, CELL_LOC outloc) {
  return interp_to(kY, outloc)*Grad2_par2(f, outloc) + Div_par(kY, outloc)*Grad_par(f, outloc);
}

Field3D Div_par_K_Grad_par(const Field3D& kY, const Field3D& f, CELL_LOC outloc) {
=======
const Field2D Div_par_K_Grad_par(const Field2D &kY, const Field2D &f, CELL_LOC outloc) {
  if (outloc == CELL_DEFAULT) outloc = f.getLocation();

  return interp_to(kY, outloc)*Grad2_par2(f, outloc) + Div_par(kY, outloc)*Grad_par(f, outloc);
}

const Field3D Div_par_K_Grad_par(const Field2D &kY, const Field3D &f, CELL_LOC outloc) {
  if (outloc == CELL_DEFAULT) outloc = f.getLocation();

  return interp_to(kY, outloc)*Grad2_par2(f, outloc) + Div_par(kY, outloc)*Grad_par(f, outloc);
}

const Field3D Div_par_K_Grad_par(const Field3D &kY, const Field2D &f, CELL_LOC outloc) {
  if (outloc == CELL_DEFAULT) outloc = f.getLocation();

  return interp_to(kY, outloc)*Grad2_par2(f, outloc) + Div_par(kY, outloc)*Grad_par(f, outloc);
}

const Field3D Div_par_K_Grad_par(const Field3D &kY, const Field3D &f, CELL_LOC outloc) {
  if (outloc == CELL_DEFAULT) outloc = f.getLocation();

>>>>>>> ee6e9da1
  return interp_to(kY, outloc)*Grad2_par2(f, outloc) + Div_par(kY, outloc)*Grad_par(f, outloc);
}

/*******************************************************************************
* Delp2
* perpendicular Laplacian operator
*******************************************************************************/

Coordinates::metric_field_type Delp2(const Field2D& f, CELL_LOC outloc, bool useFFT) {
  return f.getCoordinates(outloc)->Delp2(f, outloc, useFFT);
}

Field3D Delp2(const Field3D& f, CELL_LOC outloc, bool useFFT) {
  return f.getCoordinates(outloc)->Delp2(f, outloc, useFFT);
}

FieldPerp Delp2(const FieldPerp& f, CELL_LOC outloc, bool useFFT) {
  return f.getCoordinates(outloc)->Delp2(f, outloc, useFFT);
}

/*******************************************************************************
* LaplacePerp
* Full perpendicular Laplacian operator on scalar field
*
* Laplace_perp = Laplace - Laplace_par
*******************************************************************************/

Coordinates::metric_field_type Laplace_perp(const Field2D& f, CELL_LOC outloc,
                                            const std::string& dfdy_boundary_condition,
                                            const std::string& dfdy_region) {
  return Laplace(f, outloc, dfdy_boundary_condition, dfdy_region)
         - Laplace_par(f, outloc);
}

Field3D Laplace_perp(const Field3D& f, CELL_LOC outloc,
                     const std::string& dfdy_boundary_condition,
                     const std::string& dfdy_region) {
  return Laplace(f, outloc, dfdy_boundary_condition, dfdy_region)
         - Laplace_par(f, outloc);
}

/*******************************************************************************
 * LaplacePar
 * Full parallel Laplacian operator on scalar field
 *
 * LaplacePar(f) = Div( b (b dot Grad(f)) )
 *
 *******************************************************************************/

Coordinates::metric_field_type Laplace_par(const Field2D& f, CELL_LOC outloc) {
  return f.getCoordinates(outloc)->Laplace_par(f, outloc);
}

Field3D Laplace_par(const Field3D& f, CELL_LOC outloc) {
  return f.getCoordinates(outloc)->Laplace_par(f, outloc);
}

/*******************************************************************************
* Laplacian
* Full Laplacian operator on scalar field
*******************************************************************************/

Coordinates::metric_field_type Laplace(const Field2D& f, CELL_LOC outloc,
                                       const std::string& dfdy_boundary_condition,
                                       const std::string& dfdy_region) {
  return f.getCoordinates(outloc)->Laplace(f, outloc, dfdy_boundary_condition,
                                           dfdy_region);
}

Field3D Laplace(const Field3D& f, CELL_LOC outloc,
                const std::string& dfdy_boundary_condition,
                const std::string& dfdy_region) {
  return f.getCoordinates(outloc)->Laplace(f, outloc, dfdy_boundary_condition,
                                           dfdy_region);
}

/*******************************************************************************
 * Laplace_perpXY
 * Inverse of Laplacian operator in LaplaceXY solver
 *******************************************************************************/

Field2D Laplace_perpXY(const Field2D& A, const Field2D& f) {
  return f.getCoordinates()->Laplace_perpXY(A, f);
}

/*******************************************************************************
* b0xGrad_dot_Grad
* Terms of form b0 x Grad(phi) dot Grad(A)
* Used for ExB terms and perturbed B field using A_||
*******************************************************************************/

Coordinates::metric_field_type b0xGrad_dot_Grad(const Field2D& phi, const Field2D& A,
                                                CELL_LOC outloc) {

  TRACE("b0xGrad_dot_Grad( Field2D , Field2D )");

  if (outloc == CELL_DEFAULT) outloc = A.getLocation();

  ASSERT1(phi.getMesh() == A.getMesh());

  Coordinates *metric = phi.getCoordinates(outloc);

  // Calculate phi derivatives
  Coordinates::metric_field_type dpdx = DDX(phi, outloc);
  Coordinates::metric_field_type dpdy = DDY(phi, outloc);

  // Calculate advection velocity
  Coordinates::metric_field_type vx = -metric->g_23 * dpdy;
  Coordinates::metric_field_type vy = metric->g_23 * dpdx;

  // Upwind A using these velocities
  Coordinates::metric_field_type result = VDDX(vx, A, outloc) + VDDY(vy, A, outloc);
  result /= metric->J*sqrt(metric->g_22);

  ASSERT1(result.getLocation() == outloc);

#ifdef TRACK
  result.name = "b0xGrad_dot_Grad("+phi.name+","+A.name+")";
#endif
  return result;
}

Field3D b0xGrad_dot_Grad(const Field2D& phi, const Field3D& A, CELL_LOC outloc) {
  TRACE("b0xGrad_dot_Grad( Field2D , Field3D )");

  if (outloc == CELL_DEFAULT) outloc = A.getLocation();

  ASSERT1(phi.getMesh() == A.getMesh());

  Mesh *mesh = phi.getMesh();

  Coordinates *metric = phi.getCoordinates(outloc);

  // Calculate phi derivatives
  Coordinates::metric_field_type dpdx = DDX(phi, outloc);
  Coordinates::metric_field_type dpdy = DDY(phi, outloc);

  // Calculate advection velocity
  Coordinates::metric_field_type vx = -metric->g_23 * dpdy;
  Coordinates::metric_field_type vy = metric->g_23 * dpdx;
  Coordinates::metric_field_type vz = metric->g_12 * dpdy - metric->g_22 * dpdx;

  if(mesh->IncIntShear) {
    // BOUT-06 style differencing
    vz += metric->IntShiftTorsion * vx;
  }

  // Upwind A using these velocities

  Field3D result = VDDX(vx, A, outloc) + VDDY(vy, A, outloc) + VDDZ(vz, A, outloc);

  result /= (metric->J*sqrt(metric->g_22));

#ifdef TRACK
  result.name = "b0xGrad_dot_Grad("+phi.name+","+A.name+")";
#endif

  ASSERT2(result.getLocation() == outloc);

  return result;
}

Field3D b0xGrad_dot_Grad(const Field3D& p, const Field2D& A, CELL_LOC outloc) {
  TRACE("b0xGrad_dot_Grad( Field3D , Field2D )");

  if (outloc == CELL_DEFAULT) outloc = A.getLocation();

  ASSERT1(p.getMesh() == A.getMesh());

  Coordinates *metric = p.getCoordinates(outloc);

  // Calculate phi derivatives
  Field3D dpdx = DDX(p, outloc);
  Field3D dpdy = DDY(p, outloc);
  Field3D dpdz = DDZ(p, outloc);

  // Calculate advection velocity
  Field3D vx = metric->g_22 * dpdz - metric->g_23 * dpdy;
  Field3D vy = metric->g_23 * dpdx - metric->g_12 * dpdz;

  // Upwind A using these velocities

  Field3D result = VDDX(vx, A, outloc) + VDDY(vy, A, outloc);

  result /= (metric->J*sqrt(metric->g_22));

#ifdef TRACK
  result.name = "b0xGrad_dot_Grad("+p.name+","+A.name+")";
#endif

  ASSERT2(result.getLocation() == outloc);

  return result;
}

Field3D b0xGrad_dot_Grad(const Field3D& phi, const Field3D& A, CELL_LOC outloc) {
  TRACE("b0xGrad_dot_Grad( Field3D , Field3D )");

  if (outloc == CELL_DEFAULT) outloc = A.getLocation();

  ASSERT1(phi.getMesh() == A.getMesh());

  Mesh * mesh = phi.getMesh();

  Coordinates *metric = phi.getCoordinates(outloc);

  // Calculate phi derivatives
  Field3D dpdx = DDX(phi, outloc);
  Field3D dpdy = DDY(phi, outloc);
  Field3D dpdz = DDZ(phi, outloc);

  // Calculate advection velocity
  Field3D vx = metric->g_22 * dpdz - metric->g_23 * dpdy;
  Field3D vy = metric->g_23 * dpdx - metric->g_12 * dpdz;
  Field3D vz = metric->g_12 * dpdy - metric->g_22 * dpdx;

  if(mesh->IncIntShear) {
    // BOUT-06 style differencing
    vz += metric->IntShiftTorsion * vx;
  }

  Field3D result = VDDX(vx, A, outloc) + VDDY(vy, A, outloc) + VDDZ(vz, A, outloc);

  result /=  (metric->J*sqrt(metric->g_22));

#ifdef TRACK
  result.name = "b0xGrad_dot_Grad("+phi.name+","+A.name+")";
#endif

  ASSERT2(result.getLocation() == outloc);

  return result;
}

/*******************************************************************************
 * Poisson bracket
 * Terms of form b0 x Grad(f) dot Grad(g) / B = [f, g]
 *******************************************************************************/

Coordinates::metric_field_type bracket(const Field2D& f, const Field2D& g,
                                       BRACKET_METHOD method, CELL_LOC outloc,
                                       Solver* UNUSED(solver)) {
  TRACE("bracket(Field2D, Field2D)");

  ASSERT1_FIELDS_COMPATIBLE(f, g);
  if (outloc == CELL_DEFAULT) {
    outloc = g.getLocation();
  }
  ASSERT1(outloc == g.getLocation());

  Coordinates::metric_field_type result{emptyFrom(f)};

  if( (method == BRACKET_SIMPLE) || (method == BRACKET_ARAKAWA)) {
    // Use a subset of terms for comparison to BOUT-06
    result = 0.0;
    result.setLocation(outloc);
  }else {
    // Use full expression with all terms
    result = b0xGrad_dot_Grad(f, g, outloc) / f.getCoordinates(outloc)->Bxy;
  }
  return result;
}

Field3D bracket(const Field3D& f, const Field2D& g, BRACKET_METHOD method,
                CELL_LOC outloc, Solver* solver) {
  TRACE("bracket(Field3D, Field2D)");

  ASSERT1_FIELDS_COMPATIBLE(f, g);
  if (outloc == CELL_DEFAULT) {
    outloc = g.getLocation();
  }
  ASSERT1(outloc == g.getLocation());

  Mesh *mesh = f.getMesh();

  Field3D result{emptyFrom(f).setLocation(outloc)};

  Coordinates *metric = f.getCoordinates(outloc);

  switch(method) {
  case BRACKET_CTU: {
    // First order Corner Transport Upwind method
    // P.Collela JCP 87, 171-200 (1990)

    if(!solver)
      throw BoutException("CTU method requires access to the solver");

#ifndef COORDINATES_USE_3D
    const int ncz = mesh->LocalNz;

    for(int x=mesh->xstart;x<=mesh->xend;x++)
      for(int y=mesh->ystart;y<=mesh->yend;y++) {
        for (int z = 0; z < ncz; z++) {
          int zm = (z - 1 + ncz) % ncz;
          int zp = (z + 1) % ncz;

          BoutReal gp, gm;

          // Vx = DDZ(f)
          BoutReal vx = (f(x, y, zp) - f(x, y, zm)) / (2. * metric->dz(x, y, z));

          // Set stability condition
          solver->setMaxTimestep(metric->dx(x, y, z) / (fabs(vx) + 1e-16));

          // X differencing
          if(vx > 0.0) {
            gp = g(x,y);

            gm = g(x-1,y);

          }else {
            gp = g(x+1,y);

            gm = g(x,y);
          }

          result(x, y, z) = vx * (gp - gm) / metric->dx(x, y, z);
        }
      }
#else
    throw BoutException("BRACKET_CTU not valid with 3D metrics yet.");
#endif
    break;
  }
  case BRACKET_ARAKAWA: {
    // Arakawa scheme for perpendicular flow. Here as a test

#ifndef COORDINATES_USE_3D
    const int ncz = mesh->LocalNz;

    BOUT_FOR(j2D, result.getRegion2D("RGN_NOBNDRY")) {
      // Get constants for this iteration
      const BoutReal spacingFactor = 1.0 / (12 * metric->dz[j2D] * metric->dx[j2D]);
      const int jy = j2D.y(), jx = j2D.x();
      const int xm = jx - 1, xp = jx + 1;

      // Extract relevant Field2D values
      const BoutReal gxm = g(xm, jy), gc = g(jx, jy), gxp = g(xp, jy);

      // Index Field3D as 2D to get start of z data block
      const auto fxm = f(xm, jy), fc = f(jx, jy), fxp = f(xp, jy);

      // Here we split the loop over z into three parts; the first value, the middle block
      // and the last value
      // this is to allow the loop used in the middle block to vectorise.

      // The first value
      {
        const int jzp = 1;
        const int jzm = ncz - 1;

        // J++ = DDZ(f)*DDX(g) - DDX(f)*DDZ(g)
        const BoutReal Jpp = 2 * (fc[jzp] - fc[jzm]) * (gxp - gxm);

        // J+x
        const BoutReal Jpx = gxp * (fxp[jzp] - fxp[jzm]) - gxm * (fxm[jzp] - fxm[jzm]) +
                             gc * (fxp[jzm] - fxp[jzp] - fxm[jzm] + fxm[jzp]);

        result(jx, jy, 0) = (Jpp + Jpx) * spacingFactor;
      }

      // The middle block
      for (int jz = 1; jz < mesh->LocalNz - 1; jz++) {
        const int jzp = jz + 1;
        const int jzm = jz - 1;

        // J++ = DDZ(f)*DDX(g) - DDX(f)*DDZ(g)
        const BoutReal Jpp = 2 * (fc[jzp] - fc[jzm]) * (gxp - gxm);

        // J+x
        const BoutReal Jpx = gxp * (fxp[jzp] - fxp[jzm]) - gxm * (fxm[jzp] - fxm[jzm]) +
                             gc * (fxp[jzm] - fxp[jzp] - fxm[jzm] + fxm[jzp]);

        result(jx, jy, jz) = (Jpp + Jpx) * spacingFactor;
      }

      // The last value
      {
        const int jzp = 0;
        const int jzm = ncz - 2;

        // J++ = DDZ(f)*DDX(g) - DDX(f)*DDZ(g)
        const BoutReal Jpp = 2 * (fc[jzp] - fc[jzm]) * (gxp - gxm);

        // J+x
        const BoutReal Jpx = gxp * (fxp[jzp] - fxp[jzm]) - gxm * (fxm[jzp] - fxm[jzm]) +
                             gc * (fxp[jzm] - fxp[jzp] - fxm[jzm] + fxm[jzp]);

        result(jx, jy, ncz - 1) = (Jpp + Jpx) * spacingFactor;
      }
    }
#else
    throw BoutException("BRACKET_ARAKAWA not valid with 3D metrics yet.");
#endif

    break;
  }
  case BRACKET_ARAKAWA_OLD: {
#ifndef COORDINATES_USE_3D
    const int ncz = mesh->LocalNz;
    BOUT_OMP(parallel for)
    for(int jx=mesh->xstart;jx<=mesh->xend;jx++){
      for(int jy=mesh->ystart;jy<=mesh->yend;jy++){
        const BoutReal partialFactor = 1.0 / (12 * metric->dz(jx, jy));
        const BoutReal spacingFactor = partialFactor / metric->dx(jx, jy);
        for (int jz = 0; jz < mesh->LocalNz; jz++) {
          const int jzp = jz+1 < ncz ? jz + 1 : 0;
          // Above is alternative to const int jzp = (jz + 1) % ncz;
          const int jzm = jz - 1 >= 0 ? jz - 1 : ncz - 1;
          // Above is alternative to const int jzmTmp = (jz - 1 + ncz) % ncz;

          // J++ = DDZ(f)*DDX(g) - DDX(f)*DDZ(g)
          BoutReal Jpp =
              ((f(jx, jy, jzp) - f(jx, jy, jzm)) * (g(jx + 1, jy) - g(jx - 1, jy))
               - (f(jx + 1, jy, jz) - f(jx - 1, jy, jz)) * (g(jx, jy) - g(jx, jy)));

          // J+x
          BoutReal Jpx = (g(jx + 1, jy) * (f(jx + 1, jy, jzp) - f(jx + 1, jy, jzm))
                          - g(jx - 1, jy) * (f(jx - 1, jy, jzp) - f(jx - 1, jy, jzm))
                          - g(jx, jy) * (f(jx + 1, jy, jzp) - f(jx - 1, jy, jzp))
                          + g(jx, jy) * (f(jx + 1, jy, jzm) - f(jx - 1, jy, jzm)));

          // Jx+
          BoutReal Jxp = (g(jx + 1, jy) * (f(jx, jy, jzp) - f(jx + 1, jy, jz))
                          - g(jx - 1, jy) * (f(jx - 1, jy, jz) - f(jx, jy, jzm))
                          - g(jx - 1, jy) * (f(jx, jy, jzp) - f(jx - 1, jy, jz))
                          + g(jx + 1, jy) * (f(jx + 1, jy, jz) - f(jx, jy, jzm)));

          result(jx,jy,jz) = (Jpp + Jpx + Jxp) * spacingFactor;
        }
      }
      }
#else
    throw BoutException("BRACKET_ARAKAWA_OLD not valid with 3D metrics yet.");
#endif
      break;
  }
  case BRACKET_SIMPLE: {
    // Use a subset of terms for comparison to BOUT-06
    result = VDDX(DDZ(f, outloc), g, outloc);
    break;
  }
  default: {
    // Use full expression with all terms
    result = b0xGrad_dot_Grad(f, g, outloc) / metric->Bxy;
  }
  }
  return result;
}

Field3D bracket(const Field2D& f, const Field3D& g, BRACKET_METHOD method,
                CELL_LOC outloc, Solver* solver) {
  TRACE("bracket(Field2D, Field3D)");

  ASSERT1_FIELDS_COMPATIBLE(f, g);
  if (outloc == CELL_DEFAULT) {
    outloc = g.getLocation();
  }
  ASSERT1(outloc == g.getLocation())

  Mesh *mesh = f.getMesh();

  Field3D result(mesh);

  switch(method) {
  case BRACKET_CTU:
    throw BoutException("Bracket method CTU is not yet implemented for [2d,3d] fields.");
    break;
  case BRACKET_ARAKAWA:
    // It is symmetric, therefore we can return -[3d,2d]
    return -bracket(g,f,method,outloc,solver);
    break;
  case BRACKET_SIMPLE: {
    // Use a subset of terms for comparison to BOUT-06
    result = VDDZ(-DDX(f, outloc), g, outloc);
    break;
  }
  default: {
    // Use full expression with all terms
    Coordinates *metric = f.getCoordinates(outloc);
    result = b0xGrad_dot_Grad(f, g, outloc) / metric->Bxy;
  }
  }

  return result;
}

Field3D bracket(const Field3D& f, const Field3D& g, BRACKET_METHOD method,
                CELL_LOC outloc, Solver* solver) {
  TRACE("Field3D, Field3D");

  ASSERT1_FIELDS_COMPATIBLE(f, g);
  if (outloc == CELL_DEFAULT) {
    outloc = g.getLocation();
  }
  ASSERT1(outloc == g.getLocation());

  Mesh *mesh = f.getMesh();

  Field3D result{emptyFrom(f).setLocation(outloc)};

  Coordinates *metric = f.getCoordinates(outloc);

  if (mesh->GlobalNx == 1 || mesh->GlobalNz == 1) {
    result=0;
    result.setLocation(outloc);
    return result;
  }

  switch(method) {
  case BRACKET_CTU: {
    // First order Corner Transport Upwind method
    // P.Collela JCP 87, 171-200 (1990)
#ifndef COORDINATES_USE_3D
    if(!solver)
      throw BoutException("CTU method requires access to the solver");

    // Get current timestep
    BoutReal dt = solver->getCurrentTimestep();

    FieldPerp vx(mesh), vz(mesh);
    vx.allocate();
    vx.setLocation(outloc);
    vz.allocate();
    vz.setLocation(outloc);

    int ncz = mesh->LocalNz;
    for(int y=mesh->ystart;y<=mesh->yend;y++) {
      for(int x=1;x<=mesh->LocalNx-2;x++) {
        for (int z = 0; z < mesh->LocalNz; z++) {
          int zm = (z - 1 + ncz) % ncz;
          int zp = (z + 1) % ncz;

          // Vx = DDZ(f)
          vx(x, z) = (f(x, y, zp) - f(x, y, zm)) / (2. * metric->dz(x, y, z));
          // Vz = -DDX(f)
          vz(x,z) = (f(x-1,y,z) - f(x+1,y,z))/(0.5*metric->dx(x-1,y) + metric->dx(x,y) + 0.5*metric->dx(x+1,y));

          // Set stability condition
          solver->setMaxTimestep(fabs(metric->dx(x,y)) / (fabs(vx(x,z)) + 1e-16));
          solver->setMaxTimestep(metric->dz(x, y) / (fabs(vz(x, z)) + 1e-16));
        }
      }

      // Simplest form: use cell-centered velocities (no divergence included so not flux conservative)

      for(int x=mesh->xstart;x<=mesh->xend;x++)
        for (int z = 0; z < ncz; z++) {
          int zm = (z - 1 + ncz) % ncz;
          int zp = (z + 1) % ncz;

          BoutReal gp, gm;

          // X differencing
          if (vx(x, z) > 0.0) {
            gp = g(x, y, z)
                 + (0.5 * dt / metric->dz(x, y))
                       * ((vz(x, z) > 0) ? vz(x, z) * (g(x, y, zm) - g(x, y, z))
                                         : vz(x, z) * (g(x, y, z) - g(x, y, zp)));

            gm = g(x - 1, y, z)
                 + (0.5 * dt / metric->dz(x, y))
                       * ((vz(x, z) > 0) ? vz(x, z) * (g(x - 1, y, zm) - g(x - 1, y, z))
                                         : vz(x, z) * (g(x - 1, y, z) - g(x - 1, y, zp)));

          } else {
            gp = g(x + 1, y, z)
                 + (0.5 * dt / metric->dz(x, y))
                       * ((vz(x, z) > 0) ? vz(x, z) * (g(x + 1, y, zm) - g(x + 1, y, z))
                                         : vz[x][z] * (g(x + 1, y, z) - g(x + 1, y, zp)));

            gm = g(x, y, z)
                 + (0.5 * dt / metric->dz(x, y))
                       * ((vz(x, z) > 0) ? vz(x, z) * (g(x, y, zm) - g(x, y, z))
                                         : vz(x, z) * (g(x, y, z) - g(x, y, zp)));
          }

          result(x, y, z) = vx(x, z) * (gp - gm) / metric->dx(x, y);

          // Z differencing
          if (vz(x, z) > 0.0) {
            gp = g(x, y, z) +
                 (0.5 * dt / metric->dx(x, y)) *
                     ((vx[x][z] > 0) ? vx[x][z] * (g(x - 1, y, z) - g(x, y, z))
                                     : vx[x][z] * (g(x, y, z) - g(x + 1, y, z)));

            gm = g(x, y, zm) +
                 (0.5 * dt / metric->dx(x, y)) *
                     ((vx(x, z) > 0) ? vx(x, z) * (g(x - 1, y, zm) - g(x, y, zm))
                                     : vx(x, z) * (g(x, y, zm) - g(x + 1, y, zm)));
          } else {
            gp = g(x, y, zp) +
                 (0.5 * dt / metric->dx(x, y)) *
                     ((vx(x, z) > 0) ? vx(x, z) * (g(x - 1, y, zp) - g(x, y, zp))
                                     : vx(x, z) * (g(x, y, zp) - g(x + 1, y, zp)));

            gm = g(x, y, z) +
                 (0.5 * dt / metric->dx(x, y)) *
                     ((vx(x, z) > 0) ? vx(x, z) * (g(x - 1, y, z) - g(x, y, z))
                                     : vx(x, z) * (g(x, y, z) - g(x + 1, y, z)));
          }

          result(x, y, z) += vz(x, z) * (gp - gm) / metric->dz(x, y);
        }
    }
#else
    throw BoutException("BRACKET_CTU not valid with 3D metrics yet.");
#endif
    break;
  }
  case BRACKET_ARAKAWA: {
    // Arakawa scheme for perpendicular flow
    const int ncz = mesh->LocalNz;

    // We need to discard const qualifier in order to manipulate
    // storage array directly
    Field3D f_temp = f;
    Field3D g_temp = g;

    BOUT_FOR(j2D, result.getRegion2D("RGN_NOBNDRY")) {
#ifndef COORDINATES_USE_3D
      const BoutReal spacingFactor = 1.0 / (12 * metric->dz[j2D] * metric->dx[j2D]);
#endif
      const int jy = j2D.y(), jx = j2D.x();
      const int xm = jx - 1, xp = jx + 1;

      const auto Fxm = f_temp(xm, jy), Fx = f_temp(jx, jy), Fxp = f_temp(xp, jy);
      const auto Gxm = g_temp(xm, jy), Gx = g_temp(jx, jy), Gxp = g_temp(xp, jy);

      // Here we split the loop over z into three parts; the first value, the middle block
      // and the last value
      // this is to allow the loop used in the middle block to vectorise.

      {
        const int jz = 0;
        const int jzp = 1;
        const int jzm = ncz - 1;
#ifdef COORDINATES_USE_3D
        const BoutReal spacingFactor =
            1.0 / (12 * metric->dz(jx, jy, jz) * metric->dx(jx, jy, jz));
#endif

        // J++ = DDZ(f)*DDX(g) - DDX(f)*DDZ(g)
        const BoutReal Jpp = ((Fx[jzp] - Fx[jzm]) * (Gxp[jz] - Gxm[jz]) -
                              (Fxp[jz] - Fxm[jz]) * (Gx[jzp] - Gx[jzm]));

        // J+x
        const BoutReal Jpx =
            (Gxp[jz] * (Fxp[jzp] - Fxp[jzm]) - Gxm[jz] * (Fxm[jzp] - Fxm[jzm]) -
             Gx[jzp] * (Fxp[jzp] - Fxm[jzp]) + Gx[jzm] * (Fxp[jzm] - Fxm[jzm]));

        // Jx+
        const BoutReal Jxp =
            (Gxp[jzp] * (Fx[jzp] - Fxp[jz]) - Gxm[jzm] * (Fxm[jz] - Fx[jzm]) -
             Gxm[jzp] * (Fx[jzp] - Fxm[jz]) + Gxp[jzm] * (Fxp[jz] - Fx[jzm]));

        result(jx, jy, jz) = (Jpp + Jpx + Jxp) * spacingFactor;
      }

      for (int jz = 1; jz < mesh->LocalNz - 1; jz++) {
#ifdef COORDINATES_USE_3D
        const BoutReal spacingFactor =
            1.0 / (12 * metric->dz(jx, jy, jz) * metric->dx(jx, jy, jz));
#endif
        const int jzp = jz + 1;
        const int jzm = jz - 1;

        // J++ = DDZ(f)*DDX(g) - DDX(f)*DDZ(g)
        const BoutReal Jpp = ((Fx[jzp] - Fx[jzm]) * (Gxp[jz] - Gxm[jz]) -
                              (Fxp[jz] - Fxm[jz]) * (Gx[jzp] - Gx[jzm]));

        // J+x
        const BoutReal Jpx =
            (Gxp[jz] * (Fxp[jzp] - Fxp[jzm]) - Gxm[jz] * (Fxm[jzp] - Fxm[jzm]) -
             Gx[jzp] * (Fxp[jzp] - Fxm[jzp]) + Gx[jzm] * (Fxp[jzm] - Fxm[jzm]));

        // Jx+
        const BoutReal Jxp =
            (Gxp[jzp] * (Fx[jzp] - Fxp[jz]) - Gxm[jzm] * (Fxm[jz] - Fx[jzm]) -
             Gxm[jzp] * (Fx[jzp] - Fxm[jz]) + Gxp[jzm] * (Fxp[jz] - Fx[jzm]));

        result(jx, jy, jz) = (Jpp + Jpx + Jxp) * spacingFactor;
      }

      {
        const int jz = ncz - 1;
        const int jzp = 0;
        const int jzm = ncz - 2;
#ifdef COORDINATES_USE_3D
        const BoutReal spacingFactor =
            1.0 / (12 * metric->dz(jx, jy, jz) * metric->dx(jx, jy, jz));
#endif

        // J++ = DDZ(f)*DDX(g) - DDX(f)*DDZ(g)
        const BoutReal Jpp = ((Fx[jzp] - Fx[jzm]) * (Gxp[jz] - Gxm[jz]) -
                              (Fxp[jz] - Fxm[jz]) * (Gx[jzp] - Gx[jzm]));

        // J+x
        const BoutReal Jpx =
            (Gxp[jz] * (Fxp[jzp] - Fxp[jzm]) - Gxm[jz] * (Fxm[jzp] - Fxm[jzm]) -
             Gx[jzp] * (Fxp[jzp] - Fxm[jzp]) + Gx[jzm] * (Fxp[jzm] - Fxm[jzm]));

        // Jx+
        const BoutReal Jxp =
            (Gxp[jzp] * (Fx[jzp] - Fxp[jz]) - Gxm[jzm] * (Fxm[jz] - Fx[jzm]) -
             Gxm[jzp] * (Fx[jzp] - Fxm[jz]) + Gxp[jzm] * (Fxp[jz] - Fx[jzm]));

        result(jx, jy, jz) = (Jpp + Jpx + Jxp) * spacingFactor;
      }
    }
    break;
  }
  case BRACKET_ARAKAWA_OLD: {
    // Arakawa scheme for perpendicular flow

    const int ncz = mesh->LocalNz;

    // We need to discard const qualifier in order to manipulate
    // storage array directly
    Field3D f_temp = f;
    Field3D g_temp = g;

    BOUT_OMP(parallel for)
    for(int jx=mesh->xstart;jx<=mesh->xend;jx++){
      for(int jy=mesh->ystart;jy<=mesh->yend;jy++){
#ifndef COORDINATES_USE_3D
        const BoutReal spacingFactor =
            1.0 / (12 * metric->dz(jx, jy) * metric->dx(jx, jy));
#endif
        const BoutReal *Fxm = f_temp(jx-1, jy);
        const BoutReal *Fx  = f_temp(jx,   jy);
        const BoutReal *Fxp = f_temp(jx+1, jy);
        const BoutReal *Gxm = g_temp(jx-1, jy);
        const BoutReal *Gx  = g_temp(jx,   jy);
        const BoutReal *Gxp = g_temp(jx+1, jy);
        for (int jz = 0; jz < mesh->LocalNz; jz++) {
#ifdef COORDINATES_USE_3D
          const BoutReal spacingFactor =
              1.0 / (12 * metric->dz(jx, jy, jz) * metric->dx(jx, jy, jz));
#endif
          const int jzp = jz+1 < ncz ? jz + 1 : 0;
          // Above is alternative to const int jzp = (jz + 1) % ncz;
          const int jzm = jz - 1 >= 0 ? jz - 1 : ncz - 1;
          // Above is alternative to const int jzm = (jz - 1 + ncz) % ncz;

          // J++ = DDZ(f)*DDX(g) - DDX(f)*DDZ(g)
          BoutReal Jpp = ((Fx[jzp] - Fx[jzm]) * (Gxp[jz] - Gxm[jz])
                          - (Fxp[jz] - Fxm[jz]) * (Gx[jzp] - Gx[jzm]));

          // J+x
          BoutReal Jpx =
              (Gxp[jz] * (Fxp[jzp] - Fxp[jzm]) - Gxm[jz] * (Fxm[jzp] - Fxm[jzm])
               - Gx[jzp] * (Fxp[jzp] - Fxm[jzp]) + Gx[jzm] * (Fxp[jzm] - Fxm[jzm]));

          // Jx+
          BoutReal Jxp =
              (Gxp[jzp] * (Fx[jzp] - Fxp[jz]) - Gxm[jzm] * (Fxm[jz] - Fx[jzm])
               - Gxm[jzp] * (Fx[jzp] - Fxm[jz]) + Gxp[jzm] * (Fxp[jz] - Fx[jzm]));

          result(jx, jy, jz) = (Jpp + Jpx + Jxp) * spacingFactor;
        }
      }
    }

    break;
  }
  case BRACKET_SIMPLE: {
    // Use a subset of terms for comparison to BOUT-06
    result = VDDX(DDZ(f, outloc), g, outloc) + VDDZ(-DDX(f, outloc), g, outloc);
    break;
  }
  default: {
    // Use full expression with all terms
    result = b0xGrad_dot_Grad(f, g, outloc) / metric->Bxy;
  }
  }

  return result;
}<|MERGE_RESOLUTION|>--- conflicted
+++ resolved
@@ -329,23 +329,8 @@
   return kY*Grad2_par2(f, outloc);
 }
 
-<<<<<<< HEAD
 Coordinates::metric_field_type Div_par_K_Grad_par(const Field2D& kY, const Field2D& f,
                                                   CELL_LOC outloc) {
-  return interp_to(kY, outloc)*Grad2_par2(f, outloc) + Div_par(kY, outloc)*Grad_par(f, outloc);
-}
-
-Field3D Div_par_K_Grad_par(const Field2D& kY, const Field3D& f, CELL_LOC outloc) {
-  return interp_to(kY, outloc)*Grad2_par2(f, outloc) + Div_par(kY, outloc)*Grad_par(f, outloc);
-}
-
-Field3D Div_par_K_Grad_par(const Field3D& kY, const Field2D& f, CELL_LOC outloc) {
-  return interp_to(kY, outloc)*Grad2_par2(f, outloc) + Div_par(kY, outloc)*Grad_par(f, outloc);
-}
-
-Field3D Div_par_K_Grad_par(const Field3D& kY, const Field3D& f, CELL_LOC outloc) {
-=======
-const Field2D Div_par_K_Grad_par(const Field2D &kY, const Field2D &f, CELL_LOC outloc) {
   if (outloc == CELL_DEFAULT) outloc = f.getLocation();
 
   return interp_to(kY, outloc)*Grad2_par2(f, outloc) + Div_par(kY, outloc)*Grad_par(f, outloc);
@@ -366,7 +351,6 @@
 const Field3D Div_par_K_Grad_par(const Field3D &kY, const Field3D &f, CELL_LOC outloc) {
   if (outloc == CELL_DEFAULT) outloc = f.getLocation();
 
->>>>>>> ee6e9da1
   return interp_to(kY, outloc)*Grad2_par2(f, outloc) + Div_par(kY, outloc)*Grad_par(f, outloc);
 }
 
