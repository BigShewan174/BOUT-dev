/**************************************************************************
 * Interface to SUNDIALS IDA
 *
 * IdaSolver for DAE systems (so can handle constraints)
 *
 * NOTE: Only one solver can currently be compiled in
 *
 **************************************************************************
 * Copyright 2010 B.D.Dudson, S.Farley, M.V.Umansky, X.Q.Xu
 *
 * Contact: Ben Dudson, bd512@york.ac.uk
 *
 * This file is part of BOUT++.
 *
 * BOUT++ is free software: you can redistribute it and/or modify
 * it under the terms of the GNU Lesser General Public License as published by
 * the Free Software Foundation, either version 3 of the License, or
 * (at your option) any later version.
 *
 * BOUT++ is distributed in the hope that it will be useful,
 * but WITHOUT ANY WARRANTY; without even the implied warranty of
 * MERCHANTABILITY or FITNESS FOR A PARTICULAR PURPOSE.  See the
 * GNU Lesser General Public License for more details.
 *
 * You should have received a copy of the GNU Lesser General Public License
 * along with BOUT++.  If not, see <http://www.gnu.org/licenses/>.
 *
 **************************************************************************/

#include "bout/build_config.hxx"

#include "ida.hxx"

#if BOUT_HAS_IDA

#include "boutcomm.hxx"
#include "boutexception.hxx"
#include "msg_stack.hxx"
#include "output.hxx"
#include "unused.hxx"

#include <ida/ida.h>

#if SUNDIALS_VERSION_MAJOR >= 3
#include <ida/ida_spils.h>
#include <sunlinsol/sunlinsol_spgmr.h>
#else
#include <ida/ida_spgmr.h>
#endif

#include <ida/ida_bbdpre.h>
#include <nvector/nvector_parallel.h>
#include <sundials/sundials_types.h>

#include <numeric>

#define ZERO RCONST(0.)
#define ONE RCONST(1.0)

#ifndef IDAINT
#if SUNDIALS_VERSION_MAJOR < 3
using IDAINT = bout::utils::function_traits<IDABBDLocalFn>::arg_t<0>;
#else
using IDAINT = sunindextype;
#endif
#endif

static int idares(BoutReal t, N_Vector u, N_Vector du, N_Vector rr, void* user_data);
static int ida_bbd_res(IDAINT Nlocal, BoutReal t, N_Vector u, N_Vector du, N_Vector rr,
                       void* user_data);

static int ida_pre(BoutReal t, N_Vector yy, N_Vector yp, N_Vector rr, N_Vector rvec,
                   N_Vector zvec, BoutReal cj, BoutReal delta, void* user_data);

#if SUNDIALS_VERSION_MAJOR < 3
// Shim for earlier versions
inline static int ida_pre_shim(BoutReal t, N_Vector yy, N_Vector yp, N_Vector rr,
                               N_Vector rvec, N_Vector zvec, BoutReal cj, BoutReal delta,
                               void* user_data, N_Vector UNUSED(tmp)) {
  return ida_pre(t, yy, yp, rr, rvec, zvec, cj, delta, user_data);
}
#else
// Alias for newer versions
constexpr auto& ida_pre_shim = ida_pre;
#endif

#if SUNDIALS_VERSION_MAJOR < 6
void* IDACreate(MAYBE_UNUSED(SUNContext)) { return IDACreate(); }
#endif

IdaSolver::IdaSolver(Options* opts)
    : Solver(opts),
      abstol((*options)["atol"].doc("Absolute tolerance").withDefault(1.0e-12)),
      reltol((*options)["rtol"].doc("Relative tolerance").withDefault(1.0e-5)),
      mxsteps((*options)["mxstep"]
                  .doc("Maximum number of steps to take between outputs")
                  .withDefault(500)),
      use_precon((*options)["use_precon"]
                     .doc("Use user-supplied preconditioner")
                     .withDefault(false)),
      correct_start((*options)["correct_start"]
                        .doc("Correct the initial values")
                        .withDefault(true)),
      suncontext(MPI_COMM_WORLD) {
  has_constraints = true; // This solver has constraints
}

IdaSolver::~IdaSolver() {
  if (initialised) {
    N_VDestroy_Parallel(uvec);
    N_VDestroy_Parallel(duvec);
    N_VDestroy_Parallel(id);
    IDAFree(&idamem);
    SUNLinSolFree(sun_solver);
  }
}

/**************************************************************************
 * Initialise
 **************************************************************************/

int IdaSolver::init() {

  TRACE("Initialising IDA solver");

  Solver::init();

  output.write("Initialising IDA solver\n");

  // Calculate number of variables
  const int n2d = f2d.size();
  const int n3d = f3d.size();
  const int local_N = getLocalN();

  // Get total problem size
  int neq;
  if (bout::globals::mpi->MPI_Allreduce(&local_N, &neq, 1, MPI_INT, MPI_SUM,
                                        BoutComm::get())) {
    output_error.write("\tERROR: MPI_Allreduce failed!\n");
    return 1;
  }

  output.write("\t3d fields = {:d}, 2d fields = {:d} neq={:d}, local_N={:d}\n", n3d, n2d,
               neq, local_N);

  // Allocate memory
  if ((uvec = N_VNew_Parallel(BoutComm::get(), local_N, neq, suncontext)) == nullptr) {
    throw BoutException("SUNDIALS memory allocation failed\n");
  }
  if ((duvec = N_VNew_Parallel(BoutComm::get(), local_N, neq, suncontext)) == nullptr) {
    throw BoutException("SUNDIALS memory allocation failed\n");
  }
  if ((id = N_VNew_Parallel(BoutComm::get(), local_N, neq, suncontext)) == nullptr) {
    throw BoutException("SUNDIALS memory allocation failed\n");
  }

  // Put the variables into uvec
  save_vars(NV_DATA_P(uvec));

  // Get the starting time derivative
  run_rhs(simtime);

  // Put the time-derivatives into duvec
  save_derivs(NV_DATA_P(duvec));

  // Set the equation type in id(Differential or Algebraic. This is optional)
  set_id(NV_DATA_P(id));

  // Call IDACreate to initialise
  if ((idamem = IDACreate(suncontext)) == nullptr)
    throw BoutException("IDACreate failed\n");

  // For callbacks, need pointer to solver object
  if (IDASetUserData(idamem, this) < 0) {
    throw BoutException("IDASetUserData failed\n");
  }

  if (IDASetId(idamem, id) < 0) {
    throw BoutException("IDASetID failed\n");
  }

  if (IDAInit(idamem, idares, simtime, uvec, duvec) < 0) {
    throw BoutException("IDAInit failed\n");
  }

  if (IDASStolerances(idamem, reltol, abstol) < 0) {
    throw BoutException("IDASStolerances failed\n");
  }

  IDASetMaxNumSteps(idamem, mxsteps);

  // Call IDASpgmr to specify the IDA linear solver IDASPGMR
  const auto maxl = (*options)["maxl"].withDefault(6 * n3d);
#if SUNDIALS_VERSION_MAJOR >= 3
  if ((sun_solver = SUNLinSol_SPGMR(uvec, SUN_PREC_NONE, maxl, suncontext)) == nullptr)
    throw BoutException("Creating SUNDIALS linear solver failed\n");
  if (IDASpilsSetLinearSolver(idamem, sun_solver) != IDA_SUCCESS)
    throw BoutException("IDASpilsSetLinearSolver failed\n");
#else
  if (IDASpgmr(idamem, maxl))
    throw BoutException("IDASpgmr failed\n");
#endif

  if (use_precon) {
    if (!hasPreconditioner()) {
      output.write("\tUsing BBD preconditioner\n");
      /// Get options
      // Compute band_width_default from actually added fields, to allow for multiple Mesh
      // objects
      //
      // Previous implementation was equivalent to:
      //   int MXSUB = mesh->xend - mesh->xstart + 1;
      //   int band_width_default = n3Dvars()*(MXSUB+2);
      const int band_width_default = std::accumulate(
          begin(f3d), end(f3d), 0, [](int a, const VarStr<Field3D>& fvar) {
            Mesh* localmesh = fvar.var->getMesh();
            return a + localmesh->xend - localmesh->xstart + 3;
          });

      const auto mudq = (*options)["mudq"].withDefault(band_width_default);
      const auto mldq = (*options)["mldq"].withDefault(band_width_default);
      const auto mukeep = (*options)["mukeep"].withDefault(n3d);
      const auto mlkeep = (*options)["mlkeep"].withDefault(n3d);
      if (IDABBDPrecInit(idamem, local_N, mudq, mldq, mukeep, mlkeep, ZERO, ida_bbd_res,
                         nullptr))
        throw BoutException("IDABBDPrecInit failed\n");
    } else {
      output.write("\tUsing user-supplied preconditioner\n");
      if (IDASpilsSetPreconditioner(idamem, nullptr, ida_pre_shim))
        throw BoutException("IDASpilsSetPreconditioner failed\n");
    }
  }

  // Call IDACalcIC (with default options) to correct the initial values
  if (correct_start) {
    if (IDACalcIC(idamem, IDA_YA_YDP_INIT, 1e-6))
      throw BoutException("IDACalcIC failed\n");
  }

  return 0;
}

/**************************************************************************
 * Run - Advance time
 **************************************************************************/

int IdaSolver::run() {
  TRACE("IDA IdaSolver::run()");

  if (!initialised)
    throw BoutException("IdaSolver not initialised\n");

  for (int i = 0; i < getNumberOutputSteps(); i++) {

    /// Run the solver for one output timestep
<<<<<<< HEAD
    simtime = run(simtime + TIMESTEP);
=======
    simtime = run(simtime + getOutputTimestep());
    iteration++;
>>>>>>> abc4771a

    /// Check if the run succeeded
    if (simtime < 0.0) {
      // Step failed
      throw BoutException("SUNDIALS IDA timestep failed\n");
    }

    if (call_monitors(simtime, i, getNumberOutputSteps())) {
      // User signalled to quit
      break;
    }
  }

  return 0;
}

BoutReal IdaSolver::run(BoutReal tout) {
  TRACE("Running solver: solver::run({:e})", tout);

  if (!initialised)
    throw BoutException("Running IDA solver without initialisation\n");

  pre_Wtime = 0.0;
  pre_ncalls = 0;

  const int flag = IDASolve(idamem, tout, &simtime, uvec, duvec, IDA_NORMAL);

  // Copy variables
  load_vars(NV_DATA_P(uvec));

  // Call rhs function to get extra variables at this time
  run_rhs(simtime);

  if (flag < 0) {
    output_error.write("ERROR IDA solve failed at t = {:e}, flag = {:d}\n", simtime, flag);
    return -1.0;
  }

  return simtime;
}

/**************************************************************************
 * Residual function F(t, u, du)
 **************************************************************************/

void IdaSolver::res(BoutReal t, BoutReal* udata, BoutReal* dudata, BoutReal* rdata) {
  TRACE("Running RHS: IdaSolver::res({:e})", t);

  // Load state from udata
  load_vars(udata);

  // Call RHS function
  run_rhs(t);

  // Save derivatives to rdata (residual)
  save_derivs(rdata);

  // If a differential equation, subtract dudata
  const int N = NV_LOCLENGTH_P(id);
  const BoutReal* idd = NV_DATA_P(id);
  for (int i = 0; i < N; i++) {
    if (idd[i] > 0.5) // 1 -> differential, 0 -> algebraic
      rdata[i] -= dudata[i];
  }
}

/**************************************************************************
 * Preconditioner function
 **************************************************************************/

void IdaSolver::pre(BoutReal t, BoutReal cj, BoutReal delta, BoutReal* udata,
                    BoutReal* rvec, BoutReal* zvec) {
  TRACE("Running preconditioner: IdaSolver::pre({:e})", t);

  const BoutReal tstart = bout::globals::mpi->MPI_Wtime();

  if (!hasPreconditioner()) {
    // Identity (but should never happen)
    const int N = NV_LOCLENGTH_P(id);
    std::copy(rvec, rvec + N, zvec);
    return;
  }

  // Load state from udata (as with res function)
  load_vars(udata);

  // Load vector to be inverted into F_vars
  load_derivs(rvec);

  runPreconditioner(t, cj, delta);

  // Save the solution from F_vars
  save_derivs(zvec);

  pre_Wtime += bout::globals::mpi->MPI_Wtime() - tstart;
  pre_ncalls++;
}

/**************************************************************************
 * IDA res function
 **************************************************************************/

static int idares(BoutReal t, N_Vector u, N_Vector du, N_Vector rr, void* user_data) {
  BoutReal* udata = NV_DATA_P(u);
  BoutReal* dudata = NV_DATA_P(du);
  BoutReal* rdata = NV_DATA_P(rr);

  auto* s = static_cast<IdaSolver*>(user_data);

  // Calculate residuals
  s->res(t, udata, dudata, rdata);

  return 0;
}

/// Residual function for BBD preconditioner
static int ida_bbd_res(IDAINT UNUSED(Nlocal), BoutReal t, N_Vector u, N_Vector du,
                       N_Vector rr, void* user_data) {
  return idares(t, u, du, rr, user_data);
}

// Preconditioner function
static int ida_pre(BoutReal t, N_Vector yy, N_Vector UNUSED(yp), N_Vector UNUSED(rr),
                   N_Vector rvec, N_Vector zvec, BoutReal cj, BoutReal delta,
                   void* user_data) {
  BoutReal* udata = NV_DATA_P(yy);
  BoutReal* rdata = NV_DATA_P(rvec);
  BoutReal* zdata = NV_DATA_P(zvec);

  auto* s = static_cast<IdaSolver*>(user_data);

  // Calculate residuals
  s->pre(t, cj, delta, udata, rdata, zdata);

  return 0;
}

#endif<|MERGE_RESOLUTION|>--- conflicted
+++ resolved
@@ -253,12 +253,7 @@
   for (int i = 0; i < getNumberOutputSteps(); i++) {
 
     /// Run the solver for one output timestep
-<<<<<<< HEAD
-    simtime = run(simtime + TIMESTEP);
-=======
     simtime = run(simtime + getOutputTimestep());
-    iteration++;
->>>>>>> abc4771a
 
     /// Check if the run succeeded
     if (simtime < 0.0) {
