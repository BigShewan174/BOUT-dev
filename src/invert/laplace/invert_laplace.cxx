--- conflicted
+++ resolved
@@ -255,14 +255,9 @@
 
 void Laplacian::tridagCoefs(int jx, int jy, BoutReal kwave,
                             dcomplex &a, dcomplex &b, dcomplex &c,
-<<<<<<< HEAD
-                            const Field2D *ccoef, const Field2D *d,
-                            CELL_LOC loc) {
-#ifndef COORDINATES_USE_3D
-=======
                             const Field2D *c1coef, const Field2D *c2coef,
                             const Field2D *d, CELL_LOC loc) {
->>>>>>> 64a0e27d
+#ifndef COORDINATES_USE_3D
   /* Function: Laplacian::tridagCoef
    * Purpose:  - Set the matrix components of A in Ax=b, solving
    *
