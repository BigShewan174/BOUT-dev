/*!
 * \file field2d.hxx
 *
 * \brief Definition of 2D scalar field class
 *
 **************************************************************************
 * Copyright 2010 B.D.Dudson, S.Farley, M.V.Umansky, X.Q.Xu
 *
 * Contact: Ben Dudson, bd512@york.ac.uk
 *
 * This file is part of BOUT++.
 *
 * BOUT++ is free software: you can redistribute it and/or modify
 * it under the terms of the GNU Lesser General Public License as published by
 * the Free Software Foundation, either version 3 of the License, or
 * (at your option) any later version.
 *
 * BOUT++ is distributed in the hope that it will be useful,
 * but WITHOUT ANY WARRANTY; without even the implied warranty of
 * MERCHANTABILITY or FITNESS FOR A PARTICULAR PURPOSE.  See the
 * GNU Lesser General Public License for more details.
 *
 * You should have received a copy of the GNU Lesser General Public License
 * along with BOUT++.  If not, see <http://www.gnu.org/licenses/>.
 *
 */
class Field2D;

#pragma once
#ifndef __FIELD2D_H__
#define __FIELD2D_H__

class Mesh;
#include "field.hxx"
#include "field_data.hxx"
class Field3D; //#include "field3d.hxx"
#include "fieldperp.hxx"
#include "stencils.hxx"

#include "utils.hxx"
#include "bout/array.hxx"
#include "bout/region.hxx"

#include "unused.hxx"

#ifdef BOUT_HAS_RAJA
#include "RAJA/RAJA.hpp" // using RAJA lib
#endif

/*!
 * \brief 2D X-Y scalar fields
 *
 * Handles data for axisymmetric quantities. Essentially the same
 * as the Field3D class.
 */
class Field2D : public Field {
public:
  using ind_type = Ind2D;
  /*!
   * Constructor, taking an optional mesh pointer
   * This mesh pointer is not used until the data is allocated,
   * since Field2D objects can be globals, created before a mesh
   * has been created.
   *
   * @param[in] localmesh  The mesh which defines the field size.
   *
   * By default the global Mesh pointer (mesh) is used.
   */
  Field2D(Mesh* localmesh = nullptr, CELL_LOC location_in = CELL_CENTRE,
          DirectionTypes directions_in = {YDirectionType::Standard,
                                          ZDirectionType::Average});

  /*!
   * Copy constructor. After this both fields
   * will share the same underlying data.
   */
  Field2D(const Field2D& f);

  /*!
   * Move constructor
   */
  Field2D(Field2D&& f) noexcept { swap(*this, f); };

  /*!
   * Constructor. This creates a Field2D using the global Mesh pointer (mesh)
   * allocates data, and assigns the value \p val to all points including
   * boundary cells.
   */
  Field2D(BoutReal val, Mesh* localmesh = nullptr);

  /// Constructor from Array and Mesh
  Field2D(Array<BoutReal> data, Mesh* localmesh, CELL_LOC location = CELL_CENTRE,
          DirectionTypes directions_in = {YDirectionType::Standard,
                                          ZDirectionType::Average});

  /*!
   * Destructor
   */
  ~Field2D() override;

  /// Data type
  using value_type = BoutReal;

  /// Ensure data is allocated
  Field2D& allocate();
  bool isAllocated() const { return !data.empty(); } ///< Test if data is allocated

  /// Return a pointer to the time-derivative field
  Field2D* timeDeriv();

  /*!
   * Return the number of nx points
   */
  int getNx() const override { return nx; };
  /*!
   * Return the number of ny points
   */
  int getNy() const override { return ny; };
  /*!
   * Return the number of nz points
   */
  int getNz() const override { return 1; };

  // these methods return Field2D to allow method chaining
  Field2D& setLocation(CELL_LOC new_location) override {
    Field::setLocation(new_location);
    return *this;
  }
  Field2D& setDirectionY(YDirectionType d) override {
    // This method included in case it is wanted in a templated function also dealing with
    // Field3D or FieldPerp - there is no difference between orthogonal and field-aligned
    // coordinates for Field2D, so should always have YDirectionType::Standard.
    ASSERT1(d == YDirectionType::Standard);
    Field::setDirectionY(d);
    return *this;
  }

  /// Check if this field has yup and ydown fields
  bool hasParallelSlices() const { return true; }

  [[deprecated("Please use Field2D::hasParallelSlices instead")]] bool
  hasYupYdown() const {
    return hasParallelSlices();
  }

  Field2D& yup(std::vector<Field2D>::size_type UNUSED(index) = 0) { return *this; }
  const Field2D& yup(std::vector<Field2D>::size_type UNUSED(index) = 0) const {
    return *this;
  }

  Field2D& ydown(std::vector<Field2D>::size_type UNUSED(index) = 0) { return *this; }
  const Field2D& ydown(std::vector<Field2D>::size_type UNUSED(index) = 0) const {
    return *this;
  }

  Field2D& ynext(int UNUSED(dir)) { return *this; }
  const Field2D& ynext(int UNUSED(dir)) const { return *this; }

  // Operators

  /*!
   * Assignment from Field2D. After this both fields will
   * share the same underlying data. To make a true copy,
   * call .allocate() after assignment, or use the copy()
   * function.
   */
  Field2D& operator=(const Field2D& rhs);
  Field2D& operator=(Field2D&& rhs) noexcept;

  /*!
   * Allocates data if not already allocated, then
   * sets all cells to \p rhs
   */
  Field2D& operator=(BoutReal rhs);

  /////////////////////////////////////////////////////////
  // Data access

  /// Return a Region<Ind2D> reference to use to iterate over this field
  const Region<Ind2D>& getRegion(REGION region) const;
  const Region<Ind2D>& getRegion(const std::string& region_name) const;

  Region<Ind2D>::RegionIndices::const_iterator begin() const {
    return std::begin(getRegion("RGN_ALL"));
  };
  Region<Ind2D>::RegionIndices::const_iterator end() const {
    return std::end(getRegion("RGN_ALL"));
  };

  BoutReal& BOUT_HOST_DEVICE operator[](const Ind2D& d) { return data[d.ind]; }
  const BoutReal& BOUT_HOST_DEVICE operator[](const Ind2D& d) const {
    return data[d.ind];
  }
  BoutReal& BOUT_HOST_DEVICE operator[](const Ind3D& d);
  // const BoutReal&  operator[](const Ind3D &d) const;

  const BoutReal& BOUT_HOST_DEVICE operator[](const Ind3D& d) const;
  /*!
   * Access to the underlying data array.
   *
   * If CHECK <= 2 then no checks are performed
   *
   * If CHECK > 2 then both \p jx and \p jy are bounds checked. This will
   * significantly reduce performance.
   */
  BOUT_HOST_DEVICE inline BoutReal& operator()(int jx, int jy) {
#if CHECK > 2 && !defined(BOUT_USE_CUDA)
    if (!isAllocated())
      throw BoutException("Field2D: () operator on empty data");

    if ((jx < 0) || (jx >= nx) || (jy < 0) || (jy >= ny))
      throw BoutException("Field2D: ({:d}, {:d}) index out of bounds ({:d} , {:d})\n", jx,
                          jy, nx, ny);
#endif

    return data[jx * ny + jy];
  }
  BOUT_HOST_DEVICE inline const BoutReal& operator()(int jx, int jy) const {
#if CHECK > 2 && !defined(BOUT_USE_CUDA)
    if (!isAllocated())
      throw BoutException("Field2D: () operator on empty data");

    if ((jx < 0) || (jx >= nx) || (jy < 0) || (jy >= ny))
      throw BoutException("Field2D: ({:d}, {:d}) index out of bounds ({:d} , {:d})\n", jx,
                          jy, nx, ny);
#endif

    return data[jx * ny + jy];
  }

  /*!
   * DIrect access to underlying array. This version is for compatibility
   * with Field3D objects
   */
  BOUT_HOST_DEVICE BoutReal& operator()(int jx, int jy, int UNUSED(jz)) {
    return operator()(jx, jy);
  }
  BOUT_HOST_DEVICE const BoutReal& operator()(int jx, int jy, int UNUSED(jz)) const {
    return operator()(jx, jy);
  }

  Field2D& operator+=(
      const Field2D& rhs); ///< In-place addition. Copy-on-write used if data is shared
  Field2D&
  operator+=(BoutReal rhs); ///< In-place addition. Copy-on-write used if data is shared
  Field2D& operator-=(
      const Field2D& rhs); ///< In-place subtraction. Copy-on-write used if data is shared
  Field2D& operator-=(
      BoutReal rhs); ///< In-place subtraction. Copy-on-write used if data is shared
  Field2D& operator*=(const Field2D& rhs); ///< In-place multiplication. Copy-on-write
                                           ///< used if data is shared
  Field2D& operator*=(
      BoutReal rhs); ///< In-place multiplication. Copy-on-write used if data is shared
  Field2D& operator/=(
      const Field2D& rhs); ///< In-place division. Copy-on-write used if data is shared
  Field2D&
  operator/=(BoutReal rhs); ///< In-place division. Copy-on-write used if data is shared

  // FieldData virtual functions

  bool is3D() const override { return false; }

#if CHECK > 0
  void doneComms() override { bndry_xin = bndry_xout = bndry_yup = bndry_ydown = true; }
#else
  void doneComms() override {}
#endif

  friend class Vector2D;

  void applyBoundary(bool init = false) override;
  void applyBoundary(BoutReal time);
  void applyBoundary(const std::string& condition);
  void applyBoundary(const char* condition) { applyBoundary(std::string(condition)); }
  void applyBoundary(const std::string& region, const std::string& condition);
  void applyTDerivBoundary() override;
  void setBoundaryTo(const Field2D& f2d); ///< Copy the boundary region

  friend void swap(Field2D& first, Field2D& second) noexcept;

  /// Internal data array. Handles allocation/freeing of memory
  Array<BoutReal> data;

private:
  /// Array sizes (from fieldmesh). These are valid only if fieldmesh is not null
  int nx{-1}, ny{-1};

  /// Time-derivative, can be nullptr
  Field2D* deriv{nullptr};
};

// Non-member overloaded operators

Field2D operator+(const Field2D& lhs, const Field2D& rhs);
Field2D operator-(const Field2D& lhs, const Field2D& rhs);
Field2D operator*(const Field2D& lhs, const Field2D& rhs);
Field2D operator/(const Field2D& lhs, const Field2D& rhs);

Field3D operator+(const Field2D& lhs, const Field3D& rhs);
Field3D operator-(const Field2D& lhs, const Field3D& rhs);
Field3D operator*(const Field2D& lhs, const Field3D& rhs);
Field3D operator/(const Field2D& lhs, const Field3D& rhs);

Field2D operator+(const Field2D& lhs, BoutReal rhs);
Field2D operator-(const Field2D& lhs, BoutReal rhs);
Field2D operator*(const Field2D& lhs, BoutReal rhs);
Field2D operator/(const Field2D& lhs, BoutReal rhs);

Field2D operator+(BoutReal lhs, const Field2D& rhs);
Field2D operator-(BoutReal lhs, const Field2D& rhs);
Field2D operator*(BoutReal lhs, const Field2D& rhs);
Field2D operator/(BoutReal lhs, const Field2D& rhs);

/*!
 * Unary minus. Returns the negative of given field,
 * iterates over whole domain including guard/boundary cells.
 */
Field2D operator-(const Field2D& f);

// Non-member functions

<<<<<<< HEAD
inline Field2D toFieldAligned(const Field2D& f,
                              const std::string& UNUSED(region) = "RGN_ALL") {
  return f;
}
[[deprecated("Please use toFieldAligned(const Field2D& f, "
             "const std::string& region = \"RGN_ALL\") instead")]] inline Field2D
toFieldAligned(const Field2D& f, REGION region) {
  return toFieldAligned(f, toString(region));
}

inline Field2D fromFieldAligned(const Field2D& f,
                                const std::string& UNUSED(region) = "RGN_ALL") {
  return f;
}
[[deprecated("Please use fromFieldAligned(const Field2D& f, "
             "const std::string& region = \"RGN_ALL\") instead")]] inline Field2D
fromFieldAligned(const Field2D& f, REGION region) {
  return fromFieldAligned(f, toString(region));
}

=======
>>>>>>> b1967482
#if CHECK > 0
/// Throw an exception if \p f is not allocated or if any
/// elements are non-finite (for CHECK > 2).
/// Loops over all points including the boundaries by
/// default (can be changed using the \p rgn argument
void checkData(const Field2D& f, const std::string& region = "RGN_NOBNDRY");
[[deprecated("Please use checkData(const Field2D& f, "
             "const std::string& region = \"RGN_NOBNDRY\") instead")]] inline void
checkData(const Field2D& f, REGION region) {
  return checkData(f, toString(region));
}
#else
inline void checkData(const Field2D& UNUSED(f),
                      std::string UNUSED(region) = "RGN_NOBNDRY") {}
[[deprecated("Please use checkData(const Field2D& f, "
             "const std::string& region = \"RGN_NOBNDRY\") instead")]] inline void
checkData(const Field2D& UNUSED(f), REGION UNUSED(region)) {}
#endif

/// Force guard cells of passed field \p var to NaN
#if CHECK > 2
void invalidateGuards(Field2D& var);
#else
inline void invalidateGuards(Field2D& UNUSED(var)) {}
#endif

/// Average in the Z direction
/// Field2D has no Z direction -- return input
/// @param[in] f     Variable to average
inline Field2D DC(const Field2D& f) { return f; }

/// Returns a reference to the time-derivative of a field \p f
///
/// Wrapper around member function f.timeDeriv()
BOUT_HOST_DEVICE inline Field2D& ddt(Field2D& f) { return *(f.timeDeriv()); }

/// toString template specialisation
/// Defined in utils.hxx
template <>
inline std::string toString<>(const Field2D& UNUSED(val)) {
  return "<Field2D>";
}

/// Test if two fields are the same, by calculating
/// the minimum absolute difference between them
bool operator==(const Field2D& a, const Field2D& b);

std::ostream& operator<<(std::ostream& out, const Field2D& value);

#endif /* __FIELD2D_H__ */<|MERGE_RESOLUTION|>--- conflicted
+++ resolved
@@ -319,29 +319,6 @@
 
 // Non-member functions
 
-<<<<<<< HEAD
-inline Field2D toFieldAligned(const Field2D& f,
-                              const std::string& UNUSED(region) = "RGN_ALL") {
-  return f;
-}
-[[deprecated("Please use toFieldAligned(const Field2D& f, "
-             "const std::string& region = \"RGN_ALL\") instead")]] inline Field2D
-toFieldAligned(const Field2D& f, REGION region) {
-  return toFieldAligned(f, toString(region));
-}
-
-inline Field2D fromFieldAligned(const Field2D& f,
-                                const std::string& UNUSED(region) = "RGN_ALL") {
-  return f;
-}
-[[deprecated("Please use fromFieldAligned(const Field2D& f, "
-             "const std::string& region = \"RGN_ALL\") instead")]] inline Field2D
-fromFieldAligned(const Field2D& f, REGION region) {
-  return fromFieldAligned(f, toString(region));
-}
-
-=======
->>>>>>> b1967482
 #if CHECK > 0
 /// Throw an exception if \p f is not allocated or if any
 /// elements are non-finite (for CHECK > 2).
