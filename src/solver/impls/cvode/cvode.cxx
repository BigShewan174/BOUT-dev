/**************************************************************************
 * Interface to SUNDIALS CVODE
 *
 *
 **************************************************************************
 * Copyright 2010 B.D.Dudson, S.Farley, M.V.Umansky, X.Q.Xu
 *
 * Contact: Ben Dudson, bd512@york.ac.uk
 *
 * This file is part of BOUT++.
 *
 * BOUT++ is free software: you can redistribute it and/or modify
 * it under the terms of the GNU Lesser General Public License as published by
 * the Free Software Foundation, either version 3 of the License, or
 * (at your option) any later version.
 *
 * BOUT++ is distributed in the hope that it will be useful,
 * but WITHOUT ANY WARRANTY; without even the implied warranty of
 * MERCHANTABILITY or FITNESS FOR A PARTICULAR PURPOSE.  See the
 * GNU Lesser General Public License for more details.
 *
 * You should have received a copy of the GNU Lesser General Public License
 * along with BOUT++.  If not, see <http://www.gnu.org/licenses/>.
 *
 **************************************************************************/

#include "bout/build_config.hxx"

#include "cvode.hxx"

#if BOUT_HAS_CVODE

#include "boutcomm.hxx"
#include "boutexception.hxx"
#include "field3d.hxx"
#include "msg_stack.hxx"
#include "options.hxx"
#include "output.hxx"
#include "unused.hxx"
#include "utils.hxx"
#include "bout/mesh.hxx"

#include <cvode/cvode.h>

#if SUNDIALS_VERSION_MAJOR >= 3
#include <cvode/cvode_spils.h>
#include <sunlinsol/sunlinsol_spgmr.h>
#else
#include <cvode/cvode_spgmr.h>
#endif

#include <cvode/cvode_bbdpre.h>
#include <nvector/nvector_parallel.h>
#include <sundials/sundials_types.h>

#include <algorithm>
#include <numeric>
#include <string>

#ifdef BOUT_HAS_CALIPER
<<<<<<< HEAD
#include <caliper/cali.h>
#include <caliper/cali-manager.h>
#endif



=======
#include <caliper/cali-manager.h>
#include <caliper/cali.h>
#endif

>>>>>>> 45d52acb
class Field2D;

#define ZERO RCONST(0.)
#define ONE RCONST(1.0)

#ifndef CVODEINT
#if SUNDIALS_VERSION_MAJOR < 3
using CVODEINT = bout::utils::function_traits<CVLocalFn>::arg_t<0>;
#else
using CVODEINT = sunindextype;
#endif
#endif

static int cvode_rhs(BoutReal t, N_Vector u, N_Vector du, void* user_data);
static int cvode_bbd_rhs(CVODEINT Nlocal, BoutReal t, N_Vector u, N_Vector du,
                         void* user_data);

static int cvode_pre(BoutReal t, N_Vector yy, N_Vector yp, N_Vector rvec, N_Vector zvec,
                     BoutReal gamma, BoutReal delta, int lr, void* user_data);

#if SUNDIALS_VERSION_MAJOR < 3
// Shim for earlier versions
inline static int cvode_pre_shim(BoutReal t, N_Vector yy, N_Vector yp, N_Vector rvec,
                                 N_Vector zvec, BoutReal gamma, BoutReal delta, int lr,
                                 void* user_data, N_Vector UNUSED(tmp)) {
  return cvode_pre(t, yy, yp, rvec, zvec, gamma, delta, lr, user_data);
}
#else
// Alias for newer versions
constexpr auto& cvode_pre_shim = cvode_pre;
#endif

static int cvode_jac(N_Vector v, N_Vector Jv, realtype t, N_Vector y, N_Vector fy,
                     void* user_data, N_Vector tmp);

#if SUNDIALS_VERSION_MAJOR < 3
// Shim for earlier versions
inline int CVSpilsSetJacTimes(void* arkode_mem, std::nullptr_t,
                              CVSpilsJacTimesVecFn jtimes) {
  return CVSpilsSetJacTimesVecFn(arkode_mem, jtimes);
}
#endif

#if SUNDIALS_VERSION_MAJOR >= 4
// Shim for newer versions
inline void* CVodeCreate(int lmm, int UNUSED(iter)) { return CVodeCreate(lmm); }
constexpr auto CV_FUNCTIONAL = 0;
constexpr auto CV_NEWTON = 0;
#elif SUNDIALS_VERSION_MAJOR == 3
namespace {
constexpr auto& SUNLinSol_SPGMR = SUNSPGMR;
}
#endif

CvodeSolver::CvodeSolver(Options* opts) : Solver(opts) {
  has_constraints = false; // This solver doesn't have constraints
  canReset = true;
}

CvodeSolver::~CvodeSolver() {
  if (cvode_initialised) {
    N_VDestroy_Parallel(uvec);
    CVodeFree(&cvode_mem);
#if SUNDIALS_VERSION_MAJOR >= 3
    SUNLinSolFree(sun_solver);
#endif
#if SUNDIALS_VERSION_MAJOR >= 4
    SUNNonlinSolFree(nonlinear_solver);
#endif
  }
}

/**************************************************************************
 * Initialise
 **************************************************************************/

int CvodeSolver::init(int nout, BoutReal tstep) {
  TRACE("Initialising CVODE solver");

  /// Call the generic initialisation first
  if (Solver::init(nout, tstep))
    return 1;

  // Save nout and tstep for use in run
  NOUT = nout;
  TIMESTEP = tstep;

  output_progress.write("Initialising SUNDIALS' CVODE solver\n");

  // Calculate number of variables (in generic_solver)
  const int local_N = getLocalN();

  // Get total problem size
  int neq;
  if (bout::globals::mpi->MPI_Allreduce(&local_N, &neq, 1, MPI_INT, MPI_SUM,
                                        BoutComm::get())) {
    throw BoutException("Allreduce localN -> GlobalN failed!\n");
  }

  output_info.write("\t3d fields = {:d}, 2d fields = {:d} neq={:d}, local_N={:d}\n",
                    n3Dvars(), n2Dvars(), neq, local_N);

  // Allocate memory
  if ((uvec = N_VNew_Parallel(BoutComm::get(), local_N, neq)) == nullptr)
    throw BoutException("SUNDIALS memory allocation failed\n");

  // Put the variables into uvec
  save_vars(NV_DATA_P(uvec));

  diagnose = (*options)["diagnose"]
                 .doc("Print solver diagnostic information?")
                 .withDefault(false);
  const auto adams_moulton =
      (*options)["adams_moulton"]
          .doc("Use Adams Moulton implicit multistep. Otherwise BDF method.")
          .withDefault(false);

  if (adams_moulton) {
    // By default use functional iteration for Adams-Moulton
    output_info.write("\tUsing Adams-Moulton implicit multistep method\n");
  } else {
    // Use Newton iteration for BDF
    output_info.write("\tUsing BDF method\n");
  }

  const auto lmm = adams_moulton ? CV_ADAMS : CV_BDF;
  const auto func_iter = (*options)["func_iter"].withDefault(adams_moulton);
  const auto iter = func_iter ? CV_FUNCTIONAL : CV_NEWTON;

  if ((cvode_mem = CVodeCreate(lmm, iter)) == nullptr)
    throw BoutException("CVodeCreate failed\n");

  // For callbacks, need pointer to solver object
  if (CVodeSetUserData(cvode_mem, this) < 0)
    throw BoutException("CVodeSetUserData failed\n");

  if (CVodeInit(cvode_mem, cvode_rhs, simtime, uvec) < 0)
    throw BoutException("CVodeInit failed\n");

  const auto max_order = (*options)["cvode_max_order"]
                             .doc("Maximum order of method to use. < 0 means no limit.")
                             .withDefault(-1);
  if (max_order > 0) {
    if (CVodeSetMaxOrd(cvode_mem, max_order) < 0)
      throw BoutException("CVodeSetMaxOrder failed\n");
  }

  const auto stablimdet =
      (*options)["cvode_stability_limit_detection"].withDefault(false);
  if (stablimdet) {
    if (CVodeSetStabLimDet(cvode_mem, stablimdet) < 0)
      throw BoutException("CVodeSetStabLimDet failed\n");
  }

  const auto abstol = (*options)["ATOL"].doc("Absolute tolerance").withDefault(1.0e-12);
  const auto reltol = (*options)["RTOL"].doc("Relative tolerance").withDefault(1.0e-5);
  const auto use_vector_abstol = (*options)["use_vector_abstol"].withDefault(false);
  if (use_vector_abstol) {
    std::vector<BoutReal> f2dtols;
    f2dtols.reserve(f2d.size());
    std::transform(begin(f2d), end(f2d), std::back_inserter(f2dtols),
                   [abstol](const VarStr<Field2D>& f2) {
                     auto f2_options = Options::root()[f2.name];
                     const auto wrong_name = f2_options.isSet("abstol");
                     if (wrong_name) {
                       output_warn << "WARNING: Option 'abstol' for field " << f2.name
                                   << " is deprecated. Please use 'atol' instead\n";
                     }
                     const std::string atol_name = wrong_name ? "abstol" : "atol";
                     return f2_options[atol_name].withDefault(abstol);
                   });

    std::vector<BoutReal> f3dtols;
    f3dtols.reserve(f3d.size());
    std::transform(begin(f3d), end(f3d), std::back_inserter(f3dtols),
                   [abstol](const VarStr<Field3D>& f3) {
                     return Options::root()[f3.name]["atol"].withDefault(abstol);
                   });

    N_Vector abstolvec = N_VNew_Parallel(BoutComm::get(), local_N, neq);
    if (abstolvec == nullptr)
      throw BoutException("SUNDIALS memory allocation (abstol vector) failed\n");

    set_abstol_values(NV_DATA_P(abstolvec), f2dtols, f3dtols);

    if (CVodeSVtolerances(cvode_mem, reltol, abstolvec) < 0)
      throw BoutException("CVodeSVtolerances failed\n");

    N_VDestroy_Parallel(abstolvec);
  } else {
    if (CVodeSStolerances(cvode_mem, reltol, abstol) < 0)
      throw BoutException("CVodeSStolerances failed\n");
  }

  const auto mxsteps = (*options)["mxstep"]
                           .doc("Maximum number of internal steps between outputs.")
                           .withDefault(500);
  CVodeSetMaxNumSteps(cvode_mem, mxsteps);

  const auto max_timestep =
      (*options)["max_timestep"].doc("Maximum time step size").withDefault(-1.0);
  if (max_timestep > 0.0) {
    CVodeSetMaxStep(cvode_mem, max_timestep);
  }

  const auto min_timestep =
      (*options)["min_timestep"].doc("Minimum time step size").withDefault(-1.0);
  if (min_timestep > 0.0) {
    CVodeSetMinStep(cvode_mem, min_timestep);
  }

  const auto start_timestep = (*options)["start_timestep"]
                                  .doc("Starting time step. < 0 then chosen by CVODE.")
                                  .withDefault(-1.0);
  if (start_timestep > 0.0) {
    CVodeSetInitStep(cvode_mem, start_timestep);
  }

  const auto mxorder = (*options)["mxorder"].withDefault(-1);
  if (mxorder > 0) {
    CVodeSetMaxOrd(cvode_mem, mxorder);
  }

  /// Newton method can include Preconditioners and Jacobian function
  if (!func_iter) {
    output_info.write("\tUsing Newton iteration\n");
    TRACE("Setting preconditioner");
    const auto maxl =
        (*options)["maxl"].doc("Maximum number of linear iterations").withDefault(5);
    const auto use_precon =
        (*options)["use_precon"].doc("Use preconditioner?").withDefault(false);

    if (use_precon) {

      const auto rightprec = (*options)["rightprec"]
                                 .doc("Use right preconditioner? Otherwise use left.")
                                 .withDefault(false);
      const int prectype = rightprec ? PREC_RIGHT : PREC_LEFT;

#if SUNDIALS_VERSION_MAJOR >= 3
      if ((sun_solver = SUNLinSol_SPGMR(uvec, prectype, maxl)) == nullptr)
        throw BoutException("Creating SUNDIALS linear solver failed\n");
      if (CVSpilsSetLinearSolver(cvode_mem, sun_solver) != CV_SUCCESS)
        throw BoutException("CVSpilsSetLinearSolver failed\n");
#else
      if (CVSpgmr(cvode_mem, prectype, maxl) != CVSPILS_SUCCESS)
        throw BoutException("CVSpgmr failed\n");
#endif

      if (!have_user_precon()) {
        output_info.write("\tUsing BBD preconditioner\n");

        /// Get options
        // Compute band_width_default from actually added fields, to allow for multiple
        // Mesh objects
        //
        // Previous implementation was equivalent to:
        //   int MXSUB = mesh->xend - mesh->xstart + 1;
        //   int band_width_default = n3Dvars()*(MXSUB+2);
        const int band_width_default = std::accumulate(
            begin(f3d), end(f3d), 0, [](int a, const VarStr<Field3D>& fvar) {
              Mesh* localmesh = fvar.var->getMesh();
              return a + localmesh->xend - localmesh->xstart + 3;
            });

        const auto mudq = (*options)["mudq"].withDefault(band_width_default);
        const auto mldq = (*options)["mldq"].withDefault(band_width_default);
        const auto mukeep = (*options)["mukeep"].withDefault(n3Dvars() + n2Dvars());
        const auto mlkeep = (*options)["mlkeep"].withDefault(n3Dvars() + n2Dvars());

        if (CVBBDPrecInit(cvode_mem, local_N, mudq, mldq, mukeep, mlkeep, ZERO,
                          cvode_bbd_rhs, nullptr))
          throw BoutException("CVBBDPrecInit failed\n");

      } else {
        output_info.write("\tUsing user-supplied preconditioner\n");

        if (CVSpilsSetPreconditioner(cvode_mem, nullptr, cvode_pre_shim))
          throw BoutException("CVSpilsSetPreconditioner failed\n");
      }
    } else {
      output_info.write("\tNo preconditioning\n");

#if SUNDIALS_VERSION_MAJOR >= 3
      if ((sun_solver = SUNLinSol_SPGMR(uvec, PREC_NONE, maxl)) == nullptr)
        throw BoutException("Creating SUNDIALS linear solver failed\n");
      if (CVSpilsSetLinearSolver(cvode_mem, sun_solver) != CV_SUCCESS)
        throw BoutException("CVSpilsSetLinearSolver failed\n");
#else
      if (CVSpgmr(cvode_mem, PREC_NONE, maxl) != CVSPILS_SUCCESS)
        throw BoutException("CVSpgmr failed\n");
#endif
    }

    /// Set Jacobian-vector multiplication function
    const auto use_jacobian = (*options)["use_jacobian"].withDefault(false);
    if ((use_jacobian) && (jacfunc != nullptr)) {
      output_info.write("\tUsing user-supplied Jacobian function\n");

      if (CVSpilsSetJacTimes(cvode_mem, nullptr, cvode_jac) != CV_SUCCESS)
        throw BoutException("CVSpilsSetJacTimesVecFn failed\n");
    } else
      output_info.write("\tUsing difference quotient approximation for Jacobian\n");
  } else {
    output_info.write("\tUsing Functional iteration\n");
#if SUNDIALS_VERSION_MAJOR >= 4
    if ((nonlinear_solver = SUNNonlinSol_FixedPoint(uvec, 0)) == nullptr)
      throw BoutException("SUNNonlinSol_FixedPoint failed\n");

    if (CVodeSetNonlinearSolver(cvode_mem, nonlinear_solver))
      throw BoutException("CVodeSetNonlinearSolver failed\n");
#endif
  }

  cvode_initialised = true;

  return 0;
}

/**************************************************************************
 * Run - Advance time
 **************************************************************************/

int CvodeSolver::run() {
  TRACE("CvodeSolver::run()");

  if (!cvode_initialised)
    throw BoutException("CvodeSolver not initialised\n");

  for (int i = 0; i < NOUT; i++) {

    /// Run the solver for one output timestep
    simtime = run(simtime + TIMESTEP);
    iteration++;

    /// Check if the run succeeded
    if (simtime < 0.0) {
      // Step failed
      throw BoutException("SUNDIALS CVODE timestep failed\n");
    }

    if (diagnose) {
      // Print additional diagnostics
      long int nsteps, nfevals, nniters, npevals, nliters;

      CVodeGetNumSteps(cvode_mem, &nsteps);
      CVodeGetNumRhsEvals(cvode_mem, &nfevals);
      CVodeGetNumNonlinSolvIters(cvode_mem, &nniters);
      CVSpilsGetNumPrecSolves(cvode_mem, &npevals);
      CVSpilsGetNumLinIters(cvode_mem, &nliters);

      output.write("\nCVODE: nsteps {:d}, nfevals {:d}, nniters {:d}, npevals {:d}, "
                   "nliters {:d}\n",
                   nsteps, nfevals, nniters, npevals, nliters);

      output.write("    -> Newton iterations per step: {:e}\n",
                   static_cast<BoutReal>(nniters) / static_cast<BoutReal>(nsteps));
      output.write("    -> Linear iterations per Newton iteration: {:e}\n",
                   static_cast<BoutReal>(nliters) / static_cast<BoutReal>(nniters));
      output.write("    -> Preconditioner evaluations per Newton: {:e}\n",
                   static_cast<BoutReal>(npevals) / static_cast<BoutReal>(nniters));

      // Last step size
      BoutReal last_step;
      CVodeGetLastStep(cvode_mem, &last_step);

      // Order used in last step
      int last_order;
      CVodeGetLastOrder(cvode_mem, &last_order);

      output.write("    -> Last step size: {:e}, order: {:d}\n", last_step, last_order);

      // Local error test failures
      long int num_fails;
      CVodeGetNumErrTestFails(cvode_mem, &num_fails);

      // Number of nonlinear convergence failures
      long int nonlin_fails;
      CVodeGetNumNonlinSolvConvFails(cvode_mem, &nonlin_fails);

      output.write("    -> Local error fails: {:d}, nonlinear convergence fails: {:d}\n",
                   num_fails, nonlin_fails);

      // Stability limit order reductions
      long int stab_lims;
      CVodeGetNumStabLimOrderReds(cvode_mem, &stab_lims);

      output.write("    -> Stability limit order reductions: {:d}\n", stab_lims);
    }

    /// Call the monitor function

    if (call_monitors(simtime, i, NOUT)) {
      // User signalled to quit
      break;
    }
  }

  return 0;
}

BoutReal CvodeSolver::run(BoutReal tout) {
  TRACE("Running solver: solver::run({})", tout);

  bout::globals::mpi->MPI_Barrier(BoutComm::get());

  pre_Wtime = 0.0;
  pre_ncalls = 0;

  int flag;
  if (!monitor_timestep) {
    // Run in normal mode
    flag = CVode(cvode_mem, tout, uvec, &simtime, CV_NORMAL);
  } else {
    // Run in single step mode, to call timestep monitors
    BoutReal internal_time;
    CVodeGetCurrentTime(cvode_mem, &internal_time);
    while (internal_time < tout) {
      // Run another step
      BoutReal last_time = internal_time;
      flag = CVode(cvode_mem, tout, uvec, &internal_time, CV_ONE_STEP);

      if (flag < 0) {
        throw BoutException("ERROR CVODE solve failed at t = {:e}, flag = {:d}\n",
                            internal_time, flag);
      }

      // Call timestep monitor
      call_timestep_monitors(internal_time, internal_time - last_time);
    }
    // Get output at the desired time
    flag = CVodeGetDky(cvode_mem, tout, 0, uvec);
    simtime = tout;
  }

  // Copy variables
  load_vars(NV_DATA_P(uvec));

  // Call rhs function to get extra variables at this time
  run_rhs(simtime);

  if (flag < 0) {
    throw BoutException("ERROR CVODE solve failed at t = {:e}, flag = {:d}\n", simtime,
                        flag);
  }

  return simtime;
}

/**************************************************************************
 * RHS function du = F(t, u)
 **************************************************************************/

void CvodeSolver::rhs(BoutReal t, BoutReal* udata, BoutReal* dudata) {
  TRACE("Running RHS: CvodeSolver::res({})", t);
#ifdef BOUT_HAS_CALIPER
  CALI_MARK_BEGIN("CvodeSolver:rhs");
#endif
<<<<<<< HEAD

  static int rhscount = 0; 
=======
>>>>>>> 45d52acb

  // Load state from udata
  load_vars(udata);

  // Get the current timestep
  // Note: CVodeGetCurrentStep updated too late in older versions
  CVodeGetLastStep(cvode_mem, &hcur);

  // Call RHS function
  run_rhs(t);

  // Save derivatives to dudata
  save_derivs(dudata);
<<<<<<< HEAD
  rhscount++;  
  printf("rhscount %d\n",rhscount);
#ifdef BOUT_HAS_CALIPER
  CALI_MARK_END("CvodeSolver:rhs");
#endif
  if(rhscount == 3) {   
     bout::globals::mpi->MPI_Barrier(BoutComm::get()); 
     BoutFinalise();
     std::exit(EXIT_SUCCESS); 
  }
  
=======
#ifdef BOUT_HAS_CALIPER
  CALI_MARK_END("CvodeSolver:rhs");
#endif
>>>>>>> 45d52acb
}

/**************************************************************************
 * Preconditioner function
 **************************************************************************/

void CvodeSolver::pre(BoutReal t, BoutReal gamma, BoutReal delta, BoutReal* udata,
                      BoutReal* rvec, BoutReal* zvec) {
  TRACE("Running preconditioner: CvodeSolver::pre({})", t);

  BoutReal tstart = bout::globals::mpi->MPI_Wtime();

  int N = NV_LOCLENGTH_P(uvec);

  if (!have_user_precon()) {
    // Identity (but should never happen)
    for (int i = 0; i < N; i++)
      zvec[i] = rvec[i];
    return;
  }

  // Load state from udata (as with res function)
  load_vars(udata);

  // Load vector to be inverted into F_vars
  load_derivs(rvec);

  run_precon(t, gamma, delta);

  // Save the solution from F_vars
  save_derivs(zvec);

  pre_Wtime += bout::globals::mpi->MPI_Wtime() - tstart;
  pre_ncalls++;
}

/**************************************************************************
 * Jacobian-vector multiplication function
 **************************************************************************/

void CvodeSolver::jac(BoutReal t, BoutReal* ydata, BoutReal* vdata, BoutReal* Jvdata) {
  TRACE("Running Jacobian: CvodeSolver::jac({})", t);

  if (jacfunc == nullptr)
    throw BoutException("No jacobian function supplied!\n");

  // Load state from ydate
  load_vars(ydata);

  // Load vector to be multiplied into F_vars
  load_derivs(vdata);

  // Call function
  (*jacfunc)(t);

  // Save Jv from vars
  save_derivs(Jvdata);
}

/**************************************************************************
 * CVODE RHS functions
 **************************************************************************/

static int cvode_rhs(BoutReal t, N_Vector u, N_Vector du, void* user_data) {

  BoutReal* udata = NV_DATA_P(u);
  BoutReal* dudata = NV_DATA_P(du);

  auto* s = static_cast<CvodeSolver*>(user_data);

  // Calculate RHS function
  try {
    s->rhs(t, udata, dudata);
  } catch (BoutRhsFail& error) {
    return 1;
  }
  return 0;
}

/// RHS function for BBD preconditioner
static int cvode_bbd_rhs(CVODEINT UNUSED(Nlocal), BoutReal t, N_Vector u, N_Vector du,
                         void* user_data) {
  return cvode_rhs(t, u, du, user_data);
}

/// Preconditioner function
static int cvode_pre(BoutReal t, N_Vector yy, N_Vector UNUSED(yp), N_Vector rvec,
                     N_Vector zvec, BoutReal gamma, BoutReal delta, int UNUSED(lr),
                     void* user_data) {
  BoutReal* udata = NV_DATA_P(yy);
  BoutReal* rdata = NV_DATA_P(rvec);
  BoutReal* zdata = NV_DATA_P(zvec);

  auto* s = static_cast<CvodeSolver*>(user_data);

  // Calculate residuals
  s->pre(t, gamma, delta, udata, rdata, zdata);

  return 0;
}

/// Jacobian-vector multiplication function
static int cvode_jac(N_Vector v, N_Vector Jv, realtype t, N_Vector y, N_Vector UNUSED(fy),
                     void* user_data, N_Vector UNUSED(tmp)) {
  BoutReal* ydata = NV_DATA_P(y);   ///< System state
  BoutReal* vdata = NV_DATA_P(v);   ///< Input vector
  BoutReal* Jvdata = NV_DATA_P(Jv); ///< Jacobian*vector output

  auto* s = static_cast<CvodeSolver*>(user_data);

  s->jac(t, ydata, vdata, Jvdata);

  return 0;
}

/**************************************************************************
 * vector abstol functions
 **************************************************************************/

void CvodeSolver::set_abstol_values(BoutReal* abstolvec_data,
                                    std::vector<BoutReal>& f2dtols,
                                    std::vector<BoutReal>& f3dtols) {
  int p = 0; // Counter for location in abstolvec_data array

  // All boundaries
  for (const auto& i2d : bout::globals::mesh->getRegion2D("RGN_BNDRY")) {
    loop_abstol_values_op(i2d, abstolvec_data, p, f2dtols, f3dtols, true);
  }
  // Bulk of points
  for (const auto& i2d : bout::globals::mesh->getRegion2D("RGN_NOBNDRY")) {
    loop_abstol_values_op(i2d, abstolvec_data, p, f2dtols, f3dtols, false);
  }
}

void CvodeSolver::loop_abstol_values_op(Ind2D UNUSED(i2d), BoutReal* abstolvec_data,
                                        int& p, std::vector<BoutReal>& f2dtols,
                                        std::vector<BoutReal>& f3dtols, bool bndry) {
  // Loop over 2D variables
  for (std::vector<BoutReal>::size_type i = 0; i < f2dtols.size(); i++) {
    if (bndry && !f2d[i].evolve_bndry) {
      continue;
    }
    abstolvec_data[p] = f2dtols[i];
    p++;
  }

  for (int jz = 0; jz < bout::globals::mesh->LocalNz; jz++) {
    // Loop over 3D variables
    for (std::vector<BoutReal>::size_type i = 0; i < f3dtols.size(); i++) {
      if (bndry && !f3d[i].evolve_bndry) {
        continue;
      }
      abstolvec_data[p] = f3dtols[i];
      p++;
    }
  }
}

void CvodeSolver::resetInternalFields() {
  TRACE("CvodeSolver::resetInternalFields");
  save_vars(NV_DATA_P(uvec));

  if (CVodeReInit(cvode_mem, simtime, uvec) < 0)
    throw BoutException("CVodeReInit failed\n");
}

#endif<|MERGE_RESOLUTION|>--- conflicted
+++ resolved
@@ -58,19 +58,10 @@
 #include <string>
 
 #ifdef BOUT_HAS_CALIPER
-<<<<<<< HEAD
-#include <caliper/cali.h>
-#include <caliper/cali-manager.h>
-#endif
-
-
-
-=======
 #include <caliper/cali-manager.h>
 #include <caliper/cali.h>
 #endif
 
->>>>>>> 45d52acb
 class Field2D;
 
 #define ZERO RCONST(0.)
@@ -529,11 +520,6 @@
 #ifdef BOUT_HAS_CALIPER
   CALI_MARK_BEGIN("CvodeSolver:rhs");
 #endif
-<<<<<<< HEAD
-
-  static int rhscount = 0; 
-=======
->>>>>>> 45d52acb
 
   // Load state from udata
   load_vars(udata);
@@ -547,23 +533,9 @@
 
   // Save derivatives to dudata
   save_derivs(dudata);
-<<<<<<< HEAD
-  rhscount++;  
-  printf("rhscount %d\n",rhscount);
 #ifdef BOUT_HAS_CALIPER
   CALI_MARK_END("CvodeSolver:rhs");
 #endif
-  if(rhscount == 3) {   
-     bout::globals::mpi->MPI_Barrier(BoutComm::get()); 
-     BoutFinalise();
-     std::exit(EXIT_SUCCESS); 
-  }
-  
-=======
-#ifdef BOUT_HAS_CALIPER
-  CALI_MARK_END("CvodeSolver:rhs");
-#endif
->>>>>>> 45d52acb
 }
 
 /**************************************************************************
