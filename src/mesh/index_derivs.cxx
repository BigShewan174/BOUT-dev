/**************************************************************************
 * Basic derivative methods in mesh index space
 *
 * 
 * Four kinds of differencing methods:
 * 
 * 1. First derivative DD*
 *    Central differencing e.g. Div(f)
 *
 * 2. Second derivatives D2D*2
 *    Central differencing e.g. Delp2(f)
 *
 * 3. Upwinding VDD*
 *    Terms like v*Grad(f)
 *
 * 4. Flux methods FDD* (e.g. flux conserving, limiting)
 *    Div(v*f)
 *
 * Changelog
 * =========
 *
 * 2014-11-22   Ben Dudson  <benjamin.dudson@york.ac.uk>
 *    o Moved here from sys/derivs, made part of Mesh
 * 
 **************************************************************************
 * Copyright 2010 B.D.Dudson, S.Farley, M.V.Umansky, X.Q.Xu
 *
 * Contact: Ben Dudson, bd512@york.ac.uk
 * 
 * This file is part of BOUT++.
 *
 * BOUT++ is free software: you can redistribute it and/or modify
 * it under the terms of the GNU Lesser General Public License as published by
 * the Free Software Foundation, either version 3 of the License, or
 * (at your option) any later version.
 *
 * BOUT++ is distributed in the hope that it will be useful,
 * but WITHOUT ANY WARRANTY; without even the implied warranty of
 * MERCHANTABILITY or FITNESS FOR A PARTICULAR PURPOSE.  See the
 * GNU Lesser General Public License for more details.
 *
 * You should have received a copy of the GNU Lesser General Public License
 * along with BOUT++.  If not, see <http://www.gnu.org/licenses/>.
 * 
 **************************************************************************/

#include <globals.hxx>
#include <derivs.hxx>
#include <stencils.hxx>
#include <utils.hxx>
#include <fft.hxx>
#include <interpolation.hxx>
#include <bout/constants.hxx>
#include <msg_stack.hxx>

#include <cmath>
#include <string.h>
#include <stdlib.h>

#include <output.hxx>

#include <bout/mesh.hxx>

/*******************************************************************************
 * Limiters
 *******************************************************************************/

/// Van Leer limiter. Used in TVD code
BoutReal VANLEER(BoutReal r) {
  return r + fabs(r)/(1.0 + fabs(r));
}

// Superbee limiter
BoutReal SUPERBEE(BoutReal r) {
  return BOUTMAX(0.0, BOUTMIN(2.*r, 1.0), BOUTMIN(r, 2.));
}

/*******************************************************************************
 * Basic derivative methods.
 * All expect to have an input grid cell at the same location as the output
 * Hence convert cell centred values -> centred values, or left -> left
 *******************************************************************************/

const BoutReal WENO_SMALL = 1.0e-8; // Small number for WENO schemes

////////////////////// FIRST DERIVATIVES /////////////////////

/// central, 2nd order
BoutReal DDX_C2(stencil &f) {
  return 0.5*(f.p - f.m);
}

/// forward, 2nd order
Mesh::boundary_derivs_pair DDX_F2(forward_stencil &f) {
  Mesh::boundary_derivs_pair result;
  result.inner = -1.5*f.c+2.*f.p-0.5*f.p2;
  result.outer = -1.5*f.m+2.*f.c-0.5*f.p;
  return result;
}

/// backward 2nd order
Mesh::boundary_derivs_pair DDX_B2(backward_stencil &f) {
  Mesh::boundary_derivs_pair result;
  result.inner = 0.5*f.m2-2.*f.m+1.5*f.c;
  result.outer = 0.5*f.m-2.*f.c+1.5*f.p;
  return result;
}

/// central, 4th order
BoutReal DDX_C4(stencil &f) {
  return (8.*f.p - 8.*f.m + f.mm - f.pp)/12.;
}

/// forward, 4th order
Mesh::boundary_derivs_pair DDX_F4(forward_stencil &f) {
  Mesh::boundary_derivs_pair result;
  result.inner = -1./4.*f.m-5./6.*f.c+3./2.*f.p-1./2.*f.p2+1./12.*f.p3; // uncentred (forward-biased) derivative
  result.outer = -25./12.*f.m+4.*f.c-3.*f.p+4./3.*f.p2-1./4.*f.p3; // forward derivative
  return result;
}

/// backward, 4th order
Mesh::boundary_derivs_pair DDX_B4(backward_stencil &f) {
  Mesh::boundary_derivs_pair result;
  result.inner = 1./4.*f.p+5./6.*f.c-3./2.*f.m+1./2.*f.m2-1./12.*f.m3; // uncentred (forward-biased) derivative
  result.outer = 25./12.*f.p-4.*f.c+3.*f.m-4./3.*f.m2+1./4.*f.m3; // forward derivative
  return result;
}

/// Central WENO method, 2nd order (reverts to 1st order near shocks)
BoutReal DDX_CWENO2(stencil &f) {
  BoutReal isl, isr, isc; // Smoothness indicators
  BoutReal al, ar, ac, sa; // Un-normalised weights
  BoutReal dl, dr, dc; // Derivatives using different stencils
  
  dc = 0.5*(f.p - f.m);
  dl = f.c - f.m;
  dr = f.p - f.c;
  
  isl = SQ(dl);
  isr = SQ(dr);
  isc = (13./3.)*SQ(f.p - 2.*f.c + f.m) + 0.25*SQ(f.p-f.m);
  
  al = 0.25/SQ(WENO_SMALL + isl);
  ar = 0.25/SQ(WENO_SMALL + isr);
  ac = 0.5/SQ(WENO_SMALL + isc);
  sa = al + ar + ac;

  return (al*dl + ar*dr + ac*dc)/sa;
}

// Smoothing 2nd order derivative
BoutReal DDX_S2(stencil &f) {
  
  // 4th-order differencing
  BoutReal result = (8.*f.p - 8.*f.m + f.mm - f.pp)/12.;

  result += SIGN(f.c)*(f.pp - 4.*f.p + 6.*f.c - 4.*f.m + f.mm)/12.;
  
  return result;
}

///////////////////// SECOND DERIVATIVES ////////////////////

/// Second derivative: Central, 2nd order
BoutReal D2DX2_C2(stencil &f) {
  return f.p + f.m - 2.*f.c;
}

/// Second derivative: Forward, 2nd order
Mesh::boundary_derivs_pair D2DX2_F2(forward_stencil &f) {
  Mesh::boundary_derivs_pair result;
  result.inner = 2.*f.c-5.*f.p+4.*f.p2-3.*f.p3;
  result.outer = 2.*f.m-5.*f.c+4.*f.p-3.*f.p2;
  return result;
}

/// Second derivative: Backward, 2nd order
Mesh::boundary_derivs_pair D2DX2_B2(backward_stencil &f) {
  Mesh::boundary_derivs_pair result;
  result.inner = -2.*f.c+5.*f.m-4.*f.m2+3.*f.m3;
  result.outer = -2.*f.p+5.*f.c-4.*f.m+3.*f.m2;
  return result;
}

/// Second derivative: Central, 4th order
BoutReal D2DX2_C4(stencil &f) {
  return (-f.pp + 16.*f.p - 30.*f.c + 16.*f.m - f.mm)/12.;
}

/// Second derivatives: Forward, 4th order
Mesh::boundary_derivs_pair D2DX2_F4(forward_stencil &f) {
  Mesh::boundary_derivs_pair result;
  result.inner = 5./6.*f.m-5./4.*f.c-1./3.*f.p+7./6.*f.p2-1./2.*f.p3+1./12.*f.p4; // uncentred (forward-biased) derivative
  result.outer = 15./4.*f.m-77./6.*f.c+107./6.*f.p-13.*f.p2+61./12.*f.p3-5./6.*f.p4; // forward derivative
  return result;
}

/// Second derivatives: Backward, 4th order
Mesh::boundary_derivs_pair D2DX2_B4(backward_stencil &f) {
  Mesh::boundary_derivs_pair result;
  result.inner = 5./6.*f.p-5./4.*f.c-1./3.*f.m+7./6.*f.m2-1./2.*f.m3+1./12.*f.m4; // uncentred (backward-biased) derivative
  result.outer = 15./4.*f.p-77./6.*f.c+107./6.*f.m-13.*f.m2+61./12.*f.m3-5./6.*f.m4; // backward derivative
  return result;
}

//////////////////////// UPWIND METHODS ///////////////////////

/// Upwinding: Central, 2nd order
BoutReal VDDX_C2(BoutReal vc, stencil &f) {
  return vc*0.5*(f.p - f.m);
}

/// Upwinding: Central, 4th order
BoutReal VDDX_C4(BoutReal vc, stencil &f) {
  return vc*(8.*f.p - 8.*f.m + f.mm - f.pp)/12.;
}

/// upwind, 1st order
BoutReal VDDX_U1(BoutReal vc, stencil &f) {
  return vc>=0.0 ? vc*(f.c - f.m): vc*(f.p - f.c);
}

/// upwind, 2nd order
BoutReal VDDX_U2(BoutReal vc, stencil &f) {
  return vc>=0.0 ? vc*(1.5*f.c - 2.0*f.m + 0.5*f.mm): vc*(-0.5*f.pp + 2.0*f.p - 1.5*f.c);
}

/// upwind, 4th order
BoutReal VDDX_U4(BoutReal vc, stencil &f) {
  return vc >= 0.0 ? vc*(4.*f.p - 12.*f.m + 2.*f.mm + 6.*f.c)/12.
    : vc*(-4.*f.m + 12.*f.p - 2.*f.pp - 6.*f.c)/12.;
}

/// 3rd-order WENO scheme
BoutReal VDDX_WENO3(BoutReal vc, stencil &f) {
  BoutReal deriv, w, r;

  if(vc > 0.0) {
    // Left-biased stencil
    
    r = (WENO_SMALL + SQ(f.c - 2.0*f.m + f.mm)) / (WENO_SMALL + SQ(f.p - 2.0*f.c + f.m));
    w = 1.0 / (1.0 + 2.0*r*r);

    deriv = 0.5*(f.p - f.m) - 0.5*w*(-f.mm + 3.*f.m - 3.*f.c + f.p);
    
  }else {
    // Right-biased
    
    r = (WENO_SMALL + SQ(f.pp - 2.0*f.p + f.c)) / (WENO_SMALL + SQ(f.p - 2.0*f.c + f.m));
    w = 1.0 / (1.0 + 2.0*r*r);
    
    deriv = 0.5*(f.p - f.m) - 0.5*w*( -f.m + 3.*f.c - 3.*f.p + f.pp );
  }

  return vc*deriv;
}

/// 3rd-order CWENO. Uses the upwinding code and split flux
BoutReal DDX_CWENO3(stencil &f) {
  BoutReal a, ma = fabs(f.c);
  // Split flux
  a = fabs(f.m); if(a > ma) ma = a;
  a = fabs(f.p); if(a > ma) ma = a;
  a = fabs(f.mm); if(a > ma) ma = a;
  a = fabs(f.pp); if(a > ma) ma = a;
  
  stencil sp, vp, sm, vm;
  
  sp = f + ma;
  sm = ma - f;
  
  return VDDX_WENO3(0.5, sp) + VDDX_WENO3(-0.5, sm);
}

//////////////////////// FLUX METHODS ///////////////////////

BoutReal FDDX_U1(stencil &v, stencil &f) {
  // Velocity at lower end
  BoutReal vs = 0.5*(v.m + v.c);
  BoutReal result = (vs >= 0.0) ? vs * f.m : vs * f.c;
  // and at upper 
  vs = 0.5*(v.c + v.p);
  result -= (vs >= 0.0) ? vs * f.c : vs * f.p;

  return result;
}

BoutReal FDDX_C2(stencil &v, stencil &f) {
  return 0.5*(v.p*f.p - v.m*f.m);
}

BoutReal FDDX_C4(stencil &v, stencil &f) {
  return (8.*v.p*f.p - 8.*v.m*f.m + v.mm*f.mm - v.pp*f.pp)/12.;
}

/// Non-oscillatory, containing No free parameters and Dissipative (NND) scheme
/// http://arxiv.org/abs/1010.4135v1
BoutReal FDDX_NND(stencil &v, stencil &f) {
  // f{+-} i
  BoutReal fp = 0.5*(v.c + fabs(v.c))*f.c;
  BoutReal fm = 0.5*(v.c - fabs(v.c))*f.c;
  
  // f{+-} i+1
  BoutReal fp1 = 0.5*(v.p + fabs(v.p))*f.p;
  BoutReal fm1 = 0.5*(v.p - fabs(v.p))*f.p;
  
  // f{+-} i+2
  BoutReal fm2 = 0.5*(v.pp - fabs(v.pp))*f.pp;

  // f{+-} i-1
  BoutReal fp_1 = 0.5*(v.m + fabs(v.m))*f.m;
  BoutReal fm_1 = 0.5*(v.m - fabs(v.m))*f.m;
  
  // f{+-} i-2
  BoutReal fp_2 = 0.5*(v.mm + fabs(v.mm))*f.mm;

  // f^{LR} {i+1/2}
  BoutReal flp = fp  + 0.5*MINMOD(fp1 - fp, fp - fp_1);
  BoutReal frp = fm1 - 0.5*MINMOD(fm1 - fm, fm2 - fm1);
  
  // f^{LR} {i-1/2}
  BoutReal flm = fp_1  + 0.5*MINMOD(fp - fp_1, fp_1 - fp_2);
  BoutReal frm = fm - 0.5*MINMOD(fm - fm_1, fm1 - fm);
    
  // h{+-}
  BoutReal hp = flp + frp;
  BoutReal hm = flm + frm; 
  
  return hp - hm;
}

//////////////////////// MUSCL scheme ///////////////////////

void DDX_KT_LR(const stencil &f, BoutReal &fLp, BoutReal &fRp, BoutReal &fLm, BoutReal &fRm) {
  // Limiter functions
  BoutReal phi   = SUPERBEE( (f.c - f.m) / (f.p - f.c) );
  BoutReal phi_m = SUPERBEE( (f.m - f.mm) / (f.c - f.m) );
  BoutReal phi_p = SUPERBEE( (f.p - f.c) / (f.pp - f.p) );

  fLp = f.c + 0.5*phi*(f.p - f.c);
  fRp = f.p - 0.5*phi_p*(f.pp - f.p);

  fLm = f.m + 0.5*phi_m*(f.c - f.m);
  fRm = f.c - 0.5*phi*(f.p - f.c);
}

// du/dt = d/dx(f)  with maximum local velocity Vmax
BoutReal DDX_KT(const stencil &f, const stencil &u, const BoutReal Vmax) {
  BoutReal uLp, uRp, uLm, uRm;
  BoutReal fLp, fRp, fLm, fRm;
  
  DDX_KT_LR(u, uLp, uRp, uLm, uRm);
  DDX_KT_LR(f, fLp, fRp, fLm, fRm);
  
  BoutReal Fm = 0.5*( fRm + fLm - Vmax*(uRm - uLm));
  BoutReal Fp = 0.5*( fRp + fLp - Vmax*(uRp - uLp));
  
  return Fm - Fp;
}

/*******************************************************************************
 * Staggered differencing methods
 * These expect the output grid cell to be at a different location to the input
 * 
 * The stencil no longer has a value in 'C' (centre)
 * instead, points are shifted as follows:
 * 
 * mm  -> -3/2 h
 * m   -> -1/2 h
 * p   -> +1/2 h
 * pp  -? +3/2 h
 *
 * NOTE: Cell widths (dx, dy, dz) are currently defined as centre->centre
 * for the methods above. This is currently not taken account of, so large
 * variations in cell size will cause issues.
 *******************************************************************************/

/////////////////////// FIRST DERIVATIVES //////////////////////
// Map Centre -> Low or Low -> Centre

// Second order differencing (staggered)
BoutReal DDX_C2_stag(stencil &f) {
  return f.p - f.m;
}

Mesh::boundary_derivs_pair DDX_F2_stag(forward_stencil &f) {
  Mesh::boundary_derivs_pair result;
  result.inner = -2.*f.c+3*f.p-f.p2;
  result.outer = -2.*f.m+3*f.c-f.p;
  return result;
}

Mesh::boundary_derivs_pair DDX_B2_stag(backward_stencil &f) {
  Mesh::boundary_derivs_pair result;
  result.inner = 2.*f.c-3*f.m+f.m2;
  result.outer = 2.*f.p-3*f.c+f.m;
  return result;
}

BoutReal DDX_C4_stag(stencil &f) {
  return ( 27.*(f.p - f.m) - (f.pp - f.mm) ) / 24.;
}

Mesh::boundary_derivs_pair DDX_F4_stag(forward_stencil &f) {
  Mesh::boundary_derivs_pair result;
  result.inner = -11./12.*f.m+17./24.*f.c+3./8.*f.p-5./24.*f.p2+1./24.*f.p3; // uncentred (forward-biased) derivative
  result.outer = -31./8*f.m+229./24.*f.c-75./8.*f.p+37./8.*f.p2-11./12.*f.p3; // forward derivative
  return result;
}

Mesh::boundary_derivs_pair DDX_B4_stag(backward_stencil &f) {
  Mesh::boundary_derivs_pair result;
  result.inner = 11./12.*f.p-17./24.*f.c-3./8.*f.m+5./24.*f.m2-1./24.*f.m3; // uncentred (backward-biased) derivative
  result.outer = 31./8*f.p-229./24.*f.c+75./8.*f.m-37./8.*f.m2+11./12.*f.m3; // backward derivative
  return result;
}

/////////////////////// SECOND DERIVATIVES //////////////////////
// Map Centre -> Low or Low -> Centre

Mesh::boundary_derivs_pair D2DX2_F2_stag(forward_stencil &f) {
  Mesh::boundary_derivs_pair result;
  result.inner = 5./2.*f.c-13./2.*f.p+11./2.*f.p2-3./2.*f.p3;
  result.outer = 5./2.*f.m-13./2.*f.c+11./2.*f.p-3./2.*f.p2;
  return result;
}

Mesh::boundary_derivs_pair D2DX2_B2_stag(backward_stencil &f) {
  Mesh::boundary_derivs_pair result;
  result.inner = 5./2.*f.c-13./2.*f.m+11./2.*f.m2-3./2.*f.m3;
  result.outer = 5./2.*f.p-13./2.*f.c+11./2.*f.m-3./2.*f.m2;
  return result;
}

BoutReal D2DX2_C2_stag(stencil &f) {
  return ( f.pp + f.mm - f.p - f.m ) / 2.;
}

Mesh::boundary_derivs_pair D2DX2_F4_stag(forward_stencil &f) {
  Mesh::boundary_derivs_pair result;
  result.inner = 95./48.*f.m-269./48.*f.c+49./8.*f.p-85./24.*f.p2+59./48.*f.p3-3./16.*f.p4;
  result.outer = 301./48.*f.m-377./16.*f.c+865./24.*f.p-683./24.*f.p2+187./16.*f.p3-95./48.*f.p4;
  return result;
}

Mesh::boundary_derivs_pair D2DX2_B4_stag(backward_stencil &f) {
  Mesh::boundary_derivs_pair result;
  result.inner = 95./48.*f.p-269./48.*f.c+49./8.*f.m-85./24.*f.m2+59./48.*f.m3-3./16.*f.m4;
  result.outer = 301./48.*f.p-377./16.*f.c+865./24.*f.m-683./24.*f.m2+187./16.*f.m3-95./48.*f.m4;
  return result;
}

/////////////////////////// UPWINDING ///////////////////////////
// Map (Low, Centre) -> Centre  or (Centre, Low) -> Low
// Hence v contains only (mm, m, p, pp) fields whilst f has 'c' too
//
// v.p is v at +1/2, v.m is at -1/2

BoutReal VDDX_U1_stag(stencil &v, stencil &f) {
  // Lower cell boundary
  BoutReal result = (v.m >= 0) ? v.m * f.m : v.m * f.c;
  
  // Upper cell boundary
  result -= (v.p >= 0) ? v.p * f.c : v.p * f.p;
  
  result *= -1;
  
  // result is now d/dx(v*f), but want v*d/dx(f) so subtract f*d/dx(v)
  result -= f.c*(v.p - v.m);
  
  return result;
}

BoutReal VDDX_U2_stag(stencil &v, stencil &f) {
  BoutReal result;
  
  if (v.p>0 && v.m>0) {
    // Extrapolate v to centre from below, use 2nd order backward difference on f
    result = (1.5*v.m - .5*v.mm) * (.5*f.mm - 2.*f.m + 1.5*f.c);
  }
  else if (v.p<0 && v.m<0) {
    // Extrapolate v to centre from above, use 2nd order forward difference on f
    result = (1.5*v.p - .5*v.pp) * (-1.5*f.c + 2.*f.p - .5*f.pp);
  }
  else {
    // Velocity changes sign, hence is almost zero: use centred interpolation/differencing
    result = .25 * (v.p + v.m) * (f.p - f.m);
  }
  
  return result;
}

BoutReal VDDX_C2_stag(stencil &v, stencil &f) {
  // Result is needed at location of f: interpolate v to f's location and take an unstaggered derivative of f
  return 0.5*(v.p+v.m) * 0.5*(f.p - f.m);
}

BoutReal VDDX_C4_stag(stencil &v, stencil &f) {
  // Result is needed at location of f: interpolate v to f's location and take an unstaggered derivative of f
  return (9.*(v.m + v.p) - v.mm - v.pp)/16. * (8.*f.p - 8.*f.m + f.mm - f.pp)/12.;
}

/////////////////////////// FLUX ///////////////////////////
// Map (Low, Centre) -> Centre  or (Centre, Low) -> Low
// Hence v contains only (mm, m, p, pp) fields whilst f has 'c' too
//
// v.p is v at +1/2, v.m is at -1/2

BoutReal FDDX_U1_stag(stencil &v, stencil &f) {
  // Lower cell boundary
  BoutReal result = (v.m >= 0) ? v.m * f.m : v.m * f.c;
  
  // Upper cell boundary
  result -= (v.p >= 0) ? v.p * f.c : v.p * f.p;

  return result;
}

/*******************************************************************************
 * Lookup tables of functions. Map between names, codes and functions
 *******************************************************************************/

/// Translate between DIFF_METHOD codes, and functions
struct DiffLookup {
  DIFF_METHOD method;
  Mesh::deriv_func func;     // Single-argument differencing function
  Mesh::inner_boundary_deriv_func inner_boundary_func; // Differencing function using forward derivatives
  Mesh::outer_boundary_deriv_func outer_boundary_func; // Differencing function using backward derivatives
  Mesh::upwind_func up_func; // Upwinding function
  Mesh::flux_func fl_func; // Flux function
  Mesh::inner_boundary_upwind_func inner_boundary_up_func; // Upwinding function using forward derivatives
  Mesh::outer_boundary_upwind_func outer_boundary_up_func; // Upwinding function using backward derivatives
};

/// Translate between short names, long names and DIFF_METHOD codes
struct DiffNameLookup {
  DIFF_METHOD method;
  const char* label; // Short name
  const char* name;  // Long name
};

/// Differential function name/code lookup
static DiffNameLookup DiffNameTable[] = { {DIFF_U1, "U1", "First order upwinding"},
					  {DIFF_U2, "U2", "Second order upwinding"},
					  {DIFF_C2, "C2", "Second order central"},
					  {DIFF_W2, "W2", "Second order WENO"},
					  {DIFF_W3, "W3", "Third order WENO"},
					  {DIFF_C4, "C4", "Fourth order central"},
					  {DIFF_U4, "U4", "Fourth order upwinding"},
                      {DIFF_S2, "S2", "Smoothing 2nd order"},
					  {DIFF_FFT, "FFT", "FFT"},
                      {DIFF_NND, "NND", "NND"},
                      {DIFF_SPLIT, "SPLIT", "Split into upwind and central"},
					  {DIFF_DEFAULT, NULL, NULL}}; // Use to terminate the list

/// First derivative lookup table
static DiffLookup FirstDerivTable[] = { {DIFF_C2, DDX_C2,     DDX_F2, DDX_B2, NULL, NULL, NULL, NULL},
					{DIFF_W2, DDX_CWENO2, DDX_F2, DDX_B2, NULL, NULL, NULL, NULL},
					{DIFF_W3, DDX_CWENO3, DDX_F4, DDX_B4, NULL, NULL, NULL, NULL},
					{DIFF_C4, DDX_C4,     DDX_F4, DDX_B4, NULL, NULL, NULL, NULL},
                                        {DIFF_S2, DDX_S2,     NULL,   NULL,   NULL, NULL, NULL, NULL},
					{DIFF_FFT, NULL,      NULL,   NULL,   NULL, NULL, NULL, NULL},
					{DIFF_DEFAULT, NULL,  NULL,   NULL,   NULL, NULL, NULL, NULL}};

/// Second derivative lookup table
static DiffLookup SecondDerivTable[] = { {DIFF_C2, D2DX2_C2, D2DX2_F2, D2DX2_B2, NULL, NULL, NULL, NULL},
					 {DIFF_C4, D2DX2_C4, D2DX2_F4, D2DX2_B4, NULL, NULL, NULL, NULL},
					 {DIFF_FFT, NULL,    NULL,     NULL,     NULL, NULL, NULL, NULL},
					 {DIFF_DEFAULT, NULL,NULL,     NULL,     NULL, NULL, NULL, NULL}};

/// Upwinding functions lookup table
static DiffLookup UpwindTable[] = { {DIFF_U1, NULL, NULL, NULL, VDDX_U1, NULL, NULL, NULL},
					{DIFF_U2, NULL, NULL, NULL, VDDX_U2, NULL, NULL, NULL}, 
				    {DIFF_C2, NULL, NULL, NULL, VDDX_C2, NULL, NULL, NULL},
				    {DIFF_U4, NULL, NULL, NULL, VDDX_U4, NULL, NULL, NULL},
				    {DIFF_W3, NULL, NULL, NULL, VDDX_WENO3, NULL, NULL, NULL},
				    {DIFF_C4, NULL, NULL, NULL, VDDX_C4, NULL, NULL, NULL},
				    {DIFF_DEFAULT, NULL, NULL, NULL, NULL, NULL, NULL, NULL}};

/// Flux functions lookup table
static DiffLookup FluxTable[] = { {DIFF_SPLIT, NULL, NULL, NULL, NULL, NULL, NULL, NULL},
                                  {DIFF_U1, NULL, NULL, NULL, NULL, FDDX_U1, NULL, NULL},
                                  {DIFF_C2, NULL, NULL, NULL, NULL, FDDX_C2, NULL, NULL},
                                  {DIFF_C4, NULL, NULL, NULL, NULL, FDDX_C4, NULL, NULL},
                                  {DIFF_NND, NULL, NULL, NULL, NULL, FDDX_NND, NULL, NULL},
                                  {DIFF_DEFAULT, NULL, NULL, NULL, NULL, NULL, NULL, NULL}};

/// First staggered derivative lookup
static DiffLookup FirstStagDerivTable[] = { {DIFF_C2, DDX_C2_stag, DDX_F2_stag, DDX_B2_stag, NULL, NULL, NULL, NULL}, 
					    {DIFF_C4, DDX_C4_stag, DDX_F4_stag, DDX_B4_stag, NULL, NULL, NULL, NULL},
					    {DIFF_DEFAULT, NULL, NULL, NULL, NULL, NULL, NULL, NULL}};

/// Second staggered derivative lookup
static DiffLookup SecondStagDerivTable[] = { {DIFF_C2, D2DX2_C2_stag, D2DX2_F2_stag, D2DX2_B2_stag, NULL, NULL, NULL, NULL},
					     {DIFF_DEFAULT, NULL, NULL, NULL, NULL, NULL, NULL, NULL}};

/// Upwinding staggered lookup
static DiffLookup UpwindStagTable[] = { {DIFF_U1, NULL, NULL, NULL, NULL, VDDX_U1_stag, NULL, NULL},
					{DIFF_U2, NULL, NULL, NULL, NULL, VDDX_U2_stag, NULL, NULL},
					{DIFF_C2, NULL, NULL, NULL, NULL, VDDX_C2_stag, NULL, NULL},
					{DIFF_C4, NULL, NULL, NULL, NULL, VDDX_C4_stag, NULL, NULL},
					{DIFF_DEFAULT, NULL, NULL, NULL, NULL, NULL, NULL, NULL} };

/// Flux staggered lookup
static DiffLookup FluxStagTable[] = { {DIFF_SPLIT, NULL, NULL, NULL, NULL, NULL, NULL, NULL},
                                      {DIFF_U1, NULL, NULL, NULL, NULL, FDDX_U1_stag, NULL, NULL},
                                      {DIFF_DEFAULT, NULL, NULL, NULL, NULL, NULL, NULL, NULL}};

/*******************************************************************************
 * Routines to use the above tables to map between function codes, names
 * and pointers
 *******************************************************************************/

Mesh::deriv_func lookupFunc(DiffLookup* table, DIFF_METHOD method) {
  int i = 0;
  do {
    if(table[i].method == method)
      return table[i].func;
    i++;
  }while(table[i].method != DIFF_DEFAULT);
  // Not found in list. Return the first 
  
  return table[0].func;
}

Mesh::inner_boundary_deriv_func lookupInnerBoundaryFunc(DiffLookup* table, DIFF_METHOD method) {
  int i = 0;
  do {
    if(table[i].method == method)
      return table[i].inner_boundary_func;
    i++;
  }while(table[i].method != DIFF_DEFAULT);
  // Not found in list. Return the first 
  
  return table[0].inner_boundary_func;
}

Mesh::outer_boundary_deriv_func lookupOuterBoundaryFunc(DiffLookup* table, DIFF_METHOD method) {
  int i = 0;
  do {
    if(table[i].method == method)
      return table[i].outer_boundary_func;
    i++;
  }while(table[i].method != DIFF_DEFAULT);
  // Not found in list. Return the first 
  
  return table[0].outer_boundary_func;
}

Mesh::upwind_func lookupUpwindFunc(DiffLookup* table, DIFF_METHOD method) {
  int i = 0;
  do {
    if(table[i].method == method)
      return table[i].up_func;
    i++;
  }while(table[i].method != DIFF_DEFAULT);
  // Not found in list. Return the first 
  
  return table[0].up_func;
}

Mesh::flux_func lookupFluxFunc(DiffLookup* table, DIFF_METHOD method) {
  int i = 0;
  do {
    if(table[i].method == method)
      return table[i].fl_func;
    i++;
  }while(table[i].method != DIFF_DEFAULT);
  // Not found in list. Return the first 
  
  return table[0].fl_func;
}

Mesh::inner_boundary_upwind_func lookupInnerBoundaryUpwindFunc(DiffLookup* table, DIFF_METHOD method) {
  int i = 0;
  do {
    if(table[i].method == method)
      return table[i].inner_boundary_up_func;
    i++;
  }while(table[i].method != DIFF_DEFAULT);
  // Not found in list. Return the first 
  
  return table[0].inner_boundary_up_func;
}

Mesh::outer_boundary_upwind_func lookupOuterBoundaryUpwindFunc(DiffLookup* table, DIFF_METHOD method) {
  int i = 0;
  do {
    if(table[i].method == method)
      return table[i].outer_boundary_up_func;
    i++;
  }while(table[i].method != DIFF_DEFAULT);
  // Not found in list. Return the first 
  
  return table[0].outer_boundary_up_func;
}

/// Test if a given DIFF_METHOD exists in a table
bool isImplemented(DiffLookup* table, DIFF_METHOD method) {
  int i = 0;
  do {
    if(table[i].method == method)
      return true;
    i++;
  }while(table[i].method != DIFF_DEFAULT);
  
  return false;
}

/// This function is used during initialisation only (i.e. doesn't need to be particularly fast)
/// Returns DIFF_METHOD, rather than function so can be applied to central and upwind tables
DIFF_METHOD lookupFunc(DiffLookup *table, const string &label) {

  if(label.empty())
    return table[0].method;

  // Loop through the name lookup table
  for (int i = 0; DiffNameTable[i].method != DIFF_DEFAULT ; ++i ){
    if(strcasecmp(label.c_str(), DiffNameTable[i].label) == 0) {// Whole match
      return  DiffNameTable[i].method;
    }
  }
  
  // No exact match, so throw
  std::string avail{};
  for (int i = 0; DiffNameTable[i].method != DIFF_DEFAULT ; ++i ){
    avail += DiffNameTable[i].label;
    avail += "\n";
  }
  throw BoutException("Unknown option %s.\nAvailable options are:\n%s",label.c_str(),avail.c_str());
}

void printFuncName(DIFF_METHOD method) {
  // Find this entry

  int i = 0;
  do {
    if(DiffNameTable[i].method == method) {
      output.write(" %s (%s)\n", DiffNameTable[i].name, DiffNameTable[i].label);
      return;
    }
    i++;
  }while(DiffNameTable[i].method != DIFF_DEFAULT);

  // None
  output.write(" == INVALID DIFFERENTIAL METHOD ==\n");
}

/*******************************************************************************
 * Default functions
 *
 *
 *******************************************************************************/

// Central -> Central (or Left -> Left) functions
Mesh::deriv_func fDDX, fDDY, fDDZ;        ///< Differencing methods for each dimension
Mesh::deriv_func fD2DX2, fD2DY2, fD2DZ2;  ///< second differential operators
Mesh::upwind_func fVDDX, fVDDY, fVDDZ;    ///< Upwind functions in the three directions
Mesh::flux_func fFDDX, fFDDY, fFDDZ;    ///< Default flux functions
Mesh::inner_boundary_deriv_func fDDX_in, fDDY_in; ///< Differencing methods in the inner boundaries
Mesh::outer_boundary_deriv_func fDDX_out, fDDY_out; ///< Differencing methods in the outer boundaries
Mesh::inner_boundary_deriv_func fD2DX2_in, fD2DY2_in; ///< Second derivative methods in the inner boundaries
Mesh::outer_boundary_deriv_func fD2DX2_out, fD2DY2_out; ///< Second derivative methods in the outer boundaries
Mesh::inner_boundary_upwind_func fVDDX_in, fVDDY_in;    ///< Upwind functions in the inner boundaries
Mesh::outer_boundary_upwind_func fVDDX_out, fVDDY_out;    ///< Upwind functions in the outer boundaries
Mesh::inner_boundary_upwind_func fFDDX_in, fFDDY_in;    ///< Default flux functions in the inner boundaries
Mesh::outer_boundary_upwind_func fFDDX_out, fFDDY_out;    ///< Default flux functions in the outer boundaries

// Central -> Left (or Left -> Central) functions
Mesh::deriv_func sfDDX, sfDDY, sfDDZ;
Mesh::deriv_func sfD2DX2, sfD2DY2, sfD2DZ2;
Mesh::flux_func sfVDDX, sfVDDY, sfVDDZ;
Mesh::flux_func sfFDDX, sfFDDY, sfFDDZ;
Mesh::inner_boundary_deriv_func sfDDX_in, sfDDY_in;
Mesh::outer_boundary_deriv_func sfDDX_out, sfDDY_out;
Mesh::inner_boundary_deriv_func sfD2DX2_in, sfD2DY2_in;
Mesh::outer_boundary_deriv_func sfD2DX2_out, sfD2DY2_out;
Mesh::inner_boundary_upwind_func sfVDDX_in, sfVDDY_in;
Mesh::outer_boundary_upwind_func sfVDDX_out, sfVDDY_out;
Mesh::inner_boundary_upwind_func sfFDDX_in, sfFDDY_in;
Mesh::outer_boundary_upwind_func sfFDDX_out, sfFDDY_out;

/*******************************************************************************
 * Initialisation
 *******************************************************************************/

/// Set the derivative method, given a table and option name
void derivs_set(Options *options, DiffLookup *table, const char* name, Mesh::deriv_func &f) {
  TRACE("derivs_set( deriv_func )");
  string label;
  options->get(name, label, "C2");

  DIFF_METHOD method = lookupFunc(table, label); // Find the function
  printFuncName(method); // Print differential function name
  f = lookupFunc(table, method); // Find the function pointer
}

void derivs_set(Options *options, DiffLookup *table, const char* name, Mesh::upwind_func &f) {
  TRACE("derivs_set( upwind_func )");
  string label;
  options->get(name, label, "U1");

  DIFF_METHOD method = lookupFunc(table, label); // Find the function
  printFuncName(method); // Print differential function name
  f = lookupUpwindFunc(table, method);
}

void derivs_set(Options *options, DiffLookup *table, const char* name, Mesh::flux_func &f) {
  TRACE("derivs_set( flux_func )");
  string label;
  options->get(name, label, "U1");

  DIFF_METHOD method = lookupFunc(table, label); // Find the function
  printFuncName(method); // Print differential function name
  f = lookupFluxFunc(table, method);
}

/// Set the derivative methods including for boundaries, given a table and option name
void derivs_set(Options *options, DiffLookup *table, const char* name, Mesh::deriv_func &f, Mesh::inner_boundary_deriv_func &f_in, Mesh::outer_boundary_deriv_func &f_out) {
  TRACE("derivs_set( deriv_func, inner, outer )");
  string label;
  options->get(name, label, "C2");

  DIFF_METHOD method = lookupFunc(table, label); // Find the function
  printFuncName(method); // Print differential function name
  f = lookupFunc(table, method); // Find the function pointers
  f_in = lookupInnerBoundaryFunc(table, method);
  f_out = lookupOuterBoundaryFunc(table, method);
}

void derivs_set(Options *options, DiffLookup *table, const char* name, Mesh::upwind_func &f, Mesh::inner_boundary_upwind_func &f_in, Mesh::outer_boundary_upwind_func &f_out) {
  TRACE("derivs_set( upwind_func, inner, outer )");
  string label;
  options->get(name, label, "U1");

  DIFF_METHOD method = lookupFunc(table, label); // Find the function
  printFuncName(method); // Print differential function name
  f = lookupUpwindFunc(table, method);
  f_in = lookupInnerBoundaryUpwindFunc(table, method);
  f_out = lookupOuterBoundaryUpwindFunc(table, method);
}

void derivs_set(Options *options, DiffLookup *table, const char* name, Mesh::flux_func &f, Mesh::inner_boundary_upwind_func &f_in, Mesh::outer_boundary_upwind_func &f_out) {
  TRACE("derivs_set( flux_func, inner, outer )");
  string label;
  options->get(name, label, "U1", false);

  DIFF_METHOD method = lookupFunc(table, label); // Find the function
  printFuncName(method); // Print differential function name
  f = lookupFluxFunc(table, method);
  f_in = lookupInnerBoundaryUpwindFunc(table, method);
  f_out = lookupOuterBoundaryUpwindFunc(table, method);
}

/// Initialise derivatives from options
void derivs_initialise(Options *options, bool StaggerGrids,
                 Mesh::deriv_func &fdd, Mesh::deriv_func &sfdd, 
                 Mesh::deriv_func &fd2d, Mesh::deriv_func &sfd2d, 
                 Mesh::upwind_func &fu, Mesh::flux_func &sfu,
                 Mesh::flux_func &ff, Mesh::flux_func &sff) {
  output.write("\tFirst       : ");
  derivs_set(options, FirstDerivTable, "first",  fdd);
  if(StaggerGrids) {
    output.write("\tStag. First : ");
    derivs_set(options, FirstStagDerivTable, "first",  sfdd);
  }
  output.write("\tSecond      : ");
  derivs_set(options, SecondDerivTable, "second", fd2d);
  if(StaggerGrids) {
    output.write("\tStag. Second: ");
    derivs_set(options, SecondStagDerivTable, "second", sfd2d);
  }
  output.write("\tUpwind      : ");
  derivs_set(options, UpwindTable,     "upwind", fu);
  if(StaggerGrids) {
    output.write("\tStag. Upwind: ");
    derivs_set(options, UpwindStagTable,     "upwind", sfu);
  }
  output.write("\tFlux        : ");
  derivs_set(options, FluxTable,     "flux", ff);
  if(StaggerGrids) {
    output.write("\tStag. Flux  : ");
    derivs_set(options, FluxStagTable,     "flux", sff);
  }
}

void derivs_initialise(Options *options, bool StaggerGrids,
                 Mesh::deriv_func &fdd, Mesh::deriv_func &sfdd, 
                 Mesh::deriv_func &fd2d, Mesh::deriv_func &sfd2d, 
                 Mesh::upwind_func &fu, Mesh::flux_func &sfu,
                 Mesh::flux_func &ff, Mesh::flux_func &sff,
		 Mesh::inner_boundary_deriv_func &inner_fdd, Mesh::inner_boundary_deriv_func &inner_sfdd,
		 Mesh::outer_boundary_deriv_func &outer_fdd, Mesh::outer_boundary_deriv_func &outer_sfdd,
		 Mesh::inner_boundary_deriv_func &inner_fd2d, Mesh::inner_boundary_deriv_func &inner_sfd2d,
		 Mesh::outer_boundary_deriv_func &outer_fd2d, Mesh::outer_boundary_deriv_func &outer_sfd2d, 
                 Mesh::inner_boundary_upwind_func &inner_fu, Mesh::inner_boundary_upwind_func &inner_sfu,
                 Mesh::outer_boundary_upwind_func &outer_fu, Mesh::outer_boundary_upwind_func &outer_sfu,
                 Mesh::inner_boundary_upwind_func &inner_ff, Mesh::inner_boundary_upwind_func &inner_sff,
                 Mesh::outer_boundary_upwind_func &outer_ff, Mesh::outer_boundary_upwind_func &outer_sff
		) {
  output.write("\tFirst       : ");
  derivs_set(options, FirstDerivTable, "first",  fdd, inner_fdd, outer_fdd);
  if(StaggerGrids) {
    output.write("\tStag. First : ");
    derivs_set(options, FirstStagDerivTable, "first",  sfdd, inner_sfdd, outer_sfdd);
  }
  output.write("\tSecond      : ");
  derivs_set(options, SecondDerivTable, "second", fd2d, inner_fd2d, outer_fd2d);
  if(StaggerGrids) {
    output.write("\tStag. Second: ");
    derivs_set(options, SecondStagDerivTable, "second", sfd2d, inner_sfd2d, outer_sfd2d);
  }
  output.write("\tUpwind      : ");
  derivs_set(options, UpwindTable,     "upwind", fu, inner_fu, outer_fu);
  if(StaggerGrids) {
    output.write("\tStag. Upwind: ");
    derivs_set(options, UpwindStagTable,     "upwind", sfu, inner_sfu, outer_sfu);
  }
  output.write("\tFlux        : ");
  derivs_set(options, FluxTable,     "flux", ff, inner_ff, outer_ff);
  if(StaggerGrids) {
    output.write("\tStag. Flux  : ");
    derivs_set(options, FluxStagTable,     "flux", sff, inner_sff, outer_sff);
  }
}

/// Initialise the derivative methods. Must be called before any derivatives are used
void Mesh::derivs_init(Options* options) {
  TRACE("Initialising derivatives");

  output.write("Setting X differencing methods\n");
  derivs_initialise(options->getSection("ddx"), 
              StaggerGrids,
              fDDX, sfDDX, 
              fD2DX2, sfD2DX2,
              fVDDX, sfVDDX,
              fFDDX, sfFDDX,
	      fDDX_in, sfDDX_in,
	      fDDX_out, sfDDX_out,
	      fD2DX2_in, sfD2DX2_in,
	      fD2DX2_out, sfD2DX2_out,
              fVDDX_in, sfVDDX_in,
              fVDDX_out, sfVDDX_out,
              fFDDX_in, sfFDDX_in,
              fFDDX_out, sfFDDX_out
 	    );
  
  if((fDDX == NULL) || (fD2DX2 == NULL))
    throw BoutException("FFT cannot be used in X\n");
  
  output.write("Setting Y differencing methods\n");
  derivs_initialise(options->getSection("ddy"), 
              StaggerGrids,
              fDDY, sfDDY, 
              fD2DY2, sfD2DY2,
              fVDDY, sfVDDY,
              fFDDY, sfFDDY,
	      fDDY_in, sfDDY_in,
	      fDDY_out, sfDDY_out,
	      fD2DY2_in, sfD2DY2_in,
	      fD2DY2_out, sfD2DY2_out,
              fVDDX_in, sfVDDX_in,
              fVDDX_out, sfVDDX_out,
              fFDDX_in, sfFDDX_in,
              fFDDX_out, sfFDDX_out);
  
  if((fDDY == NULL) || (fD2DY2 == NULL))
    throw BoutException("FFT cannot be used in Y\n");
  
  output.write("Setting Z differencing methods\n");
  derivs_initialise(options->getSection("ddz"), 
              StaggerGrids,
              fDDZ, sfDDZ, 
              fD2DZ2, sfD2DZ2,
              fVDDZ, sfVDDZ,
              fFDDZ, sfFDDZ);
}

/*******************************************************************************
 * Apply differential operators. These are fairly brain-dead functions
 * which apply a derivative function to a field (sort of like map). Decisions
 * of what to apply are made in the DDX,DDY and DDZ functions lower down.
 *
 * loc  is the cell location of the result
 *******************************************************************************/

// X derivative

const Field2D Mesh::applyXdiff(const Field2D &var, Mesh::deriv_func func, Mesh::inner_boundary_deriv_func func_in, Mesh::outer_boundary_deriv_func func_out, CELL_LOC loc, REGION region) {
  if (var.getNx() == 1){
    return 0.;
  }

  ASSERT1(var.isAllocated());
  ASSERT1(this == var.getMesh());

  Field2D result(this);
  result.allocate(); // Make sure data allocated

  if (mesh->StaggerGrids && 
      (loc != CELL_DEFAULT) && (loc != var.getLocation())) {
    // Staggered differencing

    CELL_LOC location = var.getLocation();
    
    if (mesh->xstart > 1) {
      // More than one guard cell, so set pp and mm values
      // This allows higher-order methods to be used
      for(const auto &i : result.region(region)) {
        stencil s;
        s.c = var[i];
        s.p = var[i.xp()];
        s.m = var[i.xm()];
        s.pp = var[i.offset(2,0,0)];
        s.mm = var[i.offset(-2,0,0)];
        
        if ((location == CELL_CENTRE) && (loc == CELL_XLOW)) {
          // Producing a stencil centred around a lower X value
          s.pp = s.p;
          s.p  = s.c;
        } else if (location == CELL_XLOW) {
          // Stencil centred around a cell centre
          s.mm = s.m;
          s.m  = s.c;
        }

        result[i] = func(s);
      }
    } else {
      // Only one guard cell, so no pp or mm values
      for(const auto &i : result.region(region)) {
        stencil s;
        s.c = var[i];
        s.p = var[i.xp()];
        s.m = var[i.xm()];
        s.pp = nan("");
        s.mm = nan("");
        
        if ((location == CELL_CENTRE) && (loc == CELL_XLOW)) {
          // Producing a stencil centred around a lower X value
          s.pp = s.p;
          s.p  = s.c;
        } else if (location == CELL_XLOW) {
          // Stencil centred around a cell centre
          s.mm = s.m;
          s.m  = s.c;
        }
        
        result[i] = func(s);
      }
    }
    
  } else {
    // Non-staggered differencing
    
    if (mesh->xstart > 1) {
      // More than one guard cell, so set pp and mm values
      // This allows higher-order methods to be used
      for(const auto &i : result.region(region)) {
        stencil s;
        s.c = var[i];
        s.p = var[i.xp()];
        s.m = var[i.xm()];
        s.pp = var[i.offset(2,0,0)];
        s.mm = var[i.offset(-2,0,0)];
        
        result[i] = func(s);
      }
    } else {
      // Only one guard cell, so no pp or mm values
      for(const auto &i : result.region(region)) {
        stencil s;
        s.c = var[i];
        s.p = var[i.xp()];
        s.m = var[i.xm()];
        s.pp = nan("");
        s.mm = nan("");
        
        result[i] = func(s);
      }
    }
  }
  
  bindex bx;
  stencil s;

#if CHECK > 0
  // Mark boundaries as invalid
  result.bndry_xin = result.bndry_xout = result.bndry_yup = result.bndry_ydown = false;
#endif
  
  if (this->freeboundary_ydown) {
    for (RangeIterator it=this->iterateBndryLowerY(); !it.isDone(); it++)
      for (bx.jy=this->ystart-1; bx.jy>=0; bx.jy--) {
	bx.jx=it.ind;
	calc_index(&bx);
	var.setXStencil(s, bx, loc);
	result(bx.jx,bx.jy) = func(s);
      }
    #if CHECK > 0
      result.bndry_ydown = true;
    #endif
  }
  if (this->freeboundary_yup) {
    for (RangeIterator it=this->iterateBndryUpperY(); !it.isDone(); it++)
      for (bx.jy=this->yend+1; bx.jy<this->LocalNy; bx.jy++) {
	bx.jx=it.ind;
	calc_index(&bx);
	var.setXStencil(s, bx, loc);
	result(bx.jx,bx.jy) = func(s);
      }
    #if CHECK > 0
      result.bndry_yup = true;
    #endif
  }
  if (this->freeboundary_xin && this->firstX() && !this->periodicX) {
    forward_stencil fs;
    Mesh::boundary_derivs_pair funcs_pair;
    bx.jx=this->xstart-1;
    for (bx.jy=this->ystart; bx.jy<=this->yend; bx.jy++) {
      calc_index(&bx);
      var.setXStencil(fs, bx, loc);
      funcs_pair = func_in(fs);
      result(bx.jx,bx.jy) = funcs_pair.inner;
      result(bx.jxm,bx.jy) = funcs_pair.outer;
    }
    #if CHECK > 0
      result.bndry_xin = true;
    #endif
  }
  if (this->freeboundary_xout && this->lastX() && !this->periodicX) {
    backward_stencil bs;
    Mesh::boundary_derivs_pair funcs_pair;
    bx.jx=this->xend+1;
    for (bx.jy=this->ystart; bx.jy<=this->yend; bx.jy++) {
      calc_index(&bx);
      var.setXStencil(bs, bx, loc);
      funcs_pair = func_out(bs);
      result(bx.jx,bx.jy) = funcs_pair.inner;
      result(bx.jxp,bx.jy) = funcs_pair.outer;
    }
    #if CHECK > 0
      result.bndry_xout = true;
    #endif
  }

  return result;
}

<<<<<<< HEAD
const Field3D Mesh::applyXdiff(const Field3D &var, Mesh::deriv_func func, Mesh::inner_boundary_deriv_func func_in, Mesh::outer_boundary_deriv_func func_out, CELL_LOC loc) {
  if (var.getNx() == 1){
    return Field3D(0.,var.getMesh());
=======
const Field3D Mesh::applyXdiff(const Field3D &var, Mesh::deriv_func func, Mesh::inner_boundary_deriv_func func_in, Mesh::outer_boundary_deriv_func func_out, CELL_LOC loc, REGION region) {
  if (var.getNx() == 1) {
    return 0.;
>>>>>>> 4d76ab9b
  }
  // Check that the input variable has data
  ASSERT1(var.isAllocated());

  // Check that the mesh is correct
  ASSERT1(this == var.getMesh());

  Field3D result(this);
  result.allocate(); // Make sure data allocated
  
  if (mesh->StaggerGrids && 
      (loc != CELL_DEFAULT) && (loc != var.getLocation())) {
    // Staggered differencing

    CELL_LOC location = var.getLocation();
    
    if (mesh->xstart > 1) {
      // More than one guard cell, so set pp and mm values
      // This allows higher-order methods to be used
      for(const auto &i : result.region(region)) {
        stencil s;
        s.c = var[i];
        s.p = var[i.xp()];
        s.m = var[i.xm()];
        s.pp = var[i.offset(2,0,0)];
        s.mm = var[i.offset(-2,0,0)];
        
        if ((location == CELL_CENTRE) && (loc == CELL_XLOW)) {
          // Producing a stencil centred around a lower X value
          s.pp = s.p;
          s.p  = s.c;
        } else if (location == CELL_XLOW) {
          // Stencil centred around a cell centre
          s.mm = s.m;
          s.m  = s.c;
        }

        result[i] = func(s);
      }
    } else {
      // Only one guard cell, so no pp or mm values
      for(const auto &i : result.region(region)) {
        stencil s;
        s.c = var[i];
        s.p = var[i.xp()];
        s.m = var[i.xm()];
        s.pp = nan("");
        s.mm = nan("");
        
        if ((location == CELL_CENTRE) && (loc == CELL_XLOW)) {
          // Producing a stencil centred around a lower X value
          s.pp = s.p;
          s.p  = s.c;
        } else if (location == CELL_XLOW) {
          // Stencil centred around a cell centre
          s.mm = s.m;
          s.m  = s.c;
        }
        
        result[i] = func(s);
      }
    }
    
  } else {
    // Non-staggered differencing
    
    if (mesh->xstart > 1) {
      // More than one guard cell, so set pp and mm values
      // This allows higher-order methods to be used
      for(const auto &i : result.region(region)) {
        stencil s;
        s.c = var[i];
        s.p = var[i.xp()];
        s.m = var[i.xm()];
        s.pp = var[i.offset(2,0,0)];
        s.mm = var[i.offset(-2,0,0)];
        
        result[i] = func(s);
      }
    } else {
      // Only one guard cell, so no pp or mm values
      for(const auto &i : result.region(region)) {
        stencil s;
        s.c = var[i];
        s.p = var[i.xp()];
        s.m = var[i.xm()];
        s.pp = nan("");
        s.mm = nan("");
        
        result[i] = func(s);
      }
    }
  }
  
  bindex bx;
  stencil s;
<<<<<<< HEAD
  do {
    for(bx.jz=0;bx.jz<this->LocalNz;bx.jz++) {
      var.setXStencil(s, bx, loc);
      result(bx.jx,bx.jy,bx.jz) = func(s);
    }
  }while(next_index2(&bx));
=======
>>>>>>> 4d76ab9b

#if CHECK > 0
  // Mark boundaries as invalid
  result.bndry_xin = result.bndry_xout = result.bndry_yup = result.bndry_ydown = false;
#endif
  
  if (this->freeboundary_ydown) {
    for (RangeIterator it=this->iterateBndryLowerY(); !it.isDone(); it++)
      for (bx.jy=this->ystart-1; bx.jy>=0; bx.jy--)
	for (bx.jz=0; bx.jz<this->LocalNz; bx.jz++) {
	  bx.jx=it.ind;
	  calc_index(&bx);
	  var.setXStencil(s, bx, loc);
	  result(bx.jx,bx.jy,bx.jz) = func(s);
	}
    #if CHECK > 0
      result.bndry_ydown = true;
    #endif
  }
  if (this->freeboundary_yup) {
    for (RangeIterator it=this->iterateBndryUpperY(); !it.isDone(); it++)
      for (bx.jy=this->yend+1; bx.jy<this->LocalNy; bx.jy++)
	for (bx.jz=0; bx.jz<this->LocalNz; bx.jz++) {
	  bx.jx=it.ind;
	  calc_index(&bx);
	  var.setXStencil(s, bx, loc);
	  result(bx.jx,bx.jy,bx.jz) = func(s);
	}
    #if CHECK > 0
      result.bndry_yup = true;
    #endif
  }
  if (this->freeboundary_xin && this->firstX() && !this->periodicX) {
    forward_stencil fs;
    Mesh::boundary_derivs_pair funcs_pair;
    bx.jx=this->xstart-1;
    for (bx.jy=this->ystart; bx.jy<=this->yend; bx.jy++)
      for (bx.jz=0; bx.jz<this->LocalNz; bx.jz++) {
	calc_index(&bx);
	var.setXStencil(fs, bx, loc);
	funcs_pair = func_in(fs);
	result(bx.jx,bx.jy,bx.jz) = funcs_pair.inner;
	result(bx.jxm,bx.jy,bx.jz) = funcs_pair.outer;
      }
    #if CHECK > 0
      result.bndry_xin = true;
    #endif
  }
  if (this->freeboundary_xout && this->lastX() && !this->periodicX) {
    backward_stencil bs;
    Mesh::boundary_derivs_pair funcs_pair;
    bx.jx=this->xend+1;
    for (bx.jy=this->ystart; bx.jy<=this->yend; bx.jy++)
      for (bx.jz=0; bx.jz<this->LocalNz; bx.jz++) {
	calc_index(&bx);
	var.setXStencil(bs, bx, loc);
	funcs_pair = func_out(bs);
	result(bx.jx,bx.jy,bx.jz) = funcs_pair.inner;
	result(bx.jxp,bx.jy,bx.jz) = funcs_pair.outer;
      }
    #if CHECK > 0
      result.bndry_xout = true;
    #endif
  }
  
  return result;
}

// Y derivative

const Field2D Mesh::applyYdiff(const Field2D &var, Mesh::deriv_func func, Mesh::inner_boundary_deriv_func func_in, Mesh::outer_boundary_deriv_func func_out, CELL_LOC loc, REGION region) {
  if (var.getNy() == 1) {
    return 0.;
  }
  
  // Check that the input variable has data
  ASSERT1(var.isAllocated());
  
  ASSERT1(this == var.getMesh());

  Field2D result(this);
  result.allocate(); // Make sure data allocated
  
  if (mesh->ystart > 1) {
    // More than one guard cell, so set pp and mm values
    // This allows higher-order methods to be used
    
    for(const auto &i : result.region(region)) {
      // Set stencils
      stencil s;
      s.c = var[i];
      s.p = var[i.yp()];
      s.m = var[i.ym()];
      s.pp = var[i.offset(0,2,0)];
      s.mm = var[i.offset(0,-2,0)];

      result[i] = func(s);
    }
  } else {
    // Only one guard cell, so no pp or mm values
    for(const auto &i : result.region(region)) {
      // Set stencils
      stencil s;
      s.c = var[i];
      s.p = var[i.yp()];
      s.m = var[i.ym()];
      s.pp = nan("");
      s.mm = nan("");

      result[i] = func(s);
    }
  }
    
  bindex bx;
  stencil s;
#if CHECK > 0
  // Mark boundaries as invalid
  result.bndry_yup = result.bndry_ydown = false;
#endif

  if (this->freeboundary_xin && this->firstX() && !this->periodicX) {
    for (bx.jx=this->xstart-1; bx.jx>=0; bx.jx--)
      for (bx.jy=this->ystart; bx.jy<=this->ystart; bx.jy++) {
	calc_index(&bx);
	var.setYStencil(s, bx, loc);
	result(bx.jx,bx.jy) = func(s);
      }
    #if CHECK > 0
      result.bndry_xin = true;
    #endif
  }
  if (this->freeboundary_xout && this->lastX() && !this->periodicX) {
    for (bx.jx=this->xend+1; bx.jx<this->LocalNx; bx.jx++)
      for (bx.jy=this->ystart; bx.jy<=this->ystart; bx.jy++) {
	calc_index(&bx);
	var.setYStencil(s, bx, loc);
	result(bx.jx,bx.jy) = func(s);
      }
    #if CHECK > 0
      result.bndry_xout = true;
    #endif
  }
  if (this->freeboundary_ydown) {
    forward_stencil fs;
    Mesh::boundary_derivs_pair funcs_pair;
    bx.jy=this->ystart-1;
    for (RangeIterator it=this->iterateBndryLowerY(); !it.isDone(); it++) {
      bx.jx = it.ind;
      calc_index(&bx);
      var.setYStencil(fs, bx, loc);
      funcs_pair = func_in(fs);
      result(bx.jx,bx.jy) = funcs_pair.inner;
      result(bx.jx,bx.jym) = funcs_pair.outer;
    }
    #if CHECK > 0
      result.bndry_ydown = true;
    #endif
  }
  if (this->freeboundary_yup) {
    backward_stencil bs;
    Mesh::boundary_derivs_pair funcs_pair;
    bx.jy=this->yend+1;
    for (RangeIterator it=this->iterateBndryUpperY(); !it.isDone(); it++) {
      bx.jx = it.ind;
      calc_index(&bx);
      var.setYStencil(bs, bx, loc);
      funcs_pair = func_out(bs);
      result(bx.jx,bx.jy) = funcs_pair.inner;
      result(bx.jx,bx.jyp) = funcs_pair.outer;
    }
    #if CHECK > 0
      result.bndry_yup = true;
    #endif
  }

  return result;
}

const Field3D Mesh::applyYdiff(const Field3D &var, Mesh::deriv_func func, Mesh::inner_boundary_deriv_func func_in, Mesh::outer_boundary_deriv_func func_out, CELL_LOC loc, REGION region) {
  if (var.getNy() == 1){
    return Field3D(0.,var.getMesh());
  }

  // Check that the input variable has data
  ASSERT1(var.isAllocated());

  ASSERT1(this == var.getMesh());

  Field3D result(this);
  result.allocate(); // Make sure data allocated
  
  if (var.hasYupYdown() && 
      ( (&var.yup() != &var) || (&var.ydown() != &var))) {
    // Field "var" has distinct yup and ydown fields which
    // will be used to calculate a derivative along 
    // the magnetic field
    
<<<<<<< HEAD
    start_index(&bx, RGN_NOBNDRY);
    stencil s;
    do {
      for(bx.jz=0;bx.jz<this->LocalNz;bx.jz++) {
        var.setYStencil(s, bx, loc);
        result(bx.jx,bx.jy,bx.jz) = func(s);
=======
    if (mesh->StaggerGrids && (loc != CELL_DEFAULT) && (loc != var.getLocation())) {
      // Staggered differencing

      // Cell location of the input field
      CELL_LOC location = var.getLocation();
      
      for(const auto &i : result.region(region)) {
        // Set stencils
        stencil s;
        s.c = var[i];
        s.p = var.yup()[i.yp()];
        s.m = var.ydown()[i.ym()];
        s.pp = nan("");
        s.mm = nan("");
        
        if ((location == CELL_CENTRE) && (loc == CELL_YLOW)) {
          // Producing a stencil centred around a lower Y value
          s.pp = s.p;
          s.p  = s.c;
        } else if(location == CELL_YLOW) {
          // Stencil centred around a cell centre
          s.mm = s.m;
          s.m  = s.c;
        }

        result[i] = func(s);
>>>>>>> 4d76ab9b
      }
    } else {
      // Non-staggered
      for(const auto &i : result.region(region)) {
        // Set stencils
        stencil s;
        s.c = var[i];
        s.p = var.yup()[i.yp()];
        s.m = var.ydown()[i.ym()];
        s.pp = nan("");
        s.mm = nan("");
        
        result[i] = func(s);
      }
    }
  } else {
    // var has no yup/ydown fields, so we need to shift into field-aligned coordinates
    
    Field3D var_fa = this->toFieldAligned(var);
    
    if (mesh->StaggerGrids && (loc != CELL_DEFAULT) && (loc != var.getLocation())) {
      // Staggered differencing
      
      // Cell location of the input field
      CELL_LOC location = var.getLocation();
      
      if (mesh->ystart > 1) {
        // More than one guard cell, so set pp and mm values
        // This allows higher-order methods to be used
        for(const auto &i : result.region(region)) {
          // Set stencils
          stencil s;
          s.c = var_fa[i];
          s.p = var_fa[i.yp()];
          s.m = var_fa[i.ym()];
          s.pp = var_fa[i.offset(0,2,0)];
          s.mm = var_fa[i.offset(0,-2,0)];
          
          if ((location == CELL_CENTRE) && (loc == CELL_YLOW)) {
            // Producing a stencil centred around a lower Y value
            s.pp = s.p;
            s.p  = s.c;
          } else if(location == CELL_YLOW) {
            // Stencil centred around a cell centre
            s.mm = s.m;
            s.m  = s.c;
          }
          
          result[i] = func(s);
        }
      } else {
        // Only one guard cell, so no pp or mm values
        for(const auto &i : result.region(region)) {
          // Set stencils
          stencil s;
          s.c = var_fa[i];
          s.p = var_fa[i.yp()];
          s.m = var_fa[i.ym()];
          s.pp = nan("");
          s.mm = nan("");
          
          if ((location == CELL_CENTRE) && (loc == CELL_YLOW)) {
            // Producing a stencil centred around a lower Y value
            s.pp = s.p;
            s.p  = s.c;
          } else if(location == CELL_YLOW) {
            // Stencil centred around a cell centre
            s.mm = s.m;
            s.m  = s.c;
          }
          
          result[i] = func(s);
        }
      }
      
    } else {
      // Non-staggered differencing
      
      if (mesh->ystart > 1) {
        // More than one guard cell, so set pp and mm values
        // This allows higher-order methods to be used
        for(const auto &i : result.region(region)) {
          // Set stencils
          stencil s;
          s.c = var_fa[i];
          s.p = var_fa[i.yp()];
          s.m = var_fa[i.ym()];
          s.pp = var_fa[i.offset(0,2,0)];
          s.mm = var_fa[i.offset(0,-2,0)];
          
          result[i] = func(s);
        }
      } else {
        // Only one guard cell, so no pp or mm values
        for(const auto &i : result.region(region)) {
          // Set stencils
          stencil s;
          s.c = var_fa[i];
          s.p = var_fa[i.yp()];
          s.m = var_fa[i.ym()];
          s.pp = nan("");
          s.mm = nan("");
          
          result[i] = func(s);
        }
      }
    }
    
    // Shift result back
    
    result = this->fromFieldAligned(result);
  }
#if CHECK > 0
  // Mark boundaries as invalid
  result.bndry_xin = result.bndry_xout = result.bndry_yup = result.bndry_ydown = false;
#endif
  
<<<<<<< HEAD
  if (this->freeboundary_xin && this->firstX() && !this->periodicX) {
    for (bx.jx=this->xstart-1; bx.jx>=0; bx.jx--)
      for (bx.jy=this->ystart; bx.jy<=this->ystart; bx.jy++)
	for (bx.jz=0; bx.jz<this->LocalNz; bx.jz++) {
=======
  bindex bx;
  if (mesh->freeboundary_xin && mesh->firstX() && !mesh->periodicX) {
    for (bx.jx=mesh->xstart-1; bx.jx>=0; bx.jx--)
      for (bx.jy=mesh->ystart; bx.jy<=mesh->ystart; bx.jy++)
	for (bx.jz=0; bx.jz<mesh->LocalNz; bx.jz++) {
>>>>>>> 4d76ab9b
          stencil s;
	  calc_index(&bx);
	  var.setYStencil(s, bx, loc);
	  result(bx.jx,bx.jy,bx.jz) = func(s);
	}
    #if CHECK > 0
      result.bndry_xin = true;
    #endif
  }
  if (this->freeboundary_xout && this->lastX() && !this->periodicX) {
    for (bx.jx=this->xend+1; bx.jx<this->LocalNx; bx.jx++)
      for (bx.jy=this->ystart; bx.jy<=this->ystart; bx.jy++)
	for (bx.jz=0; bx.jz<this->LocalNz; bx.jz++) {
          stencil s;
	  calc_index(&bx);
	  var.setYStencil(s, bx, loc);
	  result(bx.jx,bx.jy,bx.jz) = func(s);
	}
    #if CHECK > 0
      result.bndry_xout = true;
    #endif
  }
  if (this->freeboundary_ydown) {
    forward_stencil fs;
    Mesh::boundary_derivs_pair funcs_pair;
    bx.jy=this->ystart-1;
    for (RangeIterator it=this->iterateBndryLowerY(); !it.isDone(); it++)
      for (bx.jz=0; bx.jz<this->LocalNz; bx.jz++) {
	bx.jx = it.ind;
        stencil s;
	calc_index(&bx);
	var.setYStencil(fs, bx, loc);
	funcs_pair = func_in(fs);
	result(bx.jx,bx.jy,bx.jz) = funcs_pair.inner;
	result(bx.jx,bx.jym,bx.jz) = funcs_pair.outer;
      }
    #if CHECK > 0
      result.bndry_ydown = true;
    #endif
  }
  if (this->freeboundary_yup) {
    backward_stencil bs;
    Mesh::boundary_derivs_pair funcs_pair;
    bx.jy=this->yend+1;
    for (RangeIterator it=this->iterateBndryUpperY(); !it.isDone(); it++)
      for (bx.jz=0; bx.jz<this->LocalNz; bx.jz++) {
	bx.jx = it.ind;
        stencil s;
	calc_index(&bx);
	var.setYStencil(bs, bx, loc);
	funcs_pair = func_out(bs);
	result(bx.jx,bx.jy,bx.jz) = funcs_pair.inner;
	result(bx.jx,bx.jyp,bx.jz) = funcs_pair.outer;
      }
    #if CHECK > 0
      result.bndry_yup = true;
    #endif
  }

  return result;
}

// Z derivative

const Field3D Mesh::applyZdiff(const Field3D &var, Mesh::deriv_func func, CELL_LOC loc, REGION region) {
  if (var.getNz()==1){
    return Field3D(0.,var.getMesh());
  }

  ASSERT1(this == var.getMesh());

  Field3D result(this);
  result.allocate(); // Make sure data allocated
  
  // Check that the input variable has data
  ASSERT1(var.isAllocated());
  
  for(const auto &i : result.region(region)) {
    stencil s;
    s.c = var[i];
    s.p = var[i.zp()];
    s.m = var[i.zm()];
    s.pp = var[i.offset(0,0,2)];
    s.mm = var[i.offset(0,0,-2)];
    
    result[i] = func(s);
  }

  bindex bx;
  stencil s;

  if (this->freeboundary_xin && this->firstX() && !this->periodicX) {
    for (bx.jx=this->xstart-1; bx.jx>=0; bx.jx--)
      for (bx.jy=this->ystart; bx.jy<=this->ystart; bx.jy++)
	for (bx.jz=0; bx.jz<this->LocalNz; bx.jz++) {
	  calc_index(&bx);
	  var.setZStencil(s, bx, loc);
	  result(bx.jx,bx.jy,bx.jz) = func(s);
	}
    #if CHECK > 0
      result.bndry_xin = true;
    #endif
  }

  if (this->freeboundary_xout && this->lastX() && !this->periodicX) {
    for (bx.jx=this->xend+1; bx.jx<this->LocalNx; bx.jx++)
      for (bx.jy=this->ystart; bx.jy<=this->ystart; bx.jy++)
	for (bx.jz=0; bx.jz<this->LocalNz; bx.jz++) {
	  calc_index(&bx);
	  var.setZStencil(s, bx, loc);
	  result(bx.jx,bx.jy,bx.jz) = func(s);
	}
    #if CHECK > 0
      result.bndry_xout = true;
    #endif
  }

  if (this->freeboundary_ydown) {
    for (RangeIterator it=this->iterateBndryLowerY(); !it.isDone(); it++)
      for (bx.jy=this->ystart-1; bx.jy>=0; bx.jy--)
	for (bx.jz=0; bx.jz<this->LocalNz; bx.jz++) {
	  bx.jx = it.ind;
	  calc_index(&bx);
	  var.setZStencil(s, bx, loc);
	  result(bx.jx,bx.jy,bx.jz) = func(s);
	}
    #if CHECK > 0
      result.bndry_ydown = true;
    #endif
  }

  if (this->freeboundary_yup) {
    for (RangeIterator it=this->iterateBndryUpperY(); !it.isDone(); it++)
      for (bx.jy=this->yend; bx.jy<this->LocalNy; bx.jy++)
	for (bx.jz=0; bx.jz<this->LocalNz; bx.jz++) {
	  bx.jx = it.ind;
	  calc_index(&bx);
	  var.setZStencil(s, bx, loc);
	  result(bx.jx,bx.jy,bx.jz) = func(s);
	}
    #if CHECK > 0
      result.bndry_yup = true;
    #endif
  }
  
  return result;
}

/*******************************************************************************
 * First central derivatives
 *******************************************************************************/

////////////// X DERIVATIVE /////////////////

const Field3D Mesh::indexDDX(const Field3D &f, CELL_LOC outloc, DIFF_METHOD method) {
  Mesh::deriv_func func = fDDX; // Set to default function
  Mesh::inner_boundary_deriv_func func_in = fDDX_in;
  Mesh::outer_boundary_deriv_func func_out = fDDX_out;
  DiffLookup *table = FirstDerivTable;
  
  CELL_LOC inloc = f.getLocation(); // Input location
  CELL_LOC diffloc = inloc; // Location of differential result

  ASSERT1(this == f.getMesh());

  Field3D result(this);

  if(this->StaggerGrids && (outloc == CELL_DEFAULT)) {
    // Take care of CELL_DEFAULT case
    outloc = diffloc; // No shift (i.e. same as no stagger case)
  }

  if(this->StaggerGrids && (outloc != inloc)) {
    // Shifting to a new location
    
    if(((inloc == CELL_CENTRE) && (outloc == CELL_XLOW)) ||
       ((inloc == CELL_XLOW) && (outloc == CELL_CENTRE))) {
      // Shifting in X. Centre -> Xlow, or Xlow -> Centre
      
      func = sfDDX; // Set default
      func_in = sfDDX_in;
      func_out = sfDDX_out;
      table = FirstStagDerivTable; // Set table for others
      diffloc = (inloc == CELL_CENTRE) ? CELL_XLOW : CELL_CENTRE;
      
    }else {
      // A more complicated shift. Get a result at cell centre, then shift.
      if(inloc == CELL_XLOW) {
	// Shifting
	
	func = sfDDX; // Set default
	func_in = sfDDX_in;
	func_out = sfDDX_out;
	table = FirstStagDerivTable; // Set table for others
	diffloc = CELL_CENTRE;

      }else if(inloc != CELL_CENTRE) {
	// Interpolate then (centre -> centre) then interpolate
	return DDX(interp_to(f, CELL_CENTRE), outloc, method);
      }
    }
  }
  
  if(method != DIFF_DEFAULT) {
    // Lookup function
    func = lookupFunc(table, method);
    func_in = lookupInnerBoundaryFunc(table, method);
    func_out = lookupOuterBoundaryFunc(table, method);
    if(func == NULL)
      throw BoutException("Cannot use FFT for X derivatives");
  }
  
  result = applyXdiff(f, func, func_in, func_out, diffloc);
  result.setLocation(diffloc); // Set the result location

  result = interp_to(result, outloc); // Interpolate if necessary

  return result;
}

const Field2D Mesh::indexDDX(const Field2D &f) {
  return applyXdiff(f, fDDX, fDDX_in, fDDX_out);
}

////////////// Y DERIVATIVE /////////////////

const Field3D Mesh::indexDDY(const Field3D &f, CELL_LOC outloc, DIFF_METHOD method) {
  Mesh::deriv_func func = fDDY; // Set to default function
  Mesh::inner_boundary_deriv_func func_in = fDDY_in;
  Mesh::outer_boundary_deriv_func func_out = fDDY_out;
  DiffLookup *table = FirstDerivTable;
  
  CELL_LOC inloc = f.getLocation(); // Input location
  CELL_LOC diffloc = inloc; // Location of differential result

  ASSERT1(this == f.getMesh());

  Field3D result(this);

  if(this->StaggerGrids && (outloc == CELL_DEFAULT)) {
    // Take care of CELL_DEFAULT case
    outloc = diffloc; // No shift (i.e. same as no stagger case)
  }

  if(this->StaggerGrids && (outloc != inloc)) {
    // Shifting to a new location
    
    //output.write("\nSHIFTING %s -> %s\n", strLocation(inloc), strLocation(outloc));

    if(((inloc == CELL_CENTRE) && (outloc == CELL_YLOW)) ||
      ((inloc == CELL_YLOW) && (outloc == CELL_CENTRE))) {
      // Shifting in Y. Centre -> Ylow, or Ylow -> Centre
      
      //output.write("SHIFT");

      func = sfDDY; // Set default
      func_in = sfDDY_in;
      func_out = sfDDY_out;
      table = FirstStagDerivTable; // Set table for others
      diffloc = (inloc == CELL_CENTRE) ? CELL_YLOW : CELL_CENTRE;
      
    }else {
      // A more complicated shift. Get a result at cell centre, then shift.
      if(inloc == CELL_YLOW) {
	// Shifting
	
	func = sfDDY; // Set default
	func_in = sfDDY_in;
	func_out = sfDDY_out;
	table = FirstStagDerivTable; // Set table for others
	diffloc = CELL_CENTRE;

      }else if(inloc != CELL_CENTRE) {
	// Interpolate to centre then call DDY again
	return DDY(interp_to(f, CELL_CENTRE), outloc, method);
      }
    }
  }
  
  if(method != DIFF_DEFAULT) {
    // Lookup function
    func = lookupFunc(table, method);
    func_in = lookupInnerBoundaryFunc(table, method);
    func_out = lookupOuterBoundaryFunc(table, method);
    if(func == NULL)
      throw BoutException("Cannot use FFT for Y derivatives");
  }
  
  result = applyYdiff(f, func, func_in, func_out, diffloc);
  //output.write("SETTING LOC %s -> %s\n", strLocation(diffloc), strLocation(outloc));
  result.setLocation(diffloc); // Set the result location
  
  return interp_to(result, outloc); // Interpolate if necessary
}

const Field2D Mesh::indexDDY(const Field2D &f) {
  return applyYdiff(f, fDDY, fDDY_in, fDDY_out);
}

////////////// Z DERIVATIVE /////////////////

const Field3D Mesh::indexDDZ(const Field3D &f, CELL_LOC outloc, DIFF_METHOD method, bool inc_xbndry) {
  Mesh::deriv_func func = fDDZ; // Set to default function
  DiffLookup *table = FirstDerivTable;
 
  CELL_LOC inloc = f.getLocation(); // Input location
  CELL_LOC diffloc = inloc; // Location of differential result

  ASSERT1(this == f.getMesh());
  Field3D result(this);

  if(this->StaggerGrids && (outloc == CELL_DEFAULT)) {
    // Take care of CELL_DEFAULT case
    outloc = diffloc; // No shift (i.e. same as no stagger case)
  }

  if(this->StaggerGrids && (outloc != inloc)) {
    // Shifting to a new location
    
    if(((inloc == CELL_CENTRE) && (outloc == CELL_ZLOW)) ||
       ((inloc == CELL_ZLOW) && (outloc == CELL_CENTRE))) {
      // Shifting in Z. Centre -> Zlow, or Zlow -> Centre
      
      func = sfDDZ; // Set default
      table = FirstStagDerivTable; // Set table for others
      diffloc = (inloc == CELL_CENTRE) ? CELL_ZLOW : CELL_CENTRE;
      
    }else {
      // A more complicated shift. Get a result at cell centre, then shift.
      if(inloc == CELL_ZLOW) {
	// Shifting
	
	func = sfDDZ; // Set default
	table = FirstStagDerivTable; // Set table for others
	diffloc = CELL_CENTRE;

      }else if(inloc != CELL_CENTRE) {
	// Interpolate then (centre -> centre) then interpolate
	return DDZ(interp_to(f, CELL_CENTRE), outloc, method);
      }
    }
  }
  
  if(method != DIFF_DEFAULT) {
    // Lookup function
    func = lookupFunc(table, method);
  }

  if(func == NULL) {
    // Use FFT
    
    BoutReal shift = 0.; // Shifting result in Z?
    if(this->StaggerGrids) {
      if((inloc == CELL_CENTRE) && (diffloc == CELL_ZLOW)) {
	// Shifting down - multiply by exp(-0.5*i*k*dz)
	shift = -1.;
      }else if((inloc == CELL_ZLOW) && (diffloc == CELL_CENTRE)) {
	// Shifting up
	shift = 1.;
      }
    }

    result.allocate(); // Make sure data allocated

    int ncz = this->LocalNz;
    
#ifndef _OPENMP
    static dcomplex *cv = (dcomplex*) NULL;
#else
    static dcomplex *globalcv;
    static int nthreads = 0;
#endif 

    #pragma omp parallel
    {
#ifndef _OPENMP
      // Serial, so can have a single static array
      if(cv == (dcomplex*) NULL)
        cv = new dcomplex[ncz/2 + 1];  //Never freed
#else
      // Parallel, so allocate a separate array for each thread
      
      int th_id = omp_get_thread_num(); // thread ID
        int n_th = omp_get_num_threads();
      if(th_id == 0) {
        if(nthreads < n_th) {
          // Allocate memory in thread zero
          if(nthreads > 0)
            delete[] globalcv;
          globalcv = new dcomplex[n_th*(ncz/2 + 1)];  //Never freed
          nthreads = n_th;
        }
      }
      // Wait for memory to be allocated
      #pragma omp barrier
      
      dcomplex *cv = globalcv + th_id*(ncz/2 + 1); // Separate array for each thread
#endif
      int xs = this->xstart;
      int xe = this->xend;
      int ys = this->ystart;
      int ye = this->yend;
      if(inc_xbndry) { // Include x boundary region (for mixed XZ derivatives)
        xs = 0;
        xe = this->LocalNx-1;
      }
      if (this->freeboundary_xin && this->firstX() && !this->periodicX)
        xs = 0;
      if (this->freeboundary_xout && this->lastX() && !this->periodicX)
        xe = this->LocalNx-1;
      if (this->freeboundary_ydown)
        ys = 0;
      if (this->freeboundary_yup)
        ye = this->LocalNy-1;
      #pragma omp for
      for(int jx=xs;jx<=xe;jx++) {
        for(int jy=ys;jy<=ye;jy++) {
          rfft(f(jx, jy), ncz, cv); // Forward FFT
          
        for(int jz=0;jz<=ncz/2;jz++) {
            BoutReal kwave=jz*2.0*PI/ncz; // wave number is 1/[rad]
            
          BoutReal flt;
          if (jz>0.4*ncz) flt=1e-10; else flt=1.0;
          cv[jz] *= dcomplex(0.0, kwave) * flt;
          if(this->StaggerGrids)
            cv[jz] *= exp(Im * (shift * kwave));
        }
          
        irfft(cv, ncz, result(jx,jy)); // Reverse FFT
      }
    }
    }
    // End of parallel section
    
#if CHECK > 0
    // Mark boundaries as invalid
    if (this->freeboundary_xin) result.bndry_xin = true;
    else result.bndry_xin = false;
    if (this->freeboundary_xout) result.bndry_xout = true;
    else result.bndry_xout = false;
    if (this->freeboundary_yup) result.bndry_yup = true;
    else result.bndry_yup = false;
    if (this->freeboundary_ydown) result.bndry_ydown = true;
    else result.bndry_ydown = false;
#endif
    
  }else {
    // All other (non-FFT) functions 
    result = applyZdiff(f, func);
  }
  
  result.setLocation(diffloc);

  return interp_to(result, outloc);
}

const Field2D Mesh::indexDDZ(const Field2D &f) {
  ASSERT1(this == f.getMesh());
  Field2D result(this);
  result = 0.0;
  return result;
}

/*******************************************************************************
 * 2nd derivatives
 *******************************************************************************/

////////////// X DERIVATIVE /////////////////

/*!
 * @brief Calculates second X derivative on Mesh in index space
 * 
 * @param[in] f        3D scalar field to be differentiated. 
 *                     Must be allocated and finite
 * 
 * @param[in] outloc   The cell location of the result
 * 
 * @param[in] method   The numerical method to use
 * 
 * @return  A 3D scalar field with invalid data in the 
 *          guard cells
 *
 */
const Field3D Mesh::indexD2DX2(const Field3D &f, CELL_LOC outloc, DIFF_METHOD method) {
  Mesh::deriv_func func = fD2DX2; // Set to default function
  Mesh::inner_boundary_deriv_func func_in = fD2DX2_in;
  Mesh::outer_boundary_deriv_func func_out = fD2DX2_out;
  DiffLookup *table = SecondDerivTable;
  
  CELL_LOC inloc = f.getLocation(); // Input location
  CELL_LOC diffloc = inloc; // Location of differential result

  ASSERT1(this == f.getMesh());

  Field3D result(this);
  
  if(StaggerGrids && (outloc == CELL_DEFAULT)) {
    // Take care of CELL_DEFAULT case
    outloc = diffloc; // No shift (i.e. same as no stagger case)
  }

  if(StaggerGrids && (outloc != inloc)) {
    // Shifting to a new location
    
    if(((inloc == CELL_CENTRE) && (outloc == CELL_XLOW)) ||
       ((inloc == CELL_XLOW) && (outloc == CELL_CENTRE))) {
      // Shifting in X. Centre -> Xlow, or Xlow -> Centre
      
      func = sfD2DX2; // Set default
      func_in = sfD2DX2_in;
      func_out = sfD2DX2_out;
      table = SecondStagDerivTable; // Set table for others
      diffloc = (inloc == CELL_CENTRE) ? CELL_XLOW : CELL_CENTRE;
      
    }else {
      // A more complicated shift. Get a result at cell centre, then shift.
      if(inloc == CELL_XLOW) {
	// Shifting
	
	func = sfD2DX2; // Set default
	func_in = sfD2DX2_in;
	func_out = sfD2DX2_out;
	table = SecondStagDerivTable; // Set table for others
	diffloc = CELL_CENTRE;

      }else if(inloc != CELL_CENTRE) {
	// Interpolate then (centre -> centre) then interpolate
	return D2DX2(interp_to(f, CELL_CENTRE), outloc, method);
      }
    }
  }

  if(method != DIFF_DEFAULT) {
    // Lookup function
    func = lookupFunc(table, method);
    func_in = lookupInnerBoundaryFunc(table, method);
    func_out = lookupOuterBoundaryFunc(table, method);
    if(func == NULL)
      throw BoutException("Cannot use FFT for X derivatives");
  }
  
  result = applyXdiff(f, func, func_in, func_out);
  result.setLocation(diffloc);
  
  result = interp_to(result, outloc);

  /*
  if(this->ShiftXderivs && this->IncIntShear) {
    this->IncIntShear = false; // So DDX doesn't try to include I again
    // Add I^2 d^2/dz^2 term
    result += this->IntShiftTorsion^2 * D2DZ2(f, outloc);
    // Mixed derivative
    result += 2.*this->IntShiftTorsion * D2DXDZ(f);
    // DDZ term
    result += DDX(this->IntShiftTorsion) * DDZ(f, outloc);
    this->IncIntShear = true;
  }
  */
  return result;
}

/*!
 * @brief Calculates second X derivative on Mesh in index space
 * 
 * @param[in] f        2D scalar field to be differentiated. 
 *                     Must be allocated and finite
 * 
 * @return  A 2D scalar field with invalid data in the 
 *          guard cells
 *
 */
const Field2D Mesh::indexD2DX2(const Field2D &f) {
  return applyXdiff(f, fD2DX2, fD2DX2_in, fD2DX2_out);
}

////////////// Y DERIVATIVE /////////////////

/*!
 * @brief Calculates second Y derivative on Mesh in index space
 * 
 * @param[in] f        3D scalar field to be differentiated. 
 *                     Must be allocated and finite
 * 
 * @return  A 3D scalar field with invalid data in the 
 *          guard cells
 *
 */
const Field3D Mesh::indexD2DY2(const Field3D &f, CELL_LOC outloc, DIFF_METHOD method) {
  Mesh::deriv_func func = fD2DY2; // Set to default function
  Mesh::inner_boundary_deriv_func func_in = fD2DY2_in;
  Mesh::outer_boundary_deriv_func func_out = fD2DY2_out;
  DiffLookup *table = SecondDerivTable;
  
  CELL_LOC inloc = f.getLocation(); // Input location
  CELL_LOC diffloc = inloc; // Location of differential result

  ASSERT1(this == f.getMesh());

  Field3D result(this);
  
  if(StaggerGrids && (outloc == CELL_DEFAULT)) {
    // Take care of CELL_DEFAULT case
    outloc = diffloc; // No shift (i.e. same as no stagger case)
  }

  if(StaggerGrids && (outloc != inloc)) {
    // Shifting to a new location
    
    if(((inloc == CELL_CENTRE) && (outloc == CELL_YLOW)) ||
       ((inloc == CELL_YLOW) && (outloc == CELL_CENTRE))) {
      // Shifting in Y. Centre -> Ylow, or Ylow -> Centre
      
      func = sfD2DY2; // Set default
      func_in = sfD2DY2_in;
      func_out = sfD2DY2_out;
      table = SecondStagDerivTable; // Set table for others
      diffloc = (inloc == CELL_CENTRE) ? CELL_YLOW : CELL_CENTRE;
      
    }else {
      // A more complicated shift. Get a result at cell centre, then shift.
      if(inloc == CELL_YLOW) {
	// Shifting
	
	func = sfD2DY2; // Set default
	func_in = sfD2DY2_in;
	func_out = sfD2DY2_out;
	table = SecondStagDerivTable; // Set table for others
	diffloc = CELL_CENTRE;

      }else if(inloc != CELL_CENTRE) {
	// Interpolate then (centre -> centre) then interpolate
	return D2DY2(interp_to(f, CELL_CENTRE), outloc, method);
      }
    }
  }

  if(method != DIFF_DEFAULT) {
    // Lookup function
    func = lookupFunc(table, method);
    func_in = lookupInnerBoundaryFunc(table, method);
    func_out = lookupOuterBoundaryFunc(table, method);
    if(func == NULL)
      throw BoutException("Cannot use FFT for Y derivatives");
  }
  
  result = applyYdiff(f, func, func_in, func_out);
  result.setLocation(diffloc);

  return interp_to(result, outloc);
}

/*!
 * @brief Calculates second Y derivative on Mesh in index space
 * 
 * @param[in] f        2D scalar field to be differentiated. 
 *                     Must be allocated and finite
 * 
 * @return  A 2D scalar field with invalid data in the 
 *          guard cells
 *
 */
const Field2D Mesh::indexD2DY2(const Field2D &f) {
  return applyYdiff(f, fD2DY2, fD2DY2_in, fD2DY2_out);
}

////////////// Z DERIVATIVE /////////////////

/*!
 * @brief Calculates second Z derivative on Mesh in index space
 * 
 * @param[in] f        3D scalar field to be differentiated. 
 *                     Must be allocated and finite
 * 
 * @return  A 3D scalar field with invalid data in the 
 *          guard cells
 *
 */
const Field3D Mesh::indexD2DZ2(const Field3D &f, CELL_LOC outloc, DIFF_METHOD method, bool inc_xbndry) {
  Mesh::deriv_func func = fD2DZ2; // Set to default function
  DiffLookup *table = SecondDerivTable;
  
  CELL_LOC inloc = f.getLocation(); // Input location
  CELL_LOC diffloc = inloc; // Location of differential result

  ASSERT1(this == f.getMesh());

  Field3D result(this);

  if(StaggerGrids && (outloc == CELL_DEFAULT)) {
    // Take care of CELL_DEFAULT case
    outloc = diffloc; // No shift (i.e. same as no stagger case)
  }

  if(StaggerGrids && (outloc != inloc)) {
    // Shifting to a new location
    
    if(((inloc == CELL_CENTRE) && (outloc == CELL_ZLOW)) ||
       ((inloc == CELL_ZLOW) && (outloc == CELL_CENTRE))) {
      // Shifting in Z. Centre -> Zlow, or Zlow -> Centre
      
      func = sfD2DZ2; // Set default
      table = SecondStagDerivTable; // Set table for others
      diffloc = (inloc == CELL_CENTRE) ? CELL_ZLOW : CELL_CENTRE;
      
    }else {
      // A more complicated shift. Get a result at cell centre, then shift.
      if(inloc == CELL_ZLOW) {
	// Shifting
	
	func = sfD2DZ2; // Set default
	table = SecondStagDerivTable; // Set table for others
	diffloc = CELL_CENTRE;

      }else if(inloc != CELL_CENTRE) {
	// Interpolate then (centre -> centre) then interpolate
	return D2DZ2(interp_to(f, CELL_CENTRE), outloc, method);
      }
    }
  }

  if(method != DIFF_DEFAULT) {
    // Lookup function
    func = lookupFunc(table, method);
  }

  if(func == NULL) {
    // Use FFT

    BoutReal shift = 0.; // Shifting result in Z?
    if(StaggerGrids) {
      if((inloc == CELL_CENTRE) && (diffloc == CELL_ZLOW)) {
	// Shifting down - multiply by exp(-0.5*i*k*dz)
	shift = -1.;
      }else if((inloc == CELL_ZLOW) && (diffloc == CELL_CENTRE)) {
	// Shifting up
	shift = 1.;
      }
    }
    
    result.allocate(); // Make sure data allocated

    int ncz = this->LocalNz;
    
    static dcomplex *cv = (dcomplex*) NULL;
    
    // Serial, so can have a single static array
    if(cv == (dcomplex*) NULL)
      cv = new dcomplex[ncz/2 + 1]; //Never freed

    int xs = this->xstart;
    int xe = this->xend;
    int ys = this->ystart;
    int ye = this->yend;
    if(inc_xbndry) { // Include x boundary region (for mixed XZ derivatives)
      xs = 0;
      xe = this->LocalNx-1;
    }
    if (this->freeboundary_xin && this->firstX() && !this->periodicX)
      xs = 0;
    if (this->freeboundary_xout && this->lastX() && !this->periodicX)
      xe = this->LocalNx-1;
    if (this->freeboundary_ydown)
      ys = 0;
    if (this->freeboundary_yup)
      ye = this->LocalNy-1;
      
    for(int jx=xs;jx<=xe;jx++) {
      for(int jy=ys;jy<=ye;jy++) {
          
	rfft(f(jx,jy), ncz, cv); // Forward FFT
	
	for(int jz=0;jz<=ncz/2;jz++) {
	  BoutReal kwave=jz*2.0*PI/ncz; // wave number is 1/[rad]

	  cv[jz] *= -SQ(kwave);
	  if(StaggerGrids)
	    cv[jz] *= exp(0.5*Im * (shift * kwave));
	}

	irfft(cv, ncz, result(jx,jy)); // Reverse FFT
      }
    }

#if CHECK > 0
    // Mark boundaries as invalid
    if (this->freeboundary_xin) result.bndry_xin = true;
    else result.bndry_xin = false;
    if (this->freeboundary_xout) result.bndry_xout = true;
    else result.bndry_xout = false;
    if (this->freeboundary_yup) result.bndry_yup = true;
    else result.bndry_yup = false;
    if (this->freeboundary_ydown) result.bndry_ydown = true;
    else result.bndry_ydown = false;
#endif

  }
  else {
    // All other (non-FFT) functions
    result = applyZdiff(f, func);
  }

  result.setLocation(diffloc);

  return interp_to(result, outloc);
}

/*******************************************************************************
 * Fourth derivatives
 *******************************************************************************/

BoutReal D4DX4_C2(stencil &f) {
  return (f.pp - 4.*f.p + 6.*f.c - 4.*f.m + f.mm);
}

Mesh::boundary_derivs_pair D4D4_F2(forward_stencil &f) {
  Mesh::boundary_derivs_pair result;
  result.inner = 2.*f.m-9.*f.c+16.*f.p-14.*f.p2+6.*f.p3-f.p4;
  result.outer = 3.*f.m-14.*f.c+26.*f.p-24.*f.p2+11.*f.p3-2.*f.p4;
  return result;
}

Mesh::boundary_derivs_pair D4D4_B2(backward_stencil &f) {
  Mesh::boundary_derivs_pair result;
  result.inner = 2.*f.p-9.*f.c+16.*f.m-14.*f.m2+6.*f.m3-f.m4;
  result.outer = 3.*f.p-14.*f.c+26.*f.m-24.*f.m2+11.*f.m3-2.*f.m4;
  return result;
}

const Field3D Mesh::indexD4DX4(const Field3D &f) {
  return applyXdiff(f, D4DX4_C2, D4D4_F2, D4D4_B2);
}

const Field2D Mesh::indexD4DX4(const Field2D &f) {
  return applyXdiff(f, D4DX4_C2, D4D4_F2, D4D4_B2);
}

const Field3D Mesh::indexD4DY4(const Field3D &f) {
  return applyYdiff(f, D4DX4_C2, D4D4_F2, D4D4_B2);
}

const Field2D Mesh::indexD4DY4(const Field2D &f) {
  return applyYdiff(f, D4DX4_C2, D4D4_F2, D4D4_B2);
}

const Field3D Mesh::indexD4DZ4(const Field3D &f) {
  return applyZdiff(f, D4DX4_C2);
}

/*******************************************************************************
 * Mixed derivatives
 *******************************************************************************/


/*******************************************************************************
 * Advection schemes
 * 
 * Jan 2009  - Re-written to use Set*Stencil routines
 *******************************************************************************/

////////////// X DERIVATIVE /////////////////

/// Special case where both arguments are 2D. Output location ignored for now
const Field2D Mesh::indexVDDX(const Field2D &v, const Field2D &f, CELL_LOC UNUSED(outloc), DIFF_METHOD method) {
  Mesh::upwind_func func = fVDDX;

  if(method != DIFF_DEFAULT) {
    // Lookup function
    func = lookupUpwindFunc(UpwindTable, method);
  }

  ASSERT1(this == f.getMesh());
  ASSERT1(this == v.getMesh());


  Field2D result(this);
  result.allocate(); // Make sure data allocated

  bindex bx;
  stencil vs, fs;
  start_index(&bx);
  do {
    f.setXStencil(fs, bx);
    
    result(bx.jx,bx.jy) = func(v[{bx.jx,bx.jy,0}], fs);
  }while(next_index2(&bx));

#if CHECK > 0
  // Mark boundaries as invalid
  result.bndry_xin = result.bndry_xout = false;
#endif

  return result;
}

/// General version for 2 or 3-D objects
const Field3D Mesh::indexVDDX(const Field &v, const Field &f, CELL_LOC outloc, DIFF_METHOD method) {
  TRACE("Mesh::indexVDDX(Field, Field)");

  ASSERT1(this == v.getMesh());
  ASSERT1(this == f.getMesh());

  Field3D result(this);
  result.allocate(); // Make sure data allocated
  
  CELL_LOC vloc = v.getLocation();
  CELL_LOC inloc = f.getLocation(); // Input location
  CELL_LOC diffloc = inloc; // Location of differential result
  
  if(StaggerGrids && (outloc == CELL_DEFAULT)) {
    // Take care of CELL_DEFAULT case
    outloc = diffloc; // No shift (i.e. same as no stagger case)
  }
  
  if(StaggerGrids && (vloc != inloc)) {
    // Staggered grids enabled, and velocity at different location to value
    
    Mesh::flux_func func = sfVDDX;
    DiffLookup *table = UpwindTable;
    
    if(vloc == CELL_XLOW) {
      // V staggered w.r.t. variable
      func = sfVDDX;
      table = UpwindStagTable;
      diffloc = CELL_CENTRE;
    }else if((vloc == CELL_CENTRE) && (inloc == CELL_XLOW)) {
      // Shifted
      func = sfVDDX;
      table = UpwindStagTable;
      diffloc = CELL_XLOW;
    }else {
      // More complicated. Deciding what to do here isn't straightforward
      // For now, interpolate velocity to the same location as f.

      // Should be able to do something like:
      //return VDDX(interp_to(v, inloc), f, outloc, method);
      
      throw BoutException("Unhandled shift in Mesh::indexVDDX");
    }
    if(method != DIFF_DEFAULT) {
      // Lookup function
      func = lookupFluxFunc(table, method);
    }
    
    bindex bx;
    start_index(&bx);
    stencil vval, fval;
    do {
      v.setXStencil(vval, bx, diffloc);
      f.setXStencil(fval, bx); // Location is always the same as input
      
      result(bx.jx, bx.jy, bx.jz) = func(vval, fval);
    }while(next_index3(&bx));
    
  }else {
    // Not staggered
    Mesh::upwind_func func = fVDDX;
    DiffLookup *table = UpwindTable;
    
    if(method != DIFF_DEFAULT) {
      // Lookup function
      func = lookupUpwindFunc(table, method);
    }
    
    bindex bx;
    start_index(&bx);
    stencil vval, fval;
    do {
      f.setXStencil(fval, bx); // Location is always the same as input
      result(bx.jx, bx.jy, bx.jz) = func(v[{bx.jx, bx.jy, bx.jz}], fval);
    }while(next_index3(&bx));
  }
  
  result.setLocation(inloc);

#if CHECK > 0
  // Mark boundaries as invalid
  result.bndry_xin = result.bndry_xout = result.bndry_yup = result.bndry_ydown = false;
#endif
  
  return interp_to(result, outloc);
}

////////////// Y DERIVATIVE /////////////////

// special case where both are 2D
const Field2D Mesh::indexVDDY(const Field2D &v, const Field2D &f, CELL_LOC outloc, DIFF_METHOD method) {
  TRACE("Mesh::indexVDDY");

  ASSERT1(this == v.getMesh());
  ASSERT1(this == f.getMesh());

  Field2D result(this);
  result.allocate(); // Make sure data allocated

  CELL_LOC vloc = v.getLocation();
  CELL_LOC inloc = f.getLocation(); // Input location
  CELL_LOC diffloc = inloc; // Location of differential result
  
  if(StaggerGrids && (outloc == CELL_DEFAULT)) {
    // Take care of CELL_DEFAULT case
    outloc = diffloc; // No shift (i.e. same as no stagger case)
  }

  if(StaggerGrids && (vloc != inloc)) {
    // Staggered grids enabled, and velocity at different location to value

    Mesh::flux_func func = sfVDDY;
    DiffLookup *table = UpwindTable;
    if(vloc == CELL_YLOW) {
      // V staggered w.r.t. variable
      func = sfVDDY;
      table = UpwindStagTable;
      diffloc = CELL_CENTRE;
    }else if((vloc == CELL_CENTRE) && (inloc == CELL_YLOW)) {
      // Shifted
      func = sfVDDY;
      table = UpwindStagTable;
      diffloc = CELL_YLOW;
    }else {
      // More complicated. Deciding what to do here isn't straightforward
      // For now, interpolate velocity to the same location as f.

      // Should be able to do something like:
      //return VDDY(interp_to(v, inloc), f, outloc, method);
      
      // Instead, pretend it's been shifted
      throw BoutException("Unhandled shift in indexVDDY(Field2D, Field2D)");
    }
    
    if(method != DIFF_DEFAULT) {
      // Lookup function
      func = lookupFluxFunc(table, method);
    }
    
    bindex bx;
    stencil fval, vval;
    
    start_index(&bx);
    do {
      f.setYStencil(fval, bx);
      v.setYStencil(vval, bx, diffloc);
      result(bx.jx, bx.jy) = func(vval,fval);
    }while(next_index2(&bx));
  }else {
    Mesh::upwind_func func = fVDDY;
    DiffLookup *table = UpwindTable;
    
    if(method != DIFF_DEFAULT) {
      // Lookup function
      func = lookupUpwindFunc(table, method);
    }
    bindex bx;
    stencil fval, vval;
    start_index(&bx);
    do {
      f.setYStencil(fval, bx);
      result(bx.jx, bx.jy) = func(v[{bx.jx, bx.jy, 0}],fval);
    }while(next_index2(&bx));
    
  }
  result.setLocation(inloc);
    
#if CHECK > 0
  // Mark boundaries as invalid
  result.bndry_xin = result.bndry_xout = result.bndry_yup = result.bndry_ydown = false;
#endif

  return interp_to(result, outloc);
}

// general case
const Field3D Mesh::indexVDDY(const Field &v, const Field &f, CELL_LOC outloc, DIFF_METHOD method) {
  TRACE("Mesh::indexVDDY(Field, Field)");

  ASSERT1(this == v.getMesh());
  ASSERT1(this == f.getMesh());

  Field3D result(this);
  result.allocate(); // Make sure data allocated

  CELL_LOC vloc = v.getLocation();
  CELL_LOC inloc = f.getLocation(); // Input location
  CELL_LOC diffloc = inloc; // Location of differential result
  
  if(StaggerGrids && (outloc == CELL_DEFAULT)) {
    // Take care of CELL_DEFAULT case
    outloc = diffloc; // No shift (i.e. same as no stagger case)
  }

  if(StaggerGrids && (vloc != inloc)) {
    // Staggered grids enabled, and velocity at different location to value
    
    Mesh::flux_func func = sfVDDY;
    DiffLookup *table = UpwindTable;
  
    if(vloc == CELL_YLOW) {
      // V staggered w.r.t. variable
      func = sfVDDY;
      table = UpwindStagTable;
      diffloc = CELL_CENTRE;
    }else if((vloc == CELL_CENTRE) && (inloc == CELL_YLOW)) {
      // Shifted
      func = sfVDDY;
      table = UpwindStagTable;
      diffloc = CELL_YLOW;
    }else {
      // More complicated. Deciding what to do here isn't straightforward
      // For now, interpolate velocity to the same location as f.

      // Should be able to do something like:
      //return VDDY(interp_to(v, inloc), f, outloc, method);
      
      throw BoutException("Unhandled shift in VDDY(Field, Field)");
    }

    if(method != DIFF_DEFAULT) {
      // Lookup function
      func = lookupFluxFunc(table, method);
    }
    
    bindex bx;
    start_index(&bx);
    stencil vval, fval;
    do {
      v.setYStencil(vval, bx, diffloc);
      f.setYStencil(fval, bx);
      
      result(bx.jx, bx.jy, bx.jz) = func(vval, fval);
    }while(next_index3(&bx));
    
  }else {
    Mesh::upwind_func func = fVDDY;
    DiffLookup *table = UpwindTable;
    
    if(method != DIFF_DEFAULT) {
      // Lookup function
      func = lookupUpwindFunc(table, method);
    }
  
    bindex bx;
    start_index(&bx);
    stencil vval, fval;
    do {
      f.setYStencil(fval, bx);
      
      result(bx.jx, bx.jy, bx.jz) = func(v[{bx.jx, bx.jy, bx.jz}], fval);
    }while(next_index3(&bx));
  }
  
  result.setLocation(inloc);
    
#if CHECK > 0
  // Mark boundaries as invalid
  result.bndry_xin = result.bndry_xout = result.bndry_yup = result.bndry_ydown = false;
#endif

  return interp_to(result, outloc);
}

////////////// Z DERIVATIVE /////////////////

// general case
const Field3D Mesh::indexVDDZ(const Field &v, const Field &f, CELL_LOC outloc, DIFF_METHOD method) {
  TRACE("Mesh::indexVDDZ");
  
  ASSERT1(this == v.getMesh());
  ASSERT1(this == f.getMesh());

  Field3D result(this);
  result.allocate(); // Make sure data allocated

  CELL_LOC vloc = v.getLocation();
  CELL_LOC inloc = f.getLocation(); // Input location
  CELL_LOC diffloc = inloc; // Location of differential result
  
  if(StaggerGrids && (outloc == CELL_DEFAULT)) {
    // Take care of CELL_DEFAULT case
    outloc = diffloc; // No shift (i.e. same as no stagger case)
  }

  if(StaggerGrids && (vloc != inloc)) {
    // Staggered grids enabled, and velocity at different location to value

    Mesh::flux_func func = sfVDDZ;
    DiffLookup *table = UpwindTable;
    
    if(vloc == CELL_ZLOW) {
      // V staggered w.r.t. variable
      func = sfVDDZ;
      table = UpwindStagTable;
      diffloc = CELL_CENTRE;
    }else if((vloc == CELL_CENTRE) && (inloc == CELL_ZLOW)) {
      // Shifted
      func = sfVDDZ;
      table = UpwindStagTable;
      diffloc = CELL_ZLOW;
    }else {
      // More complicated. Deciding what to do here isn't straightforward
      // For now, interpolate velocity to the same location as f.

      // Should be able to do something like:
      //return VDDY(interp_to(v, inloc), f, outloc, method);
      
      throw BoutException("Unhandled shift in indexVDDZ");
    }

    if(method != DIFF_DEFAULT) {
      // Lookup function
      func = lookupFluxFunc(table, method);
    }

    bindex bx;
    start_index(&bx);
    stencil vval, fval;
    do {
      v.setZStencil(vval, bx, diffloc);
      f.setZStencil(fval, bx);
      
      result(bx.jx, bx.jy, bx.jz) = func(vval, fval);
    }while(next_index3(&bx));
    
  }else {
    Mesh::upwind_func func = fVDDZ;
    DiffLookup *table = UpwindTable;

    if(method != DIFF_DEFAULT) {
      // Lookup function
      func = lookupUpwindFunc(table, method);
    }
    
    bindex bx;
    start_index(&bx);
    stencil vval, fval;
    do {
      f.setZStencil(fval, bx);
      result(bx.jx, bx.jy, bx.jz) = func(v[{bx.jx, bx.jy, bx.jz}], fval);
    }while(next_index3(&bx));
  }
  
  result.setLocation(inloc);
  
#if CHECK > 0
  // Mark boundaries as invalid
  result.bndry_xin = result.bndry_xout = result.bndry_yup = result.bndry_ydown = false;
#endif

  return interp_to(result, outloc);
}

/*******************************************************************************
 * Flux conserving schemes
 *******************************************************************************/

const Field2D Mesh::indexFDDX(const Field2D &v, const Field2D &f, CELL_LOC outloc, DIFF_METHOD method) {
  TRACE("Mesh::::indexFDDX(Field2D, Field2D)");
  
  if( (method == DIFF_SPLIT) || ((method == DIFF_DEFAULT) && (fFDDX == NULL)) ) {
    // Split into an upwind and a central differencing part
    // d/dx(v*f) = v*d/dx(f) + f*d/dx(v)
    return indexVDDX(v, f, outloc, DIFF_DEFAULT) + f * indexDDX(v);
  }
  
  Mesh::flux_func func = fFDDX;
  if(method != DIFF_DEFAULT) {
    // Lookup function
    func = lookupFluxFunc(FluxTable, method);
  }
  
  ASSERT1(this == v.getMesh());
  ASSERT1(this == f.getMesh());

  Field2D result(this);
  result.allocate(); // Make sure data allocated

  bindex bx;
  stencil vs, fs;
  start_index(&bx);
  do {
    f.setXStencil(fs, bx);
    v.setXStencil(vs, bx);
    
    result(bx.jx, bx.jy) = func(vs, fs);
  }while(next_index2(&bx));

#if CHECK > 0
  // Mark boundaries as invalid
  result.bndry_xin = result.bndry_xout = false;
#endif
  
  return result;
}

const Field3D Mesh::indexFDDX(const Field3D &v, const Field3D &f, CELL_LOC outloc, DIFF_METHOD method) {
  TRACE("Mesh::indexFDDX");
  
  if( (method == DIFF_SPLIT) || ((method == DIFF_DEFAULT) && (fFDDX == NULL)) ) {
    // Split into an upwind and a central differencing part
    // d/dx(v*f) = v*d/dx(f) + f*d/dx(v)
    return indexVDDX(v, f, outloc, DIFF_DEFAULT) + indexDDX(v, outloc, DIFF_DEFAULT) * f;
  }
  
  Mesh::flux_func func = fFDDX;
  DiffLookup *table = FluxTable;

  CELL_LOC vloc = v.getLocation();
  CELL_LOC inloc = f.getLocation(); // Input location
  CELL_LOC diffloc = inloc; // Location of differential result
  
  if(StaggerGrids && (outloc == CELL_DEFAULT)) {
    // Take care of CELL_DEFAULT case
    outloc = diffloc; // No shift (i.e. same as no stagger case)
  }
  
  if(StaggerGrids && (vloc != inloc)) {
    // Staggered grids enabled, and velocity at different location to value
    if(vloc == CELL_XLOW) {
      // V staggered w.r.t. variable
      func = sfFDDX;
      table = FluxStagTable;
      diffloc = CELL_CENTRE;
    }else if((vloc == CELL_CENTRE) && (inloc == CELL_XLOW)) {
      // Shifted
      func = sfFDDX;
      table = FluxStagTable;
      diffloc = CELL_XLOW;
    }else {
      // More complicated. Deciding what to do here isn't straightforward
      // For now, interpolate velocity to the same location as f.

      // Should be able to do something like:
      //return VDDX(interp_to(v, inloc), f, outloc, method);
      
      throw BoutException("Unhandled shift in indexFDDX");
    }
  }

  if(method != DIFF_DEFAULT) {
    // Lookup function
    func = lookupFluxFunc(table, method);
  }

  ASSERT1(this == f.getMesh());
  ASSERT1(this == v.getMesh());

  Field3D result(this);
  result.allocate(); // Make sure data allocated

  bindex bx;
  stencil vval, fval;
  
  start_index(&bx);
  do {
    v.setXStencil(vval, bx, diffloc);
    f.setXStencil(fval, bx); // Location is always the same as input
    
    result(bx.jx,bx.jy,bx.jz) = func(vval, fval);
  }while(next_index3(&bx));
  
  result.setLocation(inloc);

#if CHECK > 0
  // Mark boundaries as invalid
  result.bndry_xin = result.bndry_xout = result.bndry_yup = result.bndry_ydown = false;
#endif
  
  return interp_to(result, outloc);
}

/////////////////////////////////////////////////////////////////////////

const Field2D Mesh::indexFDDY(const Field2D &v, const Field2D &f, CELL_LOC outloc, DIFF_METHOD method) {
  TRACE("Mesh::indexFDDY(Field2D, Field2D)");
  
  if( (method == DIFF_SPLIT) || ((method == DIFF_DEFAULT) && (fFDDY == NULL)) ) {
    // Split into an upwind and a central differencing part
    // d/dx(v*f) = v*d/dx(f) + f*d/dx(v)
    return indexVDDY(v, f, outloc, DIFF_DEFAULT) + f * indexDDY(v);
  }
  
  Mesh::flux_func func = fFDDY;
  if(method != DIFF_DEFAULT) {
    // Lookup function
    func = lookupFluxFunc(FluxTable, method);
  }

  ASSERT1(this == v.getMesh());
  ASSERT1(this == f.getMesh());

  Field2D result(this);
  result.allocate(); // Make sure data allocated

  bindex bx;
  stencil vs, fs;
  start_index(&bx);
  do {
    f.setYStencil(fs, bx);
    v.setYStencil(vs, bx);
    
    result(bx.jx, bx.jy) = func(vs, fs);
  }while(next_index2(&bx));

#if CHECK > 0
  // Mark boundaries as invalid
  result.bndry_xin = result.bndry_xout = false;
#endif
  
  return result;
}

const Field3D Mesh::indexFDDY(const Field3D &v, const Field3D &f, CELL_LOC outloc, DIFF_METHOD method) {
  TRACE("Mesh::indexFDDY");
  
  if( (method == DIFF_SPLIT) || ((method == DIFF_DEFAULT) && (fFDDY == NULL)) ) {
    // Split into an upwind and a central differencing part
    // d/dx(v*f) = v*d/dx(f) + f*d/dx(v)
    return indexVDDY(v, f, outloc, DIFF_DEFAULT) + indexDDY(v, outloc, DIFF_DEFAULT) * f;
  }
  Mesh::flux_func func = fFDDY;
  DiffLookup *table = FluxTable;

  CELL_LOC vloc = v.getLocation();
  CELL_LOC inloc = f.getLocation(); // Input location
  CELL_LOC diffloc = inloc; // Location of differential result
  
  if(StaggerGrids && (outloc == CELL_DEFAULT)) {
    // Take care of CELL_DEFAULT case
    outloc = diffloc; // No shift (i.e. same as no stagger case)
  }
  
  if(StaggerGrids && (vloc != inloc)) {
    // Staggered grids enabled, and velocity at different location to value    
    if(vloc == CELL_YLOW) {
      // V staggered w.r.t. variable
      func = sfFDDY;
      table = FluxStagTable;
      diffloc = CELL_CENTRE;
    }else if((vloc == CELL_CENTRE) && (inloc == CELL_YLOW)) {
      // Shifted
      func = sfFDDY;
      table = FluxStagTable;
      diffloc = CELL_YLOW;
    }else {
      // More complicated. Deciding what to do here isn't straightforward
      // For now, interpolate velocity to the same location as f.
      
      // Should be able to do something like:
      //return VDDX(interp_to(v, inloc), f, outloc, method);
      
      throw BoutException("Unhandled shift in indexFDDY");
    }
  }

  if(method != DIFF_DEFAULT) {
    // Lookup function
    func = lookupFluxFunc(table, method);
  }
  
  if(func == NULL) {
    // To catch when no function
    return indexVDDY(v, f, outloc, DIFF_DEFAULT) + indexDDY(v, outloc, DIFF_DEFAULT) * f;
  }

  ASSERT1(this == v.getMesh());
  ASSERT1(this == f.getMesh());

  Field3D result(this);
  result.allocate(); // Make sure data allocated

  bindex bx;
  stencil vval, fval;
  
  start_index(&bx);
  do {
    v.setYStencil(vval, bx, diffloc);
    f.setYStencil(fval, bx); // Location is always the same as input
    
    result(bx.jx, bx.jy, bx.jz) = func(vval, fval);

  }while(next_index3(&bx));

  result.setLocation(inloc);

#if CHECK > 0
  // Mark boundaries as invalid
  result.bndry_xin = result.bndry_xout = result.bndry_yup = result.bndry_ydown = false;
#endif

  return interp_to(result, outloc);
}

/////////////////////////////////////////////////////////////////////////

const Field3D Mesh::indexFDDZ(const Field3D &v, const Field3D &f, CELL_LOC outloc, DIFF_METHOD method) {
  TRACE("Mesh::indexFDDZ(Field3D, Field3D)");
  if( (method == DIFF_SPLIT) || ((method == DIFF_DEFAULT) && (fFDDZ == NULL)) ) {
    // Split into an upwind and a central differencing part
    // d/dx(v*f) = v*d/dx(f) + f*d/dx(v)
    return indexVDDZ(v, f, outloc, DIFF_DEFAULT) + indexDDZ(v, outloc, DIFF_DEFAULT,true) * f;
  }
  
  Mesh::flux_func func = fFDDZ;
  DiffLookup *table = FluxTable;

  CELL_LOC vloc = v.getLocation();
  CELL_LOC inloc = f.getLocation(); // Input location
  CELL_LOC diffloc = inloc; // Location of differential result
  
  if(StaggerGrids && (outloc == CELL_DEFAULT)) {
    // Take care of CELL_DEFAULT case
    outloc = diffloc; // No shift (i.e. same as no stagger case)
  }
  
  if(StaggerGrids && (vloc != inloc)) {
    // Staggered grids enabled, and velocity at different location to value
    if(vloc == CELL_ZLOW) {
      // V staggered w.r.t. variable
      func = sfFDDZ;
      table = FluxStagTable;
      diffloc = CELL_CENTRE;
    }else if((vloc == CELL_CENTRE) && (inloc == CELL_ZLOW)) {
      // Shifted
      func = sfFDDZ;
      table = FluxStagTable;
      diffloc = CELL_ZLOW;
    }else {
      // More complicated. Deciding what to do here isn't straightforward
      // For now, interpolate velocity to the same location as f.

      // Should be able to do something like:
      //return VDDX(interp_to(v, inloc), f, outloc, method);
      
      throw BoutException("Unhandled shift in indexFDDZ");
    }
  }

  if(method != DIFF_DEFAULT) {
    // Lookup function
    func = lookupFluxFunc(table, method);
  }

  ASSERT1(this == v.getMesh());
  ASSERT1(this == f.getMesh());

  Field3D result(this);
  result.allocate(); // Make sure data allocated

  bindex bx;
  stencil vval, fval;
  
  start_index(&bx);
  do {
    v.setZStencil(vval, bx, diffloc);
    f.setZStencil(fval, bx); // Location is always the same as input
    
    result(bx.jx, bx.jy, bx.jz) = func(vval, fval);
  }while(next_index3(&bx));
  
  result.setLocation(inloc);

#if CHECK > 0
  // Mark boundaries as invalid
  result.bndry_xin = result.bndry_xout = result.bndry_yup = result.bndry_ydown = false;
#endif
  
  return interp_to(result, outloc);
}<|MERGE_RESOLUTION|>--- conflicted
+++ resolved
@@ -1148,15 +1148,9 @@
   return result;
 }
 
-<<<<<<< HEAD
-const Field3D Mesh::applyXdiff(const Field3D &var, Mesh::deriv_func func, Mesh::inner_boundary_deriv_func func_in, Mesh::outer_boundary_deriv_func func_out, CELL_LOC loc) {
-  if (var.getNx() == 1){
-    return Field3D(0.,var.getMesh());
-=======
 const Field3D Mesh::applyXdiff(const Field3D &var, Mesh::deriv_func func, Mesh::inner_boundary_deriv_func func_in, Mesh::outer_boundary_deriv_func func_out, CELL_LOC loc, REGION region) {
   if (var.getNx() == 1) {
-    return 0.;
->>>>>>> 4d76ab9b
+    return Field3D(0.,var.getMesh());
   }
   // Check that the input variable has data
   ASSERT1(var.isAllocated());
@@ -1253,15 +1247,6 @@
   
   bindex bx;
   stencil s;
-<<<<<<< HEAD
-  do {
-    for(bx.jz=0;bx.jz<this->LocalNz;bx.jz++) {
-      var.setXStencil(s, bx, loc);
-      result(bx.jx,bx.jy,bx.jz) = func(s);
-    }
-  }while(next_index2(&bx));
-=======
->>>>>>> 4d76ab9b
 
 #if CHECK > 0
   // Mark boundaries as invalid
@@ -1459,14 +1444,6 @@
     // will be used to calculate a derivative along 
     // the magnetic field
     
-<<<<<<< HEAD
-    start_index(&bx, RGN_NOBNDRY);
-    stencil s;
-    do {
-      for(bx.jz=0;bx.jz<this->LocalNz;bx.jz++) {
-        var.setYStencil(s, bx, loc);
-        result(bx.jx,bx.jy,bx.jz) = func(s);
-=======
     if (mesh->StaggerGrids && (loc != CELL_DEFAULT) && (loc != var.getLocation())) {
       // Staggered differencing
 
@@ -1493,7 +1470,6 @@
         }
 
         result[i] = func(s);
->>>>>>> 4d76ab9b
       }
     } else {
       // Non-staggered
@@ -1611,18 +1587,11 @@
   result.bndry_xin = result.bndry_xout = result.bndry_yup = result.bndry_ydown = false;
 #endif
   
-<<<<<<< HEAD
-  if (this->freeboundary_xin && this->firstX() && !this->periodicX) {
-    for (bx.jx=this->xstart-1; bx.jx>=0; bx.jx--)
-      for (bx.jy=this->ystart; bx.jy<=this->ystart; bx.jy++)
-	for (bx.jz=0; bx.jz<this->LocalNz; bx.jz++) {
-=======
   bindex bx;
   if (mesh->freeboundary_xin && mesh->firstX() && !mesh->periodicX) {
     for (bx.jx=mesh->xstart-1; bx.jx>=0; bx.jx--)
       for (bx.jy=mesh->ystart; bx.jy<=mesh->ystart; bx.jy++)
 	for (bx.jz=0; bx.jz<mesh->LocalNz; bx.jz++) {
->>>>>>> 4d76ab9b
           stencil s;
 	  calc_index(&bx);
 	  var.setYStencil(s, bx, loc);
