# settings file for BOUT++
# High-Beta reduced MHD case

##################################################
# Global settings used by the core code

nout = 40          # number of time-steps
timestep = 1       # time between outputs
wall_limit = 1.55  # wall time limit (in hours)

zperiod = 15        # Fraction of a torus to simulate
MZ = 16             # Number of points in Z

grid = "cbm18_dens8.grid_nx68ny64.nc"  # Grid file

dump_format = "nc"      # Dump file format. "nc" = NetCDF, "pdb" = PDB
restart_format = "nc"   # Restart file format

[mesh]

staggergrids = false    # Use staggered grids (EXPERIMENTAL)

[mesh:paralleltransform]

type = shifted # Use shifted metric method

##################################################
<<<<<<< HEAD
# Communications
# Fastest setting depends on machine and MPI
# implementation. Do not affect result.
[output]
ShiftOutput = true

[comms]

async = false           # Use asyncronous sends?
pre_post = false        # Post receives as early as possible
group_nonblock = false  # Use non-blocking group operations?

##################################################
# Laplacian inversion routines

[laplace]
type=hypre3d

flags = 0   # Flags for Laplacian inversion

rtol = 1.e-9
atol = 1.e-14



# max_mode = 16  # Maximum N to solve for

##################################################
# FFTs

[fft]

fft_measure = true  # If using FFTW, perform tests to determine fastest method

##################################################
=======
>>>>>>> bbac1d08
# derivative methods

[mesh:ddx]

first = C4  # order of first x derivatives
second = C4 # order of second x derivatives
upwind = W3 # order of upwinding method W3 = Weno3

[mesh:ddy]
first = C2
second = C2
upwind = C2
flux = C2

[mesh:ddz]
first = C4  # Z derivatives can be done using FFT
second = C4
upwind = W3

##################################################
# Communications
# Fastest setting depends on machine and MPI
# implementation. Do not affect result.
[output]
shiftoutput = true

##################################################
# Laplacian inversion routines


##################################################
# FFTs

[fft]

fft_measurement_flag = measure  # If using FFTW, perform tests to determine fastest method

##################################################
# Solver settings

[solver]

# mudq, mldq, mukeep, mlkeep preconditioner options
atol = 1e-08 # absolute tolerance
rtol = 1e-05  # relative tolerance

use_precon = false    # Use preconditioner: User-supplied or BBD
use_jacobian = false  # Use user-supplied Jacobian

mxstep = 5000   # Number of internal steps between outputs
adams_moulton = false # Use Adams-Moulton method (default is BDF)
func_iter = false     # Functional iteration (default is Newton)

##################################################
# settings for high-beta reduced MHD

[highbeta]

density = 1e+19       # number density of deuterium [m^-3]
# used to produce output normalisations

evolve_jpar = false     # If true, evolve J raher than Psi
# EXPERIMENTAL

evolve_pressure = true # If false, switch off all pressure evolution

phi_constraint = false # Solve phi as a constraint (DAE system, needs IDA)

## Effects to include/exclude

include_jpar0 = true     # determines whether to include jpar0 terms
include_curvature = true # include curvature drive term?

compress = false       # set compressible (evolve Vpar)
nonlinear = false     # include non-linear terms?

diamag = true         # Include diamagnetic effects?
diamag_grad_t = false  # Include Grad_par(Te) term in Psi equation
diamag_phi0 = true    # Balance ExB against Vd for stationary equilibrium

##################################################
# BRACKET_METHOD flags:
# 0:BRACKET_STD; derivative methods will be determined
#   by the choices C or W in this input file
# 1:BRACKET_SIMPLE; 2:BRACKET_ARAKAWA; 3:BRACKET_CTU.

bm_exb_flag = 0
bm_mag_flag = 0
##################################################################
withflow = false     # With flow or not
D_0 = 130000        # differential potential
D_s = 20            # shear parameter
K_H_term = false    # Contain K-H term
sign = -1           # flow direction
x0 = 0.855          # peak location
D_min = 3000        #constant
##################################################################

eHall = false         # Include electron pressue effects in Ohm's law?
AA = 2.0          # ion mass in units of proton mass

noshear = false        # zero all shear

relax_j_vac = false    # Relax to zero-current in the vacuum
relax_j_tconst = 0.01  # Time constant for vacuum relaxation

## Toroidal filtering
filter_z = true   # remove all except one mode
filter_z_mode = 1  # Specify which harmonic to keep (1 = fundamental)
low_pass_z = 16    # Keep up to and including this harmonic (-1 = keep all)
zonal_flow = false    # keep this zonal harmonic?
zonal_field = false     # keep this zonal harmonic?
zonal_bkgd = true    # keep this zonal harmonic?

## Jpar smoothing
smooth_j_x = true   # Filter Jpar in the X direction

## Magnetic perturbations
include_rmp = false # Read RMP data from grid file

simple_rmp = false  # Enable/disable a simple model of RMP
rmp_n = 3           # Toroidal mode number
rmp_m = 6           # Poloidal mode number
rmp_factor = 0.0001  # Amplitude of Apar [Tm]
rmp_ramp = 0.0001    # Timescale [s] of ramp
rmp_polwid = -1.0   # Width of Gaussian factor (< 0 = No Gaussian)
rmp_polpeak = 0.5   # Y location of maximum (fraction)

## Vacuum region control

vacuum_pressure = 0.02 # the pressure below which it is considered vacuum
# fraction of peak pressure
vacuum_trans = 0.01   # transition width (fraction of P)

## Resistivity and Hyper-resistivity

vac_lund = 100000000.0    # Lundquist number in vacuum  (negative -> infinity)
core_lund = 100000000.0  # Lundquist number in core (negative -> infinity)
hyperresist = 0.0001 # Hyper-resistivity coefficient (like 1 / Lundquist number)

## Inner boundary damping

damp_width = -1       # Width of damping region (grid cells)
damp_t_const = 0.01  # Damping time constant

## Parallel pressure diffusion

diffusion_par = -1.0   # Parallel pressure diffusion (< 0 = none)
diffusion_p4 = -1e-05   # parallel hyper-viscous diffusion for pressure (< 0 = none)
diffusion_u4 = 1e-05    # parallel hyper-viscous diffusion for vorticity (< 0 = none)
diffusion_a4 = -1e-05   # parallel hyper-viscous diffusion for vector potential (< 0 = none)

## heat source in pressure in watts

heating_P = -1   #   heat power in watts (< 0 = none)
hp_width = 0.1     #   heat width, in percentage of nx (< 0 = none)
hp_length = 0.3    #   heat length in percentage of nx (< 0 = none)

## sink rate in pressure

sink_P = -1   #   sink rate in pressure (< 0 = none)
sp_width = 0.04     #   sink width, in percentage of nx (< 0 = none)
sp_length = 0.15    #   sink length in percentage of nx (< 0 = none)


## left edge sink rate in vorticity
sink_Ul = -10.0        #   left edge sink rate in vorticity (< 0 = none)
su_widthl = 0.06     #   left edge sink width, in percentage of nx (< 0 = none)
su_lengthl = 0.1     #   left edge sink length in percentage of nx (< 0 = none)

## right edge sink rate in vorticity
sink_Ur = -10.0        #   right edge sink rate in vorticity (< 0 = none)
su_widthr = 0.06     #   right edge sink width, in percentage of nx (< 0 = none)
su_lengthr = 0.1     #   right edge sink length in percentage of nx (< 0 = none)

## Viscosity and Hyper-viscosity

viscos_par = -0.1   # Parallel viscosity (< 0 = none)
viscos_perp = -1.0  # Perpendicular
hyperviscos = -1.0  # Radial hyper viscosity

## Compressional terms (only when compress = true)
phi_curv = true    # Include curvature*Grad(phi) in P equation
# gamma = 1.6666

[phiSolver]
#inner_boundary_flags = 1 + 2 + 128 # INVERT_DC_GRAD + INVERT_AC_GRAD + INVERT_BNDRY_ONE
#outer_boundary_flags = 1 + 2 + 128 # INVERT_DC_GRAD + INVERT_AC_GRAD + INVERT_BNDRY_ONE
inner_boundary_flags = 1 + 4 # INVERT_DC_GRAD + INVERT_AC_LAP
outer_boundary_flags = 1 + 4 # INVERT_DC_GRAD + INVERT_AC_LAP

[aparSolver]
#inner_boundary_flags = 1 + 2 + 128 # INVERT_DC_GRAD + INVERT_AC_GRAD + INVERT_BNDRY_ONE
#outer_boundary_flags = 1 + 2 + 128 # INVERT_DC_GRAD + INVERT_AC_GRAD + INVERT_BNDRY_ONE
inner_boundary_flags = 1 + 4 # INVERT_DC_GRAD + INVERT_AC_LAP
outer_boundary_flags = 1 + 4 # INVERT_DC_GRAD + INVERT_AC_LAP

##################################################
# settings for individual variables
# The section "All" defines default settings for all variables
# These can be overridden for individual variables in
# a section of that name.

[all]
scale = 0.0 # default size of initial perturbations

# boundary conditions
# -------------------
# dirichlet    - Zero value
# neumann      - Zero gradient
# zerolaplace  - Laplacian = 0, decaying solution
# constlaplace - Laplacian = const, decaying solution
#
# relax( )   - Make boundary condition relaxing

bndry_all = dirichlet_o2 # Default to zero-value

[U]   # vorticity

<<<<<<< HEAD
#CPU
#scale = 1.0e-5
#function = ballooning(gauss(x-0.5,0.1)*gauss(y-pi,0.6*pi)*sin(z),3)
#
#GPU
scale = 1.0e-0
function = ballooning(gauss(x-0.5,0.1)*gauss(y-pi,0.6*pi))
=======
scale = 1e-05
function = ballooning(gauss(x-0.5,0.1)*gauss(y-pi,0.6*pi)*sin(z),3)
>>>>>>> bbac1d08

[P]  # pressure
bndry_core = neumann
#scale = 1.0e-5

[Psi]  # Vector potential

# zero laplacian
bndry_xin = zerolaplace
bndry_xout = zerolaplace

[Psi_loc] # for staggering

bndry_xin = zerolaplace
bndry_xout = zerolaplace

bndry_yup = free_o3
bndry_ydown = free_o3

[J]    # parallel current

# Zero gradient in the core
bndry_core = neumann

[Vpar]

bndry_core = neumann

[phi]

bndry_xin = none
bndry_xout = none
bndry_target = neumann<|MERGE_RESOLUTION|>--- conflicted
+++ resolved
@@ -25,44 +25,6 @@
 type = shifted # Use shifted metric method
 
 ##################################################
-<<<<<<< HEAD
-# Communications
-# Fastest setting depends on machine and MPI
-# implementation. Do not affect result.
-[output]
-ShiftOutput = true
-
-[comms]
-
-async = false           # Use asyncronous sends?
-pre_post = false        # Post receives as early as possible
-group_nonblock = false  # Use non-blocking group operations?
-
-##################################################
-# Laplacian inversion routines
-
-[laplace]
-type=hypre3d
-
-flags = 0   # Flags for Laplacian inversion
-
-rtol = 1.e-9
-atol = 1.e-14
-
-
-
-# max_mode = 16  # Maximum N to solve for
-
-##################################################
-# FFTs
-
-[fft]
-
-fft_measure = true  # If using FFTW, perform tests to determine fastest method
-
-##################################################
-=======
->>>>>>> bbac1d08
 # derivative methods
 
 [mesh:ddx]
@@ -92,6 +54,13 @@
 ##################################################
 # Laplacian inversion routines
 
+[laplace]
+type=hypre3d
+
+flags = 0   # Flags for Laplacian inversion
+
+rtol = 1.e-9
+atol = 1.e-14
 
 ##################################################
 # FFTs
@@ -281,19 +250,8 @@
 bndry_all = dirichlet_o2 # Default to zero-value
 
 [U]   # vorticity
-
-<<<<<<< HEAD
-#CPU
-#scale = 1.0e-5
-#function = ballooning(gauss(x-0.5,0.1)*gauss(y-pi,0.6*pi)*sin(z),3)
-#
-#GPU
-scale = 1.0e-0
-function = ballooning(gauss(x-0.5,0.1)*gauss(y-pi,0.6*pi))
-=======
 scale = 1e-05
 function = ballooning(gauss(x-0.5,0.1)*gauss(y-pi,0.6*pi)*sin(z),3)
->>>>>>> bbac1d08
 
 [P]  # pressure
 bndry_core = neumann
