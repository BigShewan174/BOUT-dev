/**************************************************************************
 * Differential geometry
 * Calculates the covariant metric tensor, and christoffel symbol terms
 * given the contravariant metric tensor terms
 **************************************************************************/

#include <bout/assert.hxx>
#include <bout/constants.hxx>
#include <bout/coordinates.hxx>
#include <msg_stack.hxx>
#include <output.hxx>
#include <utils.hxx>

#include <derivs.hxx>
#include <fft.hxx>
#include <interpolation.hxx>

#include <globals.hxx>

#include "parallel/fci.hxx"

Coordinates::Coordinates(Mesh* mesh, Field2D dx, Field2D dy, BoutReal dz, Field2D J,
                         Field2D Bxy, Field2D g11, Field2D g22, Field2D g33, Field2D g12,
                         Field2D g13, Field2D g23, Field2D g_11, Field2D g_22,
                         Field2D g_33, Field2D g_12, Field2D g_13, Field2D g_23,
                         Field2D ShiftTorsion, Field2D IntShiftTorsion,
                         bool calculate_geometry)
    : dx(std::move(dx)), dy(std::move(dy)), dz(dz), J(std::move(J)), Bxy(std::move(Bxy)),
      g11(std::move(g11)), g22(std::move(g22)), g33(std::move(g33)), g12(std::move(g12)),
      g13(std::move(g13)), g23(std::move(g23)), g_11(std::move(g_11)),
      g_22(std::move(g_22)), g_33(std::move(g_33)), g_12(std::move(g_12)),
      g_13(std::move(g_13)), g_23(std::move(g_23)), ShiftTorsion(std::move(ShiftTorsion)),
      IntShiftTorsion(std::move(IntShiftTorsion)), nz(mesh->LocalNz), localmesh(mesh),
      location(CELL_CENTRE) {
  if (calculate_geometry) {
    if (geometry()) {
      throw BoutException("Differential geometry failed\n");
    }
  }
}

Coordinates::Coordinates(Mesh *mesh, Options* options)
    : dx(1, mesh), dy(1, mesh), dz(1), d1_dx(mesh), d1_dy(mesh), J(1, mesh), Bxy(1, mesh),
      // Identity metric tensor
      g11(1, mesh), g22(1, mesh), g33(1, mesh), g12(0, mesh), g13(0, mesh), g23(0, mesh),
      g_11(1, mesh), g_22(1, mesh), g_33(1, mesh), g_12(0, mesh), g_13(0, mesh),
      g_23(0, mesh), G1_11(mesh), G1_22(mesh), G1_33(mesh), G1_12(mesh), G1_13(mesh),
      G1_23(mesh), G2_11(mesh), G2_22(mesh), G2_33(mesh), G2_12(mesh), G2_13(mesh),
      G2_23(mesh), G3_11(mesh), G3_22(mesh), G3_33(mesh), G3_12(mesh), G3_13(mesh),
      G3_23(mesh), G1(mesh), G2(mesh), G3(mesh), ShiftTorsion(mesh),
      IntShiftTorsion(mesh), localmesh(mesh), location(CELL_CENTRE) {

<<<<<<< HEAD
  if (mesh->get(dx, "dx", 1.0, false)) {
=======
  if (options == nullptr) {
    options = Options::getRoot()->getSection("mesh");
  }

  if (mesh->get(dx, "dx")) {
>>>>>>> cc945680
    output_warn.write("\tWARNING: differencing quantity 'dx' not found. Set to 1.0\n");
  }
  mesh->communicateXZ(dx);

  if (mesh->get(dy, "dy", 1.0, false)) {
    output_warn.write("\tWARNING: differencing quantity 'dy' not found. Set to 1.0\n");
  }
  mesh->communicateXZ(dy);

  nz = mesh->LocalNz;

  if (mesh->get(dz, "dz")) {
    // Couldn't read dz from input
    BoutReal ZMIN, ZMAX;
    Options *options = Options::getRoot();
    if (options->isSet("zperiod")) {
      int zperiod;
      OPTION(options, zperiod, 1);
      ZMIN = 0.0;
      ZMAX = 1.0 / static_cast<BoutReal>(zperiod);
    } else {
      OPTION(options, ZMIN, 0.0);
      OPTION(options, ZMAX, 1.0);
    }

    dz = (ZMAX - ZMIN) * TWOPI / nz;
  }

  // Diagonal components of metric tensor g^{ij} (default to 1)
  mesh->get(g11, "g11", 1.0, false);
  mesh->get(g22, "g22", 1.0, false);
  mesh->get(g33, "g33", 1.0, false);

  // Off-diagonal elements. Default to 0
  mesh->get(g12, "g12", 0.0, false);
  mesh->get(g13, "g13", 0.0, false);
  mesh->get(g23, "g23", 0.0, false);

  mesh->communicateXZ(g11, g22, g33, g12, g13, g23);

  // Check input metrics
  if ((!finite(g11)) || (!finite(g22)) || (!finite(g33))) {
    throw BoutException("\tERROR: Diagonal metrics are not finite!\n");
  }
  if ((min(g11) <= 0.0) || (min(g22) <= 0.0) || (min(g33) <= 0.0)) {
    throw BoutException("\tERROR: Diagonal metrics are negative!\n");
  }
  if ((!finite(g12)) || (!finite(g13)) || (!finite(g23))) {
    throw BoutException("\tERROR: Off-diagonal metrics are not finite!\n");
  }

  /// Find covariant metric components
  // Check if any of the components are present
  if (mesh->sourceHasVar("g_11") or mesh->sourceHasVar("g_22") or
      mesh->sourceHasVar("g_33") or mesh->sourceHasVar("g_12") or
      mesh->sourceHasVar("g_13") or mesh->sourceHasVar("g_23")) {
    // Check that all components are present
    if (mesh->sourceHasVar("g_11") and mesh->sourceHasVar("g_22") and
        mesh->sourceHasVar("g_33") and mesh->sourceHasVar("g_12") and
        mesh->sourceHasVar("g_13") and mesh->sourceHasVar("g_23")) {
      mesh->get(g_11, "g_11", 1.0, false);
      mesh->get(g_22, "g_22", 1.0, false);
      mesh->get(g_33, "g_33", 1.0, false);
      mesh->get(g_12, "g_12", 0.0, false);
      mesh->get(g_13, "g_13", 0.0, false);
      mesh->get(g_23, "g_23", 0.0, false);

      mesh->communicateXZ(g_11, g_22, g_33, g_12, g_13, g_23);

      output_warn.write("\tWARNING! Covariant components of metric tensor set manually. "
                        "Contravariant components NOT recalculated\n");

    } else {
      output_warn.write("Not all covariant components of metric tensor found. "
                        "Calculating all from the contravariant tensor\n");
      /// Calculate contravariant metric components if not found
      if (calcCovariant()) {
        throw BoutException("Error in calcCovariant call");
      }
    }
  } else {
    /// Calculate contravariant metric components if not found
    if (calcCovariant()) {
      throw BoutException("Error in calcCovariant call");
    }
  }

  /// Calculate Jacobian and Bxy
  if (jacobian())
    throw BoutException("Error in jacobian call");

  // Attempt to read J from the grid file
  auto Jcalc = J;
  if (mesh->get(J, "J", 0.0, false)) {
    output_warn.write("\tWARNING: Jacobian 'J' not found. Calculating from metric tensor\n");
    J = Jcalc;
  } else {
    // Compare calculated and loaded values
    output_warn.write("\tMaximum difference in J is %e\n", max(abs(J - Jcalc)));

    mesh->communicateXZ(J);

    // Re-evaluate Bxy using new J
    Bxy = sqrt(g_22) / J;
  }

  // Attempt to read Bxy from the grid file
  auto Bcalc = Bxy;
  if (mesh->get(Bxy, "Bxy", 0.0, false)) {
    output_warn.write("\tWARNING: Magnitude of B field 'Bxy' not found. Calculating from "
                      "metric tensor\n");
    Bxy = Bcalc;
  } else {
    mesh->communicateXZ(Bxy);

    output_warn.write("\tMaximum difference in Bxy is %e\n", max(abs(Bxy - Bcalc)));
    // Check Bxy
    if (!finite(Bxy)) {
      throw BoutException("\tERROR: Bxy not finite everywhere!\n");
    }
  }

  if (mesh->get(ShiftTorsion, "ShiftTorsion", 0.0, false)) {
    output_warn.write("\tWARNING: No Torsion specified for zShift. Derivatives may not be correct\n");
  }
  mesh->communicateXZ(ShiftTorsion);

  //////////////////////////////////////////////////////

  if (mesh->IncIntShear) {
    if (mesh->get(IntShiftTorsion, "IntShiftTorsion", 0.0, false)) {
      output_warn.write("\tWARNING: No Integrated torsion specified\n");
    }
    mesh->communicateXZ(IntShiftTorsion);
  } else {
    // IntShiftTorsion will not be used, but set to zero to avoid uninitialized field
    IntShiftTorsion = 0.;
  }

  setParallelTransform(options);
}

// use anonymous namespace so this utility function is not available outside this file
namespace {
  /// Interpolate a Field2D to a new CELL_LOC with interp_to.
  /// Communicates to set internal guard cells.
  /// Boundary guard cells are set equal to the nearest grid point (equivalent to
  /// 2nd order accurate Neumann boundary condition).
  /// Corner guard cells are set to BoutNaN
Coordinates::metric_field_type
interpolateAndNeumann(const Coordinates::metric_field_type& f, CELL_LOC location) {
#ifndef COORDINATES_USE_3D
  Mesh* localmesh = f.getMesh();
  auto result = interp_to(f, location, RGN_NOBNDRY);
  localmesh->communicate(result);

  // Copy nearest value into boundaries so that differential geometry terms can
  // be interpolated if necessary
  // Note: cannot use applyBoundary("neumann") here because applyBoundary()
  // would try to create a new Coordinates object since we have not finished
  // initializing yet, leading to an infinite recursion
  for (auto bndry : localmesh->getBoundaries()) {
    if (bndry->bx != 0) {
      // If bx!=0 we are on an x-boundary, inner if bx>0 and outer if bx<0
      for (bndry->first(); !bndry->isDone(); bndry->next1d()) {
        for (int i = 0; i < localmesh->xstart; i++)
          result(bndry->x + i * bndry->bx, bndry->y) =
              result(bndry->x + (i - 1) * bndry->bx, bndry->y - bndry->by);
      }
    }
    if (bndry->by != 0) {
      // If by!=0 we are on a y-boundary, upper if by>0 and lower if by<0
      for (bndry->first(); !bndry->isDone(); bndry->next1d()) {
        for (int i = 0; i < localmesh->ystart; i++)
          result(bndry->x, bndry->y + i * bndry->by) =
              result(bndry->x - bndry->bx, bndry->y + (i - 1) * bndry->by);
      }
    }
  }

  // Set corner guard cells
  for (int i = 0; i < localmesh->xstart; i++) {
    for (int j = 0; j < localmesh->ystart; j++) {
      result(i, j) = BoutNaN;
      result(i, localmesh->LocalNy - 1 - j) = BoutNaN;
      result(localmesh->LocalNx - 1 - i, j) = BoutNaN;
      result(localmesh->LocalNx - 1 - i, localmesh->LocalNy - 1 - j) = BoutNaN;
    }
  }

  return result;
#else
  throw BoutException(
      "Staggered coordinates locations not currently supported with 3D metrics.");
#endif
  }

  // If the CELL_CENTRE variable was read, the staggered version is required to
  // also exist for consistency
  void checkStaggeredGet(Mesh* mesh, std::string name, std::string suffix) {
    if (mesh->sourceHasVar(name) != mesh->sourceHasVar(name+suffix)) {
      throw BoutException("Attempting to read staggered fields from grid, but " + name
          + " is not present in both CELL_CENTRE and staggered versions.");
    }
  }

  // convenience function for repeated code
  void getAtLoc(Mesh* mesh, Coordinates::metric_field_type &var, std::string name, std::string suffix,
      CELL_LOC location, BoutReal default_value = 0.) {

    checkStaggeredGet(mesh, name, suffix);
    mesh->get(var, name+suffix, default_value);
    var.setLocation(location);
  }
}

Coordinates::Coordinates(Mesh *mesh, Options* options, const CELL_LOC loc,
      const Coordinates* coords_in, bool force_interpolate_from_centre)
    : dx(1, mesh), dy(1, mesh), dz(1), d1_dx(mesh), d1_dy(mesh), J(1, mesh), Bxy(1, mesh),
      // Identity metric tensor
      g11(1, mesh), g22(1, mesh), g33(1, mesh), g12(0, mesh), g13(0, mesh), g23(0, mesh),
      g_11(1, mesh), g_22(1, mesh), g_33(1, mesh), g_12(0, mesh), g_13(0, mesh),
      g_23(0, mesh), G1_11(mesh), G1_22(mesh), G1_33(mesh), G1_12(mesh), G1_13(mesh),
      G1_23(mesh), G2_11(mesh), G2_22(mesh), G2_33(mesh), G2_12(mesh), G2_13(mesh),
      G2_23(mesh), G3_11(mesh), G3_22(mesh), G3_33(mesh), G3_12(mesh), G3_13(mesh),
      G3_23(mesh), G1(mesh), G2(mesh), G3(mesh), ShiftTorsion(mesh),
      IntShiftTorsion(mesh), localmesh(mesh), location(loc) {

  std::string suffix = "";
  switch (location) {
  case CELL_XLOW: {
      suffix = "_xlow";
      break;
    }
  case CELL_YLOW: {
      suffix = "_ylow";
      break;
    }
  case CELL_ZLOW: {
      // geometrical quantities are Field2D, so CELL_ZLOW version is the same
      // as CELL_CENTRE
      suffix = "";
      break;
    }
  default: {
      throw BoutException("Incorrect location passed to "
          "Coordinates(Mesh*,const CELL_LOC,const Coordinates*) constructor.");
    }
  }

  nz = mesh->LocalNz;

  dz = coords_in->dz;

  if (!force_interpolate_from_centre && mesh->sourceHasVar("dx"+suffix)) {

    checkStaggeredGet(mesh, "dx", suffix);
    if (mesh->get(dx, "dx"+suffix)) {
      output_warn.write(
          "\tWARNING: differencing quantity 'dx%s' not found. Set to 1.0\n", suffix.c_str());
      dx = 1.0;
    }
    dx.setLocation(location);

    if (mesh->periodicX) {
      mesh->communicate(dx);
    }

    checkStaggeredGet(mesh, "dy", suffix);
    if (mesh->get(dy, "dy"+suffix)) {
      output_warn.write(
          "\tWARNING: differencing quantity 'dy%s' not found. Set to 1.0\n", suffix.c_str());
      dy = 1.0;
    }
    dy.setLocation(location);

    // grid data source has staggered fields, so read instead of interpolating
    // Diagonal components of metric tensor g^{ij} (default to 1)
    getAtLoc(mesh, g11, "g11", suffix, location, 1.0);
    getAtLoc(mesh, g22, "g22", suffix, location, 1.0);
    getAtLoc(mesh, g33, "g33", suffix, location, 1.0);
    getAtLoc(mesh, g12, "g12", suffix, location, 0.0);
    getAtLoc(mesh, g13, "g13", suffix, location, 0.0);
    getAtLoc(mesh, g23, "g23", suffix, location, 0.0);

    /// Find covariant metric components
    auto covariant_component_names = {"g_11", "g_22", "g_33", "g_12", "g_13", "g_23"};
    auto source_has_component = [&suffix, &mesh] (const std::string& name) {
      return mesh->sourceHasVar(name + suffix);
    };
    // Check if any of the components are present
    if (std::any_of(begin(covariant_component_names), end(covariant_component_names),
                    source_has_component)) {
      // Check that all components are present
      if (std::all_of(begin(covariant_component_names), end(covariant_component_names),
                      source_has_component)) {

        getAtLoc(mesh, g_11, "g_11", suffix, location);
        getAtLoc(mesh, g_22, "g_22", suffix, location);
        getAtLoc(mesh, g_33, "g_33", suffix, location);
        getAtLoc(mesh, g_12, "g_12", suffix, location);
        getAtLoc(mesh, g_13, "g_13", suffix, location);
        getAtLoc(mesh, g_23, "g_23", suffix, location);

        output_warn.write("\tWARNING! Staggered covariant components of metric tensor set manually. "
                          "Contravariant components NOT recalculated\n");

      } else {
        output_warn.write("Not all staggered covariant components of metric tensor found. "
                          "Calculating all from the contravariant tensor\n");
        /// Calculate contravariant metric components if not found
        if (calcCovariant()) {
          throw BoutException("Error in staggered calcCovariant call");
        }
      }
    } else {
      /// Calculate contravariant metric components if not found
      if (calcCovariant()) {
        throw BoutException("Error in staggered calcCovariant call");
      }
    }

    checkStaggeredGet(mesh, "ShiftTorsion", suffix);
    if (mesh->get(ShiftTorsion, "ShiftTorsion"+suffix)) {
      output_warn.write("\tWARNING: No Torsion specified for zShift. Derivatives may not be correct\n");
      ShiftTorsion = 0.0;
    }
    ShiftTorsion.setLocation(location);

    //////////////////////////////////////////////////////

    if (mesh->IncIntShear) {
      checkStaggeredGet(mesh, "IntShiftTorsion", suffix);
      if (mesh->get(IntShiftTorsion, "IntShiftTorsion"+suffix)) {
        output_warn.write("\tWARNING: No Integrated torsion specified\n");
        IntShiftTorsion = 0.0;
      }
      IntShiftTorsion.setLocation(location);
    } else {
      // IntShiftTorsion will not be used, but set to zero to avoid uninitialized field
      IntShiftTorsion = 0.;
    }
  } else {
    // Interpolate fields from coords_in

    dx = interpolateAndNeumann(coords_in->dx, location);
    dy = interpolateAndNeumann(coords_in->dy, location);

    // Diagonal components of metric tensor g^{ij}
    g11 = interpolateAndNeumann(coords_in->g11, location);
    g22 = interpolateAndNeumann(coords_in->g22, location);
    g33 = interpolateAndNeumann(coords_in->g33, location);

    // Off-diagonal elements.
    g12 = interpolateAndNeumann(coords_in->g12, location);
    g13 = interpolateAndNeumann(coords_in->g13, location);
    g23 = interpolateAndNeumann(coords_in->g23, location);

    ShiftTorsion = interpolateAndNeumann(coords_in->ShiftTorsion, location);

    if (mesh->IncIntShear) {
      IntShiftTorsion = interpolateAndNeumann(coords_in->IntShiftTorsion, location);
    }

    /// Always calculate contravariant metric components so that they are
    /// consistent with the interpolated covariant components
    if (calcCovariant()) {
      throw BoutException("Error in calcCovariant call while constructing staggered Coordinates");
    }
  }

  // Check input metrics
  if ((!finite(g11, RGN_NOBNDRY)) || (!finite(g22, RGN_NOBNDRY)) || (!finite(g33, RGN_NOBNDRY))) {
    throw BoutException("\tERROR: Staggered diagonal metrics are not finite!\n");
  }
  if ((min(g11) <= 0.0) || (min(g22) <= 0.0) || (min(g33) <= 0.0)) {
    throw BoutException("\tERROR: Staggered diagonal metrics are negative!\n");
  }
  if ((!finite(g12, RGN_NOBNDRY)) || (!finite(g13, RGN_NOBNDRY)) || (!finite(g23, RGN_NOBNDRY))) {
    throw BoutException("\tERROR: Staggered off-diagonal metrics are not finite!\n");
  }

  /// Calculate Jacobian and Bxy
  if (jacobian())
    throw BoutException("Error in jacobian call while constructing staggered Coordinates");

  ShiftTorsion = interpolateAndNeumann(coords_in->ShiftTorsion, location);

  //////////////////////////////////////////////////////

  if (mesh->IncIntShear) {
    IntShiftTorsion = interpolateAndNeumann(coords_in->IntShiftTorsion, location);
  } else {
    // IntShiftTorsion will not be used, but set to zero to avoid uninitialized field
    IntShiftTorsion = 0.;
  }
  //////////////////////////////////////////////////////
  /// Calculate Christoffel symbols. Needs communication
  if (geometry()) {
    throw BoutException("Differential geometry failed while constructing staggered Coordinates");
  }

  setParallelTransform(options);
}

void Coordinates::outputVars(Datafile &file) {
  const std::string loc_string = (location == CELL_CENTRE) ? "" : "_"+toString(location);

  file.addOnce(dx, "dx" + loc_string);
  file.addOnce(dy, "dy" + loc_string);
  file.addOnce(dz, "dz" + loc_string);

  file.addOnce(g11, "g11" + loc_string);
  file.addOnce(g22, "g22" + loc_string);
  file.addOnce(g33, "g33" + loc_string);
  file.addOnce(g12, "g12" + loc_string);
  file.addOnce(g13, "g13" + loc_string);
  file.addOnce(g23, "g23" + loc_string);

  file.addOnce(g_11, "g_11" + loc_string);
  file.addOnce(g_22, "g_22" + loc_string);
  file.addOnce(g_33, "g_33" + loc_string);
  file.addOnce(g_12, "g_12" + loc_string);
  file.addOnce(g_13, "g_13" + loc_string);
  file.addOnce(g_23, "g_23" + loc_string);

  file.addOnce(J, "J" + loc_string);
}

int Coordinates::geometry(bool recalculate_staggered) {
  TRACE("Coordinates::geometry");
  localmesh->communicate(dx, dy, g11, g22, g33, g12, g13, g23);
  localmesh->communicate(g_11, g_22, g_33, g_12, g_13, g_23, J, Bxy);

  output_progress.write("Calculating differential geometry terms\n");

  if (min(abs(dx)) < 1e-8)
    throw BoutException("dx magnitude less than 1e-8");

  if (min(abs(dy)) < 1e-8)
    throw BoutException("dy magnitude less than 1e-8");

  if (fabs(dz) < 1e-8)
    throw BoutException("dz magnitude less than 1e-8");

  // Check input metrics
  if ((!finite(g11, RGN_NOBNDRY)) || (!finite(g22, RGN_NOBNDRY)) || (!finite(g33, RGN_NOBNDRY))) {
    throw BoutException("\tERROR: Diagonal metrics are not finite!\n");
  }
  if ((min(g11) <= 0.0) || (min(g22) <= 0.0) || (min(g33) <= 0.0)) {
    throw BoutException("\tERROR: Diagonal metrics are negative!\n");
  }
  if ((!finite(g12, RGN_NOBNDRY)) || (!finite(g13, RGN_NOBNDRY)) || (!finite(g23, RGN_NOBNDRY))) {
    throw BoutException("\tERROR: Off-diagonal metrics are not finite!\n");
  }

  if ((!finite(g_11, RGN_NOBNDRY)) || (!finite(g_22, RGN_NOBNDRY)) || (!finite(g_33, RGN_NOBNDRY))) {
    throw BoutException("\tERROR: Diagonal g_ij metrics are not finite!\n");
  }
  if ((min(g_11) <= 0.0) || (min(g_22) <= 0.0) || (min(g_33) <= 0.0)) {
    throw BoutException("\tERROR: Diagonal g_ij metrics are negative!\n");
  }
  if ((!finite(g_12, RGN_NOBNDRY)) || (!finite(g_13, RGN_NOBNDRY)) || (!finite(g_23, RGN_NOBNDRY))) {
    throw BoutException("\tERROR: Off-diagonal g_ij metrics are not finite!\n");
  }

  // Calculate Christoffel symbol terms (18 independent values)
  // Note: This calculation is completely general: metric
  // tensor can be 2D or 3D. For 2D, all DDZ terms are zero

  G1_11 = 0.5 * g11 * DDX(g_11) + g12 * (DDX(g_12) - 0.5 * DDY(g_11)) +
          g13 * (DDX(g_13) - 0.5 * DDZ(g_11));
  G1_22 = g11 * (DDY(g_12) - 0.5 * DDX(g_22)) + 0.5 * g12 * DDY(g_22) +
          g13 * (DDY(g_23) - 0.5 * DDZ(g_22));
  G1_33 = g11 * (DDZ(g_13) - 0.5 * DDX(g_33)) + g12 * (DDZ(g_23) - 0.5 * DDY(g_33)) +
          0.5 * g13 * DDZ(g_33);
  G1_12 = 0.5 * g11 * DDY(g_11) + 0.5 * g12 * DDX(g_22) +
          0.5 * g13 * (DDY(g_13) + DDX(g_23) - DDZ(g_12));
  G1_13 = 0.5 * g11 * DDZ(g_11) + 0.5 * g12 * (DDZ(g_12) + DDX(g_23) - DDY(g_13)) +
          0.5 * g13 * DDX(g_33);
  G1_23 = 0.5 * g11 * (DDZ(g_12) + DDY(g_13) - DDX(g_23)) +
          0.5 * g12 * (DDZ(g_22) + DDY(g_23) - DDY(g_23))
          // + 0.5 *g13*(DDZ(g_32) + DDY(g_33) - DDZ(g_23));
          // which equals
          + 0.5 * g13 * DDY(g_33);

  G2_11 = 0.5 * g12 * DDX(g_11) + g22 * (DDX(g_12) - 0.5 * DDY(g_11)) +
          g23 * (DDX(g_13) - 0.5 * DDZ(g_11));
  G2_22 = g12 * (DDY(g_12) - 0.5 * DDX(g_22)) + 0.5 * g22 * DDY(g_22) +
          g23 * (DDY(g23) - 0.5 * DDZ(g_22));
  G2_33 = g12 * (DDZ(g_13) - 0.5 * DDX(g_33)) + g22 * (DDZ(g_23) - 0.5 * DDY(g_33)) +
          0.5 * g23 * DDZ(g_33);
  G2_12 = 0.5 * g12 * DDY(g_11) + 0.5 * g22 * DDX(g_22) +
          0.5 * g23 * (DDY(g_13) + DDX(g_23) - DDZ(g_12));
  G2_13 =
      // 0.5 *g21*(DDZ(g_11) + DDX(g_13) - DDX(g_13))
      // which equals
      0.5 * g12 * (DDZ(g_11) + DDX(g_13) - DDX(g_13))
      // + 0.5 *g22*(DDZ(g_21) + DDX(g_23) - DDY(g_13))
      // which equals
      + 0.5 * g22 * (DDZ(g_12) + DDX(g_23) - DDY(g_13))
      // + 0.5 *g23*(DDZ(g_31) + DDX(g_33) - DDZ(g_13));
      // which equals
      + 0.5 * g23 * DDX(g_33);
  G2_23 = 0.5 * g12 * (DDZ(g_12) + DDY(g_13) - DDX(g_23)) + 0.5 * g22 * DDZ(g_22) +
          0.5 * g23 * DDY(g_33);

  G3_11 = 0.5 * g13 * DDX(g_11) + g23 * (DDX(g_12) - 0.5 * DDY(g_11)) +
          g33 * (DDX(g_13) - 0.5 * DDZ(g_11));
  G3_22 = g13 * (DDY(g_12) - 0.5 * DDX(g_22)) + 0.5 * g23 * DDY(g_22) +
          g33 * (DDY(g_23) - 0.5 * DDZ(g_22));
  G3_33 = g13 * (DDZ(g_13) - 0.5 * DDX(g_33)) + g23 * (DDZ(g_23) - 0.5 * DDY(g_33)) +
          0.5 * g33 * DDZ(g_33);
  G3_12 =
      // 0.5 *g31*(DDY(g_11) + DDX(g_12) - DDX(g_12))
      // which equals to
      0.5 * g13 * DDY(g_11)
      // + 0.5 *g32*(DDY(g_21) + DDX(g_22) - DDY(g_12))
      // which equals to
      + 0.5 * g23 * DDX(g_22)
      //+ 0.5 *g33*(DDY(g_31) + DDX(g_32) - DDZ(g_12));
      // which equals to
      + 0.5 * g33 * (DDY(g_13) + DDX(g_23) - DDZ(g_12));
  G3_13 = 0.5 * g13 * DDZ(g_11) + 0.5 * g23 * (DDZ(g_12) + DDX(g_23) - DDY(g_13)) +
          0.5 * g33 * DDX(g_33);
  G3_23 = 0.5 * g13 * (DDZ(g_12) + DDY(g_13) - DDX(g_23)) + 0.5 * g23 * DDZ(g_22) +
          0.5 * g33 * DDY(g_33);

  auto tmp = J * g12;
  localmesh->communicate(tmp);
  G1 = (DDX(J * g11) + DDY(tmp) + DDZ(J * g13)) / J;
  tmp = J * g22;
  localmesh->communicate(tmp);
  G2 = (DDX(J * g12) + DDY(tmp) + DDZ(J * g23)) / J;
  tmp = J * g23;
  localmesh->communicate(tmp);
  G3 = (DDX(J * g13) + DDY(tmp) + DDZ(J * g33)) / J;

  // Communicate christoffel symbol terms
  output_progress.write("\tCommunicating connection terms\n");

  FieldGroup com;

  com.add(G1_11);
  com.add(G1_22);
  com.add(G1_33);
  com.add(G1_12);
  com.add(G1_13);
  com.add(G1_23);

  com.add(G2_11);
  com.add(G2_22);
  com.add(G2_33);
  com.add(G2_12);
  com.add(G2_13);
  com.add(G2_23);

  com.add(G3_11);
  com.add(G3_22);
  com.add(G3_33);
  com.add(G3_12);
  com.add(G3_13);
  com.add(G3_23);

  com.add(G1);
  com.add(G2);
  com.add(G3);

  localmesh->communicateXZ(com);

  //////////////////////////////////////////////////////
  /// Non-uniform meshes. Need to use DDX, DDY

  OPTION(Options::getRoot(), non_uniform, true);

  Coordinates::metric_field_type d2x(localmesh), d2y(localmesh); // d^2 x / d i^2

  // Read correction for non-uniform meshes
  if (localmesh->get(d2x, "d2x", 0.0, false)) {
    output_warn.write(
        "\tWARNING: differencing quantity 'd2x' not found. Calculating from dx\n");
    d1_dx = bout::derivatives::index::DDX(1. / dx); // d/di(1/dx)
  } else {
    localmesh->communicateXZ(d2x);

    // Shift d2x to our location
    d2x = interp_to(d2x, location);

    d1_dx = -d2x / (dx * dx);
  }

  if (localmesh->get(d2y, "d2y", 0.0, false)) {
    output_warn.write(
        "\tWARNING: differencing quantity 'd2y' not found. Calculating from dy\n");
    auto tmp2 = 1. / dy;
    localmesh->communicate(tmp2);
    d1_dy = bout::derivatives::index::DDY(tmp2); // d/di(1/dy)
  } else {
    localmesh->communicateXZ(d2y);

    // Shift d2y to our location
    d2y = interp_to(d2y, location);

    d1_dy = -d2y / (dy * dy);
  }
  localmesh->communicateXZ(d1_dx, d1_dy);

  if (location == CELL_CENTRE && recalculate_staggered) {
    // Re-calculate interpolated Coordinates at staggered locations
    localmesh->recalculateStaggeredCoordinates();
  }

  return 0;
}

int Coordinates::calcCovariant() {
  TRACE("Coordinates::calcCovariant");

  // Make sure metric elements are allocated
  g_11.allocate();
  g_22.allocate();
  g_33.allocate();
  g_12.allocate();
  g_13.allocate();
  g_23.allocate();

  g_11.setLocation(location);
  g_22.setLocation(location);
  g_33.setLocation(location);
  g_12.setLocation(location);
  g_13.setLocation(location);
  g_23.setLocation(location);

  // Perform inversion of g^{ij} to get g_{ij}
  // NOTE: Currently this bit assumes that metric terms are Field2D objects

  auto a = Matrix<BoutReal>(3, 3);

  for (int jx = 0; jx < localmesh->LocalNx; jx++) {
    for (int jy = 0; jy < localmesh->LocalNy; jy++) {
#ifndef COORDINATES_USE_3D
      {
        int jz = 0;
#else
      for (int jz = 0; jz < localmesh->LocalNz; jz++) { // Inefficient for 2D metric type
#endif
        // set elements of g
        a(0, 0) = g11(jx, jy, jz);
        a(1, 1) = g22(jx, jy, jz);
        a(2, 2) = g33(jx, jy, jz);

        a(0, 1) = a(1, 0) = g12(jx, jy, jz);
        a(1, 2) = a(2, 1) = g23(jx, jy, jz);
        a(0, 2) = a(2, 0) = g13(jx, jy, jz);

        // invert
        if (invert3x3(a)) {
          output_error.write("\tERROR: metric tensor is singular at (%d, %d, %d)\n", jx,
                             jy, jz);
          return 1;
        }

        // put elements into g_{ij}
        g_11(jx, jy, jz) = a(0, 0);
        g_22(jx, jy, jz) = a(1, 1);
        g_33(jx, jy, jz) = a(2, 2);

        g_12(jx, jy, jz) = a(0, 1);
        g_13(jx, jy, jz) = a(0, 2);
        g_23(jx, jy, jz) = a(1, 2);
      }
    }
  }

  BoutReal maxerr;
  maxerr = BOUTMAX(max(abs((g_11 * g11 + g_12 * g12 + g_13 * g13) - 1)),
                   max(abs((g_12 * g12 + g_22 * g22 + g_23 * g23) - 1)),
                   max(abs((g_13 * g13 + g_23 * g23 + g_33 * g33) - 1)));

  output_info.write("\tLocal maximum error in diagonal inversion is %e\n", maxerr);

  maxerr = BOUTMAX(max(abs(g_11 * g12 + g_12 * g22 + g_13 * g23)),
                   max(abs(g_11 * g13 + g_12 * g23 + g_13 * g33)),
                   max(abs(g_12 * g13 + g_22 * g23 + g_23 * g33)));

  output_info.write("\tLocal maximum error in off-diagonal inversion is %e\n", maxerr);

  return 0;
}

int Coordinates::calcContravariant() {
  TRACE("Coordinates::calcContravariant");

  // Make sure metric elements are allocated
  g11.allocate();
  g22.allocate();
  g33.allocate();
  g12.allocate();
  g13.allocate();
  g23.allocate();

  // Perform inversion of g_{ij} to get g^{ij}
  // NOTE: Currently this bit assumes that metric terms are Field2D objects

  auto a = Matrix<BoutReal>(3, 3);

  for (int jx = 0; jx < localmesh->LocalNx; jx++) {
    for (int jy = 0; jy < localmesh->LocalNy; jy++) {
#ifndef COORDINATES_USE_3D
      {
        int jz = 0;
#else
      for (int jz = 0; jz < localmesh->LocalNz; jz++) { // Inefficient for 2D metric type
#endif
        // set elements of g
        a(0, 0) = g_11(jx, jy, jz);
        a(1, 1) = g_22(jx, jy, jz);
        a(2, 2) = g_33(jx, jy, jz);

        a(0, 1) = a(1, 0) = g_12(jx, jy, jz);
        a(1, 2) = a(2, 1) = g_23(jx, jy, jz);
        a(0, 2) = a(2, 0) = g_13(jx, jy, jz);

        // invert
        if (invert3x3(a)) {
          output_error.write("\tERROR: metric tensor is singular at (%d, %d, %d)\n", jx,
                             jy, jz);
          return 1;
        }

        // put elements into g_{ij}
        g11(jx, jy, jz) = a(0, 0);
        g22(jx, jy, jz) = a(1, 1);
        g33(jx, jy, jz) = a(2, 2);

        g12(jx, jy, jz) = a(0, 1);
        g13(jx, jy, jz) = a(0, 2);
        g23(jx, jy, jz) = a(1, 2);
      }
    }
  }

  BoutReal maxerr;
  maxerr = BOUTMAX(max(abs((g_11 * g11 + g_12 * g12 + g_13 * g13) - 1)),
                   max(abs((g_12 * g12 + g_22 * g22 + g_23 * g23) - 1)),
                   max(abs((g_13 * g13 + g_23 * g23 + g_33 * g33) - 1)));

  output_info.write("\tMaximum error in diagonal inversion is %e\n", maxerr);

  maxerr = BOUTMAX(max(abs(g_11 * g12 + g_12 * g22 + g_13 * g23)),
                   max(abs(g_11 * g13 + g_12 * g23 + g_13 * g33)),
                   max(abs(g_12 * g13 + g_22 * g23 + g_23 * g33)));

  output_info.write("\tMaximum error in off-diagonal inversion is %e\n", maxerr);
  return 0;
}

int Coordinates::jacobian() {
  TRACE("Coordinates::jacobian");
  // calculate Jacobian using g^-1 = det[g^ij], J = sqrt(g)

  auto g = g11 * g22 * g33 + 2.0 * g12 * g13 * g23 - g11 * g23 * g23 - g22 * g13 * g13
           - g33 * g12 * g12;

  // Check that g is positive
  if (min(g) < 0.0) {
    throw BoutException("The determinant of g^ij is somewhere less than 0.0");
  }
  J = 1. / sqrt(g);

  // Check jacobian
  if (!finite(J, RGN_NOBNDRY)) {
    throw BoutException("\tERROR: Jacobian not finite everywhere!\n");
  }
  if (min(abs(J)) < 1.0e-10) {
    throw BoutException("\tERROR: Jacobian becomes very small\n");
  }

  if (min(g_22) < 0.0) {
    throw BoutException("g_22 is somewhere less than 0.0");
  }
  Bxy = sqrt(g_22) / J;

  return 0;
}

void Coordinates::setParallelTransform(Options* options) {

  std::string ptstr;
  options->get("paralleltransform", ptstr, "identity");

  // Convert to lower case for comparison
  ptstr = lowercase(ptstr);

  if(ptstr == "identity") {
    // Identity method i.e. no transform needed
    transform = bout::utils::make_unique<ParallelTransformIdentity>(*localmesh);

  } else if (ptstr == "shifted") {
    // Shifted metric method

    Field2D zShift{localmesh};

    // Read the zShift angle from the mesh
    if (localmesh->get(zShift, "zShift")) {
      // No zShift variable. Try qinty in BOUT grid files
      localmesh->get(zShift, "qinty");
    }

    zShift = interpolateAndNeumann(zShift, location);

    // make sure zShift has been communicated
    localmesh->communicate(zShift);

    // Correct guard cells for discontinuity of zShift at poloidal branch cut
    for (int x = 0; x < localmesh->LocalNx; x++) {
      const auto lower = localmesh->hasBranchCutLower(x);
      if (lower.first) {
        for (int y = 0; y < localmesh->ystart; y++) {
          zShift(x, y) -= lower.second;
        }
      }
      const auto upper = localmesh->hasBranchCutUpper(x);
      if (upper.first) {
        for (int y = localmesh->yend + 1; y < localmesh->LocalNy; y++) {
          zShift(x, y) += upper.second;
        }
      }
    }

    transform = bout::utils::make_unique<ShiftedMetric>(*localmesh, location, zShift,
        zlength());

  } else if (ptstr == "fci") {

    if (location != CELL_CENTRE) {
      throw BoutException("FCITransform is not available on staggered grids.");
    }

    // Flux Coordinate Independent method
    const bool fci_zperiodic = Options::root()["fci"]["z_periodic"].withDefault(true);
    transform = bout::utils::make_unique<FCITransform>(*localmesh, fci_zperiodic);

  } else {
    throw BoutException(_("Unrecognised paralleltransform option.\n"
                          "Valid choices are 'identity', 'shifted', 'fci'"));
  }
}

ParallelTransform& Coordinates::getParallelTransform() {
  // Return a reference to the ParallelTransform object
  return *transform;
}


/*******************************************************************************
 * Operators
 *
 *******************************************************************************/

const Coordinates::metric_field_type Coordinates::DDX(const Field2D& f, CELL_LOC loc,
                                                      const std::string& method,
                                                      REGION region) {
  ASSERT1(location == loc || loc == CELL_DEFAULT);
  return bout::derivatives::index::DDX(f, loc, method, region) / dx;
}
const Field3D Coordinates::DDX(const Field3D& f, CELL_LOC outloc,
                               const std::string& method, REGION region) {

  auto result = bout::derivatives::index::DDX(f, outloc, method, region);
  result /= dx;

  if (f.getMesh()->IncIntShear) {
    // Using BOUT-06 style shifting
    result += IntShiftTorsion * DDZ(f, outloc, method, region);
  }

  return result;
};

const Coordinates::metric_field_type Coordinates::DDY(const Field2D& f, CELL_LOC loc,
                                                      const std::string& method,
                                                      REGION region) {
  ASSERT1(location == loc || loc == CELL_DEFAULT);
  return bout::derivatives::index::DDY(f, loc, method, region) / dy;
}

const Field3D Coordinates::DDY(const Field3D& f, CELL_LOC outloc,
                               const std::string& method, REGION region) {
  return bout::derivatives::index::DDY(f, outloc, method, region) / dy;
};

const Coordinates::metric_field_type Coordinates::DDZ(MAYBE_UNUSED(const Field2D& f),
                                                      MAYBE_UNUSED(CELL_LOC loc),
                                                      const std::string& UNUSED(method),
                                                      REGION UNUSED(region)) {
  ASSERT1(location == loc || loc == CELL_DEFAULT);
  ASSERT1(f.getMesh() == localmesh);
  if (loc == CELL_DEFAULT) {
    loc = f.getLocation();
  }
  return zeroFrom(f).setLocation(loc);
}
const Field3D Coordinates::DDZ(const Field3D& f, CELL_LOC outloc,
                               const std::string& method, REGION region) {
  return bout::derivatives::index::DDZ(f, outloc, method, region) / dz;
};

/////////////////////////////////////////////////////////
// Parallel gradient

const Coordinates::metric_field_type
Coordinates::Grad_par(const Field2D& var, MAYBE_UNUSED(CELL_LOC outloc),
                      const std::string& UNUSED(method)) {
  TRACE("Coordinates::Grad_par( Field2D )");
  ASSERT1(location == outloc || (outloc == CELL_DEFAULT && location == var.getLocation()));

  return DDY(var) / sqrt(g_22);
}

const Field3D Coordinates::Grad_par(const Field3D &var, CELL_LOC outloc,
                                    const std::string &method) {
  TRACE("Coordinates::Grad_par( Field3D )");
  ASSERT1(location == outloc || outloc == CELL_DEFAULT);

  return ::DDY(var, outloc, method) / sqrt(g_22);
}

/////////////////////////////////////////////////////////
// Vpar_Grad_par
// vparallel times the parallel derivative along unperturbed B-field

const Coordinates::metric_field_type
Coordinates::Vpar_Grad_par(const Field2D& v, const Field2D& f,
                           MAYBE_UNUSED(CELL_LOC outloc),
                           const std::string& UNUSED(method)) {
  ASSERT1(location == outloc || (outloc == CELL_DEFAULT && location == f.getLocation()));
  return VDDY(v, f) / sqrt(g_22);
}

const Field3D Coordinates::Vpar_Grad_par(const Field3D &v, const Field3D &f, CELL_LOC outloc,
                                         const std::string &method) {
  ASSERT1(location == outloc || outloc == CELL_DEFAULT);
  return VDDY(v, f, outloc, method) / sqrt(g_22);
}

/////////////////////////////////////////////////////////
// Parallel divergence

const Coordinates::metric_field_type
Coordinates::Div_par(const Field2D& f, CELL_LOC outloc, const std::string& method) {
  TRACE("Coordinates::Div_par( Field2D )");
  ASSERT1(location == outloc || outloc == CELL_DEFAULT);

  // Need Bxy at location of f, which might be different from location of this
  // Coordinates object
  auto Bxy_floc = f.getCoordinates()->Bxy;

  return Bxy * Grad_par(f / Bxy_floc, outloc, method);
}

const Field3D Coordinates::Div_par(const Field3D &f, CELL_LOC outloc,
                                   const std::string &method) {
  TRACE("Coordinates::Div_par( Field3D )");
  ASSERT1(location == outloc || outloc == CELL_DEFAULT);
  
  // Need Bxy at location of f, which might be different from location of this
  // Coordinates object
  auto Bxy_floc = f.getCoordinates()->Bxy;

  if (!f.hasParallelSlices()) {
    // No yup/ydown fields. The Grad_par operator will
    // shift to field aligned coordinates
    return Bxy * Grad_par(f / Bxy_floc, outloc, method);
  }

  // Need to modify yup and ydown fields
  Field3D f_B = f / Bxy_floc;
  f_B.splitParallelSlices();
  f_B.yup() = f.yup() / Bxy_floc;
  f_B.ydown() = f.ydown() / Bxy_floc;
  return Bxy * Grad_par(f_B, outloc, method);
}

/////////////////////////////////////////////////////////
// second parallel derivative (b dot Grad)(b dot Grad)
// Note: For parallel Laplacian use Laplace_par

const Coordinates::metric_field_type
Coordinates::Grad2_par2(const Field2D& f, CELL_LOC outloc, const std::string& method) {
  TRACE("Coordinates::Grad2_par2( Field2D )");
  ASSERT1(location == outloc || (outloc == CELL_DEFAULT && location == f.getLocation()));

  auto invSg = 1.0 / sqrt(g_22);
  localmesh->communicate(invSg);
  auto result = DDY(invSg, outloc, method) * DDY(f, outloc, method) * invSg
                + D2DY2(f, outloc, method) / g_22;

  return result;
}

const Field3D Coordinates::Grad2_par2(const Field3D &f, CELL_LOC outloc, const std::string &method) {
  TRACE("Coordinates::Grad2_par2( Field3D )");
  if (outloc == CELL_DEFAULT) {
    outloc = f.getLocation();
  }
  ASSERT1(location == outloc);

  auto sg = sqrt(g_22);
  auto invSg = 1.0 / sg;
  // Why do we need to communicate?
  localmesh->communicate(invSg);
  sg = DDY(invSg, outloc, method) * invSg;

  Field3D result = ::DDY(f, outloc, method);

  Field3D r2 = D2DY2(f, outloc, method) / g_22;

  result = sg * result + r2;

  ASSERT2(result.getLocation() == outloc);

  return result;
}

/////////////////////////////////////////////////////////
// perpendicular Laplacian operator

#include <invert_laplace.hxx> // Delp2 uses same coefficients as inversion code

const Coordinates::metric_field_type Coordinates::Delp2(const Field2D& f,
                                                        CELL_LOC outloc, bool UNUSED(useFFT)) {
  TRACE("Coordinates::Delp2( Field2D )");
  ASSERT1(location == outloc || outloc == CELL_DEFAULT);

  auto result = G1 * DDX(f, outloc) + g11 * D2DX2(f, outloc);

  return result;
}

const Field3D Coordinates::Delp2(const Field3D& f, CELL_LOC outloc, bool useFFT) {
  TRACE("Coordinates::Delp2( Field3D )");

  if (outloc == CELL_DEFAULT) {
    outloc = f.getLocation();
  }

  ASSERT1(location == outloc);
  ASSERT1(f.getLocation() == outloc);

  if (localmesh->GlobalNx == 1 && localmesh->GlobalNz == 1) {
    // copy mesh, location, etc
    return f*0;
  }
  ASSERT2(localmesh->xstart > 0); // Need at least one guard cell

  Field3D result{emptyFrom(f).setLocation(outloc)};

  if (useFFT) {
#ifndef COORDINATES_USE_3D
    int ncz = localmesh->LocalNz;

    // Allocate memory
    auto ft = Matrix<dcomplex>(localmesh->LocalNx, ncz / 2 + 1);
    auto delft = Matrix<dcomplex>(localmesh->LocalNx, ncz / 2 + 1);

    // Loop over all y indices
    for (int jy = 0; jy < localmesh->LocalNy; jy++) {

      // Take forward FFT

      for (int jx = 0; jx < localmesh->LocalNx; jx++)
        rfft(&f(jx, jy, 0), ncz, &ft(jx, 0));

      // Loop over kz
      for (int jz = 0; jz <= ncz / 2; jz++) {

        // No smoothing in the x direction
        for (int jx = localmesh->xstart; jx <= localmesh->xend; jx++) {
          // Perform x derivative

          dcomplex a, b, c;
          laplace_tridag_coefs(jx, jy, jz, a, b, c, nullptr, nullptr, outloc);

          delft(jx, jz) = a * ft(jx - 1, jz) + b * ft(jx, jz) + c * ft(jx + 1, jz);
        }
      }

      // Reverse FFT
      for (int jx = localmesh->xstart; jx <= localmesh->xend; jx++) {

        irfft(&delft(jx, 0), ncz, &result(jx, jy, 0));
      }
    }
#else
  throw BoutException("Delp2(Field3D) currently only works when passed useFFT=False.");
#endif
  } else {
    result = G1 * ::DDX(f, outloc) + G3 * ::DDZ(f, outloc) + g11 * ::D2DX2(f, outloc)
             + g33 * ::D2DZ2(f, outloc) + 2 * g13 * ::D2DXDZ(f, outloc);
  };

  ASSERT2(result.getLocation() == outloc);

  return result;
}

const FieldPerp Coordinates::Delp2(const FieldPerp& f, CELL_LOC outloc, bool useFFT) {
  TRACE("Coordinates::Delp2( FieldPerp )");

  if (outloc == CELL_DEFAULT) {
    outloc = f.getLocation();
  }

  ASSERT1(location == outloc);
  ASSERT1(f.getLocation() == outloc);

  if (localmesh->GlobalNx == 1 && localmesh->GlobalNz == 1) {
    // copy mesh, location, etc
    return f * 0;
  }
  ASSERT2(localmesh->xstart > 0); // Need at least one guard cell

  FieldPerp result{emptyFrom(f).setLocation(outloc)};

  int jy = f.getIndex();
  result.setIndex(jy);

  if (useFFT) {
    int ncz = localmesh->LocalNz;

    // Allocate memory
    auto ft = Matrix<dcomplex>(localmesh->LocalNx, ncz / 2 + 1);
    auto delft = Matrix<dcomplex>(localmesh->LocalNx, ncz / 2 + 1);

    // Take forward FFT
    for (int jx = 0; jx < localmesh->LocalNx; jx++)
      rfft(&f(jx, 0), ncz, &ft(jx, 0));

    // Loop over kz
    for (int jz = 0; jz <= ncz / 2; jz++) {

      // No smoothing in the x direction
      for (int jx = localmesh->xstart; jx <= localmesh->xend; jx++) {
        // Perform x derivative

        dcomplex a, b, c;
        laplace_tridag_coefs(jx, jy, jz, a, b, c);

        delft(jx, jz) = a * ft(jx - 1, jz) + b * ft(jx, jz) + c * ft(jx + 1, jz);
      }
    }

    // Reverse FFT
    for (int jx = localmesh->xstart; jx <= localmesh->xend; jx++) {
      irfft(&delft(jx, 0), ncz, &result(jx, 0));
    }

  } else {
    throw BoutException("Non-fourier Delp2 not currently implented for FieldPerp.");
    // Would be the following but don't have standard derivative operators for FieldPerps
    // yet
    // result = G1 * ::DDX(f, outloc) + G3 * ::DDZ(f, outloc) + g11 * ::D2DX2(f, outloc)
    //          + g33 * ::D2DZ2(f, outloc) + 2 * g13 * ::D2DXDZ(f, outloc);
  };

  return result;
}

const Coordinates::metric_field_type Coordinates::Laplace_par(const Field2D& f,
                                                              CELL_LOC outloc) {
  ASSERT1(location == outloc || outloc == CELL_DEFAULT);
  return D2DY2(f, outloc) / g_22 + DDY(J / g_22, outloc) * DDY(f, outloc) / J;
}

const Field3D Coordinates::Laplace_par(const Field3D &f, CELL_LOC outloc) {
  ASSERT1(location == outloc || outloc == CELL_DEFAULT);
  return D2DY2(f, outloc) / g_22 + DDY(J / g_22, outloc) * ::DDY(f, outloc) / J;
}

// Full Laplacian operator on scalar field

const Coordinates::metric_field_type Coordinates::Laplace(const Field2D& f,
                                                          CELL_LOC outloc) {
  TRACE("Coordinates::Laplace( Field2D )");
  ASSERT1(location == outloc || outloc == CELL_DEFAULT);

  auto result = G1 * DDX(f, outloc) + G2 * DDY(f, outloc) + g11 * D2DX2(f, outloc)
                + g22 * D2DY2(f, outloc) + 2.0 * g12 * D2DXDY(f, outloc);

  ASSERT2(result.getLocation() == outloc);

  return result;
}

const Field3D Coordinates::Laplace(const Field3D &f, CELL_LOC outloc) {
  TRACE("Coordinates::Laplace( Field3D )");
  ASSERT1(location == outloc || outloc == CELL_DEFAULT);

  Field3D result = G1 * ::DDX(f, outloc) + G2 * ::DDY(f, outloc) + G3 * ::DDZ(f, outloc) + g11 * D2DX2(f, outloc) +
                   g22 * D2DY2(f, outloc) + g33 * D2DZ2(f, outloc) +
                   2.0 * (g12 * D2DXDY(f, outloc) + g13 * D2DXDZ(f, outloc) + g23 * D2DYDZ(f, outloc));

  ASSERT2(result.getLocation() == f.getLocation());

  return result;
}

 bool Coordinates::is3D() {
#ifdef COORDINATES_USE_3D
  return true;
#else
  return false;
#endif
}<|MERGE_RESOLUTION|>--- conflicted
+++ resolved
@@ -50,15 +50,11 @@
       G3_23(mesh), G1(mesh), G2(mesh), G3(mesh), ShiftTorsion(mesh),
       IntShiftTorsion(mesh), localmesh(mesh), location(CELL_CENTRE) {
 
-<<<<<<< HEAD
-  if (mesh->get(dx, "dx", 1.0, false)) {
-=======
   if (options == nullptr) {
     options = Options::getRoot()->getSection("mesh");
   }
 
-  if (mesh->get(dx, "dx")) {
->>>>>>> cc945680
+  if (mesh->get(dx, "dx", 1.0, false)) {
     output_warn.write("\tWARNING: differencing quantity 'dx' not found. Set to 1.0\n");
   }
   mesh->communicateXZ(dx);
