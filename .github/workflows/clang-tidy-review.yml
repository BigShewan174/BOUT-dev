--- conflicted
+++ resolved
@@ -47,11 +47,7 @@
         with:
           build_dir: build
           apt_packages: "libfftw3-dev,libnetcdf-c++4-dev,libopenmpi-dev,petsc-dev,slepc-dev,liblapack-dev,libparpack2-dev,libsundials-dev,uuid-dev"
-<<<<<<< HEAD
           clang_tidy_checks: '-*,performance-*,readability-*,bugprone-*,clang-analyzer-*,cppcoreguidelines-*,mpi-*,misc-*,-readability-magic-numbers,-cppcoreguidelines-avoid-magic-numbers,-clang-analyzer-optin.mpi*'
-=======
-          clang_tidy_checks: '-*,performance-*,readability-*,bugprone-*,clang-analyzer-*,cppcoreguidelines-*,mpi-*,misc-*,-readability-magic-numbers,-cppcoreguidelines-avoid-magic-numbers,-misc-non-private-member-variables-in-classes'
           # Googletest triggers a _lot_ of clang-tidy warnings, so ignore all
           # the unit tests until they're fixed or ignored upstream
-          exclude: "tests/unit/*cxx"
->>>>>>> 96c5f102
+          exclude: "tests/unit/*cxx"