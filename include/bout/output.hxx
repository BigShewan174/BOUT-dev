--- conflicted
+++ resolved
@@ -139,15 +139,9 @@
   template <class S, class... Args>
   void write([[maybe_unused]] const S& format, [[maybe_unused]] const Args&... args){};
   template <class S, class... Args>
-<<<<<<< HEAD
-  void print(const S&, const Args&...){};
-  void write(const std::string& UNUSED(s)) override{};
-  void print(const std::string& UNUSED(s)) override{};
-=======
   void print([[maybe_unused]] const S& format, [[maybe_unused]] const Args&... args){};
   void write([[maybe_unused]] const std::string& message) override{};
   void print([[maybe_unused]] const std::string& message) override{};
->>>>>>> 6e6f09ff
   void enable() override{};
   void disable() override{};
   void enable(MAYBE_UNUSED(bool enable)){};
