/**************************************************************************
 * Implementation of the Mesh class, handling input files compatible with
 * BOUT / BOUT-06.
 *
 * Changelog
 * ---------
 *
 * 2015-01 Ben Dudson <benjamin.dudson@york.ac.uk>
 *      *
 *
 * 2010-05 Ben Dudson <bd512@york.ac.uk>
 *      * Initial version, adapted from grid.cpp and topology.cpp
 *
 **************************************************************************
 * Copyright 2010 B.D.Dudson, S.Farley, M.V.Umansky, X.Q.Xu
 *
 * Contact: Ben Dudson, bd512@york.ac.uk
 *
 * This file is part of BOUT++.
 *
 * BOUT++ is free software: you can redistribute it and/or modify
 * it under the terms of the GNU Lesser General Public License as published by
 * the Free Software Foundation, either version 3 of the License, or
 * (at your option) any later version.
 *
 * BOUT++ is distributed in the hope that it will be useful,
 * but WITHOUT ANY WARRANTY; without even the implied warranty of
 * MERCHANTABILITY or FITNESS FOR A PARTICULAR PURPOSE.  See the
 * GNU Lesser General Public License for more details.
 *
 * You should have received a copy of the GNU Lesser General Public License
 * along with BOUT++.  If not, see <http://www.gnu.org/licenses/>.
 *
 **************************************************************************/

#include "boutmesh.hxx"

#include <bout/constants.hxx>
#include <bout/sys/timer.hxx>
#include <boutcomm.hxx>
#include <boutexception.hxx>
#include <dcomplex.hxx>
#include <derivs.hxx>
#include <fft.hxx>
#include <msg_stack.hxx>
#include <options.hxx>
#include <output.hxx>
#include <utils.hxx>

/// MPI type of BoutReal for communications
#define PVEC_REAL_MPI_TYPE MPI_DOUBLE

BoutMesh::BoutMesh(GridDataSource *s, Options *opt) : Mesh(s, opt) {
  OPTION(options, symmetricGlobalX, true);
  if (!options->isSet("symmetricGlobalY")) {
    std::string optionfile;
    OPTION(Options::getRoot(), optionfile, "");
    output_warn << "WARNING: The default of this option has changed in release 4.1.\n\
If you want the old setting, you have to specify mesh:symmetricGlobalY=false in "
                << optionfile << "\n";
  }
  OPTION(options, symmetricGlobalY, true);

  comm_x = MPI_COMM_NULL;
  comm_inner = MPI_COMM_NULL;
  comm_middle = MPI_COMM_NULL;
  comm_outer = MPI_COMM_NULL;
}

BoutMesh::~BoutMesh() {
  // Delete the communication handles
  clear_handles();

  // Delete the boundary regions
  for (const auto &bndry : boundary)
    delete bndry;
  for (const auto &bndry : par_boundary)
    delete bndry;

  if (comm_x != MPI_COMM_NULL)
    MPI_Comm_free(&comm_x);
  if (comm_inner != MPI_COMM_NULL)
    MPI_Comm_free(&comm_inner);
  if (comm_outer != MPI_COMM_NULL)
    MPI_Comm_free(&comm_outer);
}

int BoutMesh::load() {
  TRACE("BoutMesh::load()");

  output_progress << _("Loading mesh") << endl;

  // Use root level options
  Options *options = Options::getRoot();

  //////////////
  // Number of processors

  MPI_Comm_size(BoutComm::get(), &NPES);
  MPI_Comm_rank(BoutComm::get(), &MYPE);

  //////////////
  // Grid sizes

  if (Mesh::get(nx, "nx"))
    throw BoutException(_("Mesh must contain nx"));

  if (Mesh::get(ny, "ny"))
    throw BoutException(_("Mesh must contain ny"));

  if (Mesh::get(nz, "nz")) {
    // No "nz" variable in the grid file. Instead read MZ from options

    OPTION(options, MZ, 64);
    OPTION(options, nz, MZ);
    ASSERT0(nz == MZ);
    if (!is_pow2(nz)) {
      // Should be a power of 2 for efficient FFTs
<<<<<<< HEAD
      output_warn.write(
          _("WARNING: Number of toroidal points should be 2^n for efficient "
            "FFT performance -- consider changing MZ if using FFTs\n"),
          nz);
=======
      output_warn.write(_("WARNING: Number of toroidal points should be 2^n for efficient "
                          "FFT performance -- consider changing MZ (%d) if using FFTs\n"),
                        MZ);
>>>>>>> b69bf928
    }
  } else {
    MZ = nz;
    output_info.write(_("\tRead nz from input grid file\n"));
  }

  output_info << _("\tGrid size: ") << nx << " x " << ny << " x " << nz << endl;

  // Get guard cell sizes
  // Try to read from grid file first, then if not found
  // get from options
  if (Mesh::get(MXG, "MXG")) {
    // Error code returned
    options->get("MXG", MXG, 2);
  }
  ASSERT0(MXG >= 0);

  if (Mesh::get(MYG, "MYG")) {
    options->get("MYG", MYG, 2);
  }
  ASSERT0(MYG >= 0);

  // For now only support no z-guard cells
  MZG = 0;
  ASSERT0(MZG >= 0);

  output_info << _("\tGuard cells (x,y,z): ") << MXG << ", " << MYG << ", " << MZG
              << std::endl;

  // Check that nx is large enough
  if (nx <= 2 * MXG) {
    throw BoutException(_("Error: nx must be greater than 2 times MXG (2 * %d)"), MXG);
  }

  // Set global grid sizes
  GlobalNx = nx;
  GlobalNy = ny + 2 * MYG;
  GlobalNz = nz;

  if (2 * MXG >= nx)
    throw BoutException(_("nx must be greater than 2*MXG"));

  // separatrix location
  if (Mesh::get(ixseps1, "ixseps1")) {
    ixseps1 = GlobalNx;
    output_warn.write(
        "\tWARNING: Separatrix location 'ixseps1' not found. Setting to %d\n", ixseps1);
  }
  if (Mesh::get(ixseps2, "ixseps2")) {
    ixseps2 = GlobalNx;
    output_warn.write(
        "\tWARNING: Separatrix location 'ixseps2' not found. Setting to %d\n", ixseps2);
  }
  if (Mesh::get(jyseps1_1, "jyseps1_1")) {
    jyseps1_1 = -1;
    output_warn.write("\tWARNING: Branch-cut 'jyseps1_1' not found. Setting to %d\n",
                      jyseps1_1);
  }
  if (Mesh::get(jyseps1_2, "jyseps1_2")) {
    jyseps1_2 = ny / 2;
    output_warn.write("\tWARNING: Branch-cut 'jyseps1_2' not found. Setting to %d\n",
                      jyseps1_2);
  }
  if (Mesh::get(jyseps2_1, "jyseps2_1")) {
    jyseps2_1 = jyseps1_2;
    output_warn.write("\tWARNING: Branch-cut 'jyseps2_1' not found. Setting to %d\n",
                      jyseps2_1);
  }
  if (Mesh::get(jyseps2_2, "jyseps2_2")) {
    jyseps2_2 = ny - 1;
    output_warn.write("\tWARNING: Branch-cut 'jyseps2_2' not found. Setting to %d\n",
                      jyseps2_2);
  }

  if (Mesh::get(ny_inner, "ny_inner")) {
    ny_inner = jyseps2_1;
    output_warn.write(
        "\tWARNING: Number of inner y points 'ny_inner' not found. Setting to %d\n",
        ny_inner);
  }

  /// Check inputs
  if (jyseps1_1 < -1) {
    output_warn.write("\tWARNING: jyseps1_1 (%d) must be >= -1. Setting to -1\n",
                      jyseps1_1);
    jyseps1_1 = -1;
  }

  if (jyseps2_1 < jyseps1_1) {
    output_warn.write(
        "\tWARNING: jyseps2_1 (%d) must be >= jyseps1_1 (%d). Setting to %d\n", jyseps2_1,
        jyseps1_1, jyseps1_1 + 1);
    jyseps2_1 = jyseps1_1 + 1;
  }
  if (jyseps1_2 < jyseps2_1) {
    output_warn.write(
        "\tWARNING: jyseps1_2 (%d) must be >= jyseps2_1 (%d). Setting to %d\n", jyseps1_2,
        jyseps2_1, jyseps2_1);
    jyseps1_2 = jyseps2_1;
  }
  if (jyseps2_2 >= ny) {
    output_warn.write("\tWARNING: jyseps2_2 (%d) must be < ny (%d). Setting to %d\n",
                      jyseps2_2, ny, ny - 1);
    jyseps2_2 = ny - 1;
  }
  if (jyseps2_2 < jyseps1_2) {
    if (jyseps1_2 >= ny) {
      throw BoutException("jyseps1_2 (%d) must be < ny (%d).", jyseps1_2, ny);
    }
    output_warn.write("\tWARNING: jyseps2_2 (%d) must be >= jyseps1_2 (%d). Setting to %d\n",
                      jyseps2_2, jyseps1_2, jyseps1_2);
    jyseps2_2 = jyseps1_2;
  }

  // For now don't parallelise z
  NZPE = 1;

  if (options->isSet("NXPE")) {    // Specified NXPE
    options->get("NXPE", NXPE, 1); // Decomposition in the radial direction
    if ((NPES % NXPE) != 0) {
      throw BoutException(
          _("Number of processors (%d) not divisible by NPs in x direction (%d)\n"), NPES,
          NXPE);
    }

    NYPE = NPES / NXPE;

    int nyp = NPES / NXPE;
    int ysub = ny / NYPE;

    // Check size of Y mesh
    if (ysub < MYG) {
      throw BoutException("\t -> ny/NYPE (%d/%d = %d) must be >= MYG (%d)\n", ny, nyp,
                        ysub, MYG);
    }
    // Check branch cuts
    if ((jyseps1_1 + 1) % ysub != 0) {
      throw BoutException(
          "\t -> Leg region jyseps1_1+1 (%d) must be a multiple of MYSUB (%d)\n",
          jyseps1_1 + 1, ysub);
    }

    if (jyseps2_1 != jyseps1_2) {
      // Double Null

      if ((jyseps2_1 - jyseps1_1) % ysub != 0) {
        throw BoutException("\t -> Core region jyseps2_1-jyseps1_1 (%d-%d = %d) must "
                          "be a multiple of MYSUB (%d)\n",
                          jyseps2_1, jyseps1_1, jyseps2_1 - jyseps1_1, ysub);
      }

      if ((jyseps2_2 - jyseps1_2) % ysub != 0) {
        throw BoutException("\t -> Core region jyseps2_2-jyseps1_2 (%d-%d = %d) must "
                          "be a multiple of MYSUB (%d)\n",
                          jyseps2_2, jyseps1_2, jyseps2_2 - jyseps1_2, ysub);
      }

      // Check upper legs
      if ((ny_inner - jyseps2_1 - 1) % ysub != 0) {
        throw BoutException("\t -> leg region ny_inner-jyseps2_1-1 (%d-%d-1 = %d) must "
                          "be a multiple of MYSUB (%d)\n",
                          ny_inner, jyseps2_1, ny_inner - jyseps2_1 - 1, ysub);
      }
      if ((jyseps1_2 - ny_inner + 1) % ysub != 0) {
        throw BoutException("\t -> leg region jyseps1_2-ny_inner+1 (%d-%d+1 = %d) must "
                          "be a multiple of MYSUB (%d)\n",
                          jyseps1_2, ny_inner, jyseps1_2 - ny_inner + 1, ysub);
      }
    } else {
      // Single Null
      if ((jyseps2_2 - jyseps1_1) % ysub != 0) {
        throw BoutException("\t -> Core region jyseps2_2-jyseps1_1 (%d-%d = %d) must "
                          "be a multiple of MYSUB (%d)\n",
                          jyseps2_2, jyseps1_1, jyseps2_2 - jyseps1_1, ysub);
      }
    }

    if ((ny - jyseps2_2 - 1) % ysub != 0) {
      throw BoutException("\t -> leg region ny-jyseps2_2-1 (%d-%d-1 = %d) must be a "
                        "multiple of MYSUB (%d)\n",
                        ny, jyseps2_2, ny - jyseps2_2 - 1, ysub);
    }
  } else {
    // Choose NXPE

    MX = nx - 2 * MXG;

    NXPE = -1; // Best option
    
    BoutReal ideal = sqrt(MX * NPES / static_cast<BoutReal>(ny)); // Results in square domains

    output_info.write(_("Finding value for NXPE (ideal = %f)\n"), ideal);

    for (int i = 1; i <= NPES; i++) { // Loop over all possibilities
      if ((NPES % i == 0) &&          // Processors divide equally
          (MX % i == 0) &&            // Mesh in X divides equally
          (ny % (NPES / i) == 0)) {   // Mesh in Y divides equally

        output_info.write(_("\tCandidate value: %d\n"), i);

        int nyp = NPES / i;
        int ysub = ny / nyp;

        // Check size of Y mesh
        if (ysub < MYG) {
          output_info.write(_("\t -> ny/NYPE (%d/%d = %d) must be >= MYG (%d)\n"), ny, nyp,
                            ysub, MYG);
          continue;
        }
        // Check branch cuts
        if ((jyseps1_1 + 1) % ysub != 0) {
          output_info.write(
			    _("\t -> Leg region jyseps1_1+1 (%d) must be a multiple of MYSUB (%d)\n"),
              jyseps1_1 + 1, ysub);
          continue;
        }

        if (jyseps2_1 != jyseps1_2) {
          // Double Null

          if ((jyseps2_1 - jyseps1_1) % ysub != 0) {
            output_info.write(_("\t -> Core region jyseps2_1-jyseps1_1 (%d-%d = %d) must "
				"be a multiple of MYSUB (%d)\n"),
                              jyseps2_1, jyseps1_1, jyseps2_1 - jyseps1_1, ysub);
            continue;
          }

          if ((jyseps2_2 - jyseps1_2) % ysub != 0) {
            output_info.write(_("\t -> Core region jyseps2_2-jyseps1_2 (%d-%d = %d) must "
				"be a multiple of MYSUB (%d)\n"),
                              jyseps2_2, jyseps1_2, jyseps2_2 - jyseps1_2, ysub);
            continue;
          }

          // Check upper legs
          if ((ny_inner - jyseps2_1 - 1) % ysub != 0) {
            output_info.write(_("\t -> leg region ny_inner-jyseps2_1-1 (%d-%d-1 = %d) must "
                              "be a multiple of MYSUB (%d)\n"),
                              ny_inner, jyseps2_1, ny_inner - jyseps2_1 - 1, ysub);
            continue;
          }
          if ((jyseps1_2 - ny_inner + 1) % ysub != 0) {
            output_info.write(_("\t -> leg region jyseps1_2-ny_inner+1 (%d-%d+1 = %d) must "
				"be a multiple of MYSUB (%d)\n"),
                              jyseps1_2, ny_inner, jyseps1_2 - ny_inner + 1, ysub);
            continue;
          }
        } else {
          // Single Null
          if ((jyseps2_2 - jyseps1_1) % ysub != 0) {
            output_info.write(_("\t -> Core region jyseps2_2-jyseps1_1 (%d-%d = %d) must "
				"be a multiple of MYSUB (%d)\n"),
                              jyseps2_2, jyseps1_1, jyseps2_2 - jyseps1_1, ysub);
            continue;
          }
        }

        if ((ny - jyseps2_2 - 1) % ysub != 0) {
          output_info.write(_("\t -> leg region ny-jyseps2_2-1 (%d-%d-1 = %d) must be a "
			      "multiple of MYSUB (%d)\n"),
                            ny, jyseps2_2, ny - jyseps2_2 - 1, ysub);
          continue;
        }
        output_info.write(_("\t -> Good value\n"));
        // Found an acceptable value
        if ((NXPE < 1) || (fabs(ideal - i) < fabs(ideal - NXPE)))
          NXPE = i; // Keep value nearest to the ideal
      }
    }

    if (NXPE < 1)
      throw BoutException(_("Could not find a valid value for NXPE. Try a different "
                            "number of processors."));

    NYPE = NPES / NXPE;

    output_progress.write(
        _("\tDomain split (NXPE=%d, NYPE=%d) into domains (localNx=%d, localNy=%d)\n"),
        NXPE, NYPE, MX / NXPE, ny / NYPE);
  }

  /// Get X and Y processor indices
  PE_YIND = MYPE / NXPE;
  PE_XIND = MYPE % NXPE;

  // Work out other grid size quantities

  /// MXG at each end needed for edge boundary regions
  MX = nx - 2 * MXG;

  /// Split MX points between NXPE processors
  MXSUB = MX / NXPE;
  if ((MX % NXPE) != 0) {
    throw BoutException(_("Cannot split %d X points equally between %d processors\n"), MX,
                        NXPE);
  }

  /// NOTE: No grid data reserved for Y boundary cells - copy from neighbours
  MY = ny;
  MYSUB = MY / NYPE;
  if ((MY % NYPE) != 0) {
    throw BoutException(
        _("\tERROR: Cannot split %d Y points equally between %d processors\n"), MY, NYPE);
  }

  MZSUB = MZ / NZPE;
  if ((MY % NYPE) != 0) {
    throw BoutException(
        _("\tERROR: Cannot split %d Z points equally between %d processors\n"), MZ, NZPE);
  }

  /// Get mesh options
  OPTION(options, IncIntShear, false);
  OPTION(options, periodicX, false); // Periodic in X

  OPTION(options, async_send, false); // Whether to use asyncronous sends

  // Set global offsets

  OffsetX = PE_XIND * MXSUB;
  OffsetY = PE_YIND * MYSUB;
  OffsetZ = 0;

  if (options->isSet("zperiod")) {
    OPTION(options, zperiod, 1);
    ZMIN = 0.0;
    ZMAX = 1.0 / static_cast<BoutReal>(zperiod);
  } else {
    OPTION(options, ZMIN, 0.0);
    OPTION(options, ZMAX, 1.0);

    zperiod = ROUND(1.0 / (ZMAX - ZMIN));
  }

  /// Number of grid cells is ng* = M*SUB + guard/boundary cells
  LocalNx = MXSUB + 2 * MXG;
  LocalNy = MYSUB + 2 * MYG;
  LocalNz = MZSUB + 2 * MZG;

  // Set local index ranges

  zstart = MZG;
  zend = MZG + MZSUB - 1;

  xstart = MXG;
  xend = MXG + MXSUB - 1;

  ystart = MYG;
  yend = MYG + MYSUB - 1;

  ///////////////////// TOPOLOGY //////////////////////////
  /// Call topology to set layout of grid
  topology();

  OPTION(options, TwistShift, false);

  if (TwistShift) {
    output_info.write("Applying Twist-Shift condition. Interpolation: FFT\n");

    // Try to read the shift angle from the grid file
    // NOTE: All processors should know the twist-shift angle (for invert_parderiv)

    ShiftAngle.resize(LocalNx);

    if (!source->get(this, ShiftAngle, "ShiftAngle", LocalNx, XGLOBAL(0))) {
      throw BoutException("ERROR: Twist-shift angle 'ShiftAngle' not found.");
    }
  }

  //////////////////////////////////////////////////////
  /// Communicator

  MPI_Group group_world;
  MPI_Comm_group(BoutComm::get(), &group_world); // Get the entire group

  //////////////////////////////////////////////////////
  /// Communicator in X

  MPI_Group group;
  MPI_Comm comm_tmp;

  int proc[3]; // Processor range

  for (int yp = 0; yp < NYPE; yp++) {
    proc[0] = PROC_NUM(0, yp);        // First
    proc[1] = PROC_NUM(NXPE - 1, yp); // Last
    proc[2] = 1;                      // stride

    output_debug << "XCOMM " << proc[0] << ", " << proc[1] << endl;

    if (MPI_Group_range_incl(group_world, 1, &proc, &group) != MPI_SUCCESS)
      throw BoutException(
          "Could not create X communication group for yp=%d (xind=%d,yind=%d)\n", yp,
          PE_XIND, PE_YIND);
    if (MPI_Comm_create(BoutComm::get(), group, &comm_tmp) != MPI_SUCCESS)
      throw BoutException("Could not create X communicator for yp=%d (xind=%d,yind=%d)\n",
                          yp, PE_XIND, PE_YIND);
    MPI_Group_free(&group);

    if (yp == PE_YIND) {
      // Should be in this group
      if (comm_tmp == MPI_COMM_NULL)
        throw BoutException("X communicator null");

      comm_x = comm_tmp;
    } else {
      if (comm_tmp != MPI_COMM_NULL)
        throw BoutException("X communicator should be null");
    }
  }

  //////////////////////////////////////////////////////
  /// Communicators for Y gather/scatter

  MPI_Group group_tmp1, group_tmp2;

  proc[2] = NXPE; // Stride in processor rank

  // Outer SOL regions
  if (jyseps1_2 == jyseps2_1) {
    // Single-null. All processors with same PE_XIND
    TRACE("Creating Outer SOL communicators for Single Null operation");

    for (int i = 0; i < NXPE; i++) {
      proc[0] = PROC_NUM(i, 0);
      proc[1] = PROC_NUM(i, NYPE - 1);

      output_debug << "Outer SOL " << proc[0] << ", " << proc[1] << endl;

      MPI_Group_range_incl(group_world, 1, &proc, &group);
      MPI_Comm_create(BoutComm::get(), group, &comm_tmp);
      if (i == PE_XIND) {
        // Should be part of this communicator
        if (comm_tmp == MPI_COMM_NULL) {
          // error
          throw BoutException("Single null outer SOL not correct\n");
        }
        comm_outer = comm_tmp;
      } else if (comm_tmp != MPI_COMM_NULL) {
        // Not part of this communicator so should be NULL
        throw BoutException("Single null outer SOL not correct\n");
      }
      MPI_Group_free(&group);
    }
  } else {
    // Double null
    TRACE("Creating Outer SOL communicators for Double Null operation");

    for (int i = 0; i < NXPE; i++) {
      // Inner SOL
      proc[0] = PROC_NUM(i, 0);
      proc[1] = PROC_NUM(i, YPROC(ny_inner - 1));

      output_debug << "Double Null inner SOL " << proc[0] << ", " << proc[1] << endl;

      if (MPI_Group_range_incl(group_world, 1, &proc, &group) != MPI_SUCCESS)
        throw BoutException("MPI_Group_range_incl failed for xp = %d", NXPE);
      MPI_Comm_create(BoutComm::get(), group, &comm_tmp);
      if (comm_tmp != MPI_COMM_NULL)
        comm_outer = comm_tmp;
      MPI_Group_free(&group);

      // Outer SOL
      proc[0] = PROC_NUM(i, YPROC(ny_inner));
      proc[1] = PROC_NUM(i, NYPE - 1);

      output_debug << "Double Null outer SOL " << proc[0] << ", " << proc[1] << endl;

      MPI_Group_range_incl(group_world, 1, &proc, &group);
      MPI_Comm_create(BoutComm::get(), group, &comm_tmp);
      if (comm_tmp != MPI_COMM_NULL) {
        comm_outer = comm_tmp;
      }
      MPI_Group_free(&group);
    }
  }

  for (int i = 0; i < NXPE; i++) {
    // Lower PF region

    if ((jyseps1_1 >= 0) || (jyseps2_2 + 1 < ny)) {
      // A lower PF region exists
      TRACE("Creating lower PF communicators for xp=%d", i);

      output_debug << "Creating lower PF communicators for xp = " << i << endl;

      if (jyseps1_1 >= 0) {
        proc[0] = PROC_NUM(i, 0);
        proc[1] = PROC_NUM(i, YPROC(jyseps1_1));

        output_debug << "PF1 " << proc[0] << ", " << proc[1] << endl;

        MPI_Group_range_incl(group_world, 1, &proc, &group_tmp1);
      } else
        group_tmp1 = MPI_GROUP_EMPTY;

      if (jyseps2_2 + 1 < ny) {
        proc[0] = PROC_NUM(i, YPROC(jyseps2_2 + 1));
        proc[1] = PROC_NUM(i, NYPE - 1);

        output_debug << "PF2 " << proc[0] << ", " << proc[1] << endl;

        MPI_Group_range_incl(group_world, 1, &proc, &group_tmp2);
      } else {
        group_tmp2 = MPI_GROUP_EMPTY;
      }

      MPI_Group_union(group_tmp1, group_tmp2, &group);
      MPI_Comm_create(BoutComm::get(), group, &comm_tmp);
      if (comm_tmp != MPI_COMM_NULL) {
        comm_inner = comm_tmp;
        if (ixseps_lower == ixseps_outer) {
          // Between the separatrices is still in the PF region

          output_debug << "-> Inner and middle\n";

          comm_middle = comm_inner;
        } else {

          output_debug << "-> Outer and middle\n";

          comm_middle = comm_outer;
        }
      }

      output_debug << "Freeing\n";

      MPI_Group_free(&group);
      if (group_tmp1 != MPI_GROUP_EMPTY) {
        MPI_Group_free(&group_tmp1);
      }
      if (group_tmp2 != MPI_GROUP_EMPTY) {
        MPI_Group_free(&group_tmp2);
      }

      output_debug << "done lower PF\n";
    }

    if (jyseps2_1 != jyseps1_2) {
      // Upper PF region
      // Note need to order processors so that a continuous surface is formed
      TRACE("Creating upper PF communicators for xp=%d", i);

      output_debug << "Creating upper PF communicators for xp = " << i << endl;

      proc[0] = PROC_NUM(i, YPROC(ny_inner));
      proc[1] = PROC_NUM(i, YPROC(jyseps1_2));

      output_debug << "PF3 " << proc[0] << ", " << proc[1] << endl;

      MPI_Group_range_incl(group_world, 1, &proc, &group_tmp1);
      proc[0] = PROC_NUM(i, YPROC(jyseps2_1 + 1));
      proc[1] = PROC_NUM(i, YPROC(ny_inner - 1));

      output_debug << "PF4 " << proc[0] << ", " << proc[1] << endl;

      MPI_Group_range_incl(group_world, 1, &proc, &group_tmp2);
      MPI_Group_union(group_tmp1, group_tmp2, &group);
      MPI_Comm_create(BoutComm::get(), group, &comm_tmp);
      if (comm_tmp != MPI_COMM_NULL) {
        comm_inner = comm_tmp;
        if (ixseps_upper == ixseps_outer) {

          output_debug << "-> Inner and middle\n";

          comm_middle = comm_inner;
        } else {

          output_debug << "-> Outer and middle\n";

          comm_middle = comm_outer;
          // MPI_Comm_dup(comm_outer, &comm_middle);
        }
      }

      output_debug << "Freeing\n";

      MPI_Group_free(&group);
      if (group_tmp1 != MPI_GROUP_EMPTY)
        MPI_Group_free(&group_tmp1);
      if (group_tmp2 != MPI_GROUP_EMPTY)
        MPI_Group_free(&group_tmp2);

      output_debug << "done upper PF\n";
    }

    // Core region
    TRACE("Creating core communicators");
    if (jyseps2_1 > jyseps1_1) {
      proc[0] = PROC_NUM(i, YPROC(jyseps1_1 + 1));
      proc[1] = PROC_NUM(i, YPROC(jyseps2_1));

      output_debug << "CORE1 " << proc[0] << ", " << proc[1] << endl;

      if ((proc[0] < 0) || (proc[1] < 0))
        throw BoutException("Invalid processor range for core processors");
      MPI_Group_range_incl(group_world, 1, &proc, &group_tmp1);
    } else {
      // no core region between jyseps1_1 and jyseps2_1
      group_tmp1 = MPI_GROUP_EMPTY;
    }

    if (jyseps2_2 > jyseps1_2) {
      proc[0] = PROC_NUM(i, YPROC(jyseps1_2 + 1));
      proc[1] = PROC_NUM(i, YPROC(jyseps2_2));

      output_debug << "CORE2 " << proc[0] << ", " << proc[1] << endl;

      if ((proc[0] < 0) || (proc[1] < 0)) {
        group_tmp2 = MPI_GROUP_EMPTY;
      } else {
        MPI_Group_range_incl(group_world, 1, &proc, &group_tmp2);
      }
    } else {
      // no core region between jyseps1_2 and jyseps2_2
      group_tmp2 = MPI_GROUP_EMPTY;
    }

    MPI_Group_union(group_tmp1, group_tmp2, &group);
    MPI_Comm_create(BoutComm::get(), group, &comm_tmp);
    if (comm_tmp != MPI_COMM_NULL) {
      comm_inner = comm_tmp;

      if (ixseps_inner == ixseps_outer)
        MPI_Comm_dup(comm_inner, &comm_middle);
    }

    if (group_tmp1 != MPI_GROUP_EMPTY)
      MPI_Group_free(&group_tmp1);
    if (group_tmp2 != MPI_GROUP_EMPTY)
      MPI_Group_free(&group_tmp2);
    MPI_Group_free(&group);
  }

  if (ixseps_inner == ixseps_outer) {
    // Balanced null, so no middle
    MPI_Comm_dup(comm_inner, &comm_middle);
  } else {
    // Need to handle unbalanced double-null case

    output_debug << "Unbalanced " << endl;

    if (ixseps_upper > ixseps_lower) {
      // middle is connected to the bottom
      TRACE("Creating unbalanced lower communicators");

      for (int i = 0; i < NXPE; i++) {
        proc[0] = PROC_NUM(i, 0);
        proc[1] = PROC_NUM(i, YPROC(jyseps2_1));
        MPI_Group_range_incl(group_world, 1, &proc, &group_tmp1);
        proc[0] = PROC_NUM(i, YPROC(jyseps1_2 + 1));
        proc[1] = PROC_NUM(i, NYPE - 1);
        MPI_Group_range_incl(group_world, 1, &proc, &group_tmp2);
        MPI_Group_union(group_tmp1, group_tmp2, &group);
        MPI_Comm_create(BoutComm::get(), group, &comm_tmp);
        if (comm_tmp != MPI_COMM_NULL)
          comm_middle = comm_tmp;

        if (group_tmp1 != MPI_GROUP_EMPTY)
          MPI_Group_free(&group_tmp1);
        if (group_tmp2 != MPI_GROUP_EMPTY)
          MPI_Group_free(&group_tmp2);
        MPI_Group_free(&group);
      }
    } else {
      // middle is connected to the top
      TRACE("Creating unbalanced upper communicators");

      for (int i = 0; i < NXPE; i++) {
        proc[0] = PROC_NUM(i, YPROC(ny_inner));
        proc[1] = PROC_NUM(i, YPROC(jyseps2_2));
        MPI_Group_range_incl(group_world, 1, &proc, &group_tmp1);
        proc[0] = PROC_NUM(i, YPROC(jyseps1_1 + 1));
        proc[1] = PROC_NUM(i, YPROC(ny_inner - 1));
        MPI_Group_range_incl(group_world, 1, &proc, &group_tmp2);
        MPI_Group_union(group_tmp1, group_tmp2, &group);
        MPI_Comm_create(BoutComm::get(), group, &comm_tmp);
        if (comm_tmp != MPI_COMM_NULL)
          comm_middle = comm_tmp;

        if (group_tmp1 != MPI_GROUP_EMPTY)
          MPI_Group_free(&group_tmp1);
        if (group_tmp2 != MPI_GROUP_EMPTY)
          MPI_Group_free(&group_tmp2);
        MPI_Group_free(&group);
      }
    }
  }
  MPI_Group_free(&group_world);
  // Now have communicators for all regions.

  output_debug << "Got communicators" << endl;

  //////////////////////////////////////////////////////
  // Boundary regions
  if (!periodicX && (MXG > 0)) {
    // Need boundaries in X if not periodic and have X guard cells
    if (PE_XIND == 0) {
      // Inner either core or PF

      int yg = YGLOBAL(MYG); // Get a global index in this processor

      if (((yg > jyseps1_1) && (yg <= jyseps2_1)) ||
          ((yg > jyseps1_2) && (yg <= jyseps2_2))) {
        // Core
        boundary.push_back(new BoundaryRegionXIn("core", ystart, yend, this));
      } else {
        // PF region
        boundary.push_back(new BoundaryRegionXIn("pf", ystart, yend, this));
      }
    }
    if (PE_XIND == (NXPE - 1)) {
      // Outer SOL
      boundary.push_back(new BoundaryRegionXOut("sol", ystart, yend, this));
    }
  }

  if (MYG > 0) {
    // Need boundaries in Y

    if ((UDATA_INDEST < 0) && (UDATA_XSPLIT > xstart))
      boundary.push_back(new BoundaryRegionYUp("upper_target", xstart, UDATA_XSPLIT - 1, this));
    if ((UDATA_OUTDEST < 0) && (UDATA_XSPLIT <= xend))
      boundary.push_back(new BoundaryRegionYUp("upper_target", UDATA_XSPLIT, xend, this));

    if ((DDATA_INDEST < 0) && (DDATA_XSPLIT > xstart))
      boundary.push_back(
          new BoundaryRegionYDown("lower_target", xstart, DDATA_XSPLIT - 1, this));
    if ((DDATA_OUTDEST < 0) && (DDATA_XSPLIT <= xend))
      boundary.push_back(new BoundaryRegionYDown("lower_target", DDATA_XSPLIT, xend, this));
  }

  if (!boundary.empty()) {
    output_info << _("Boundary regions in this processor: ");
    for (const auto &bndry : boundary) {
      output_info << bndry->label << ", ";
    }
    output_info << endl;
  } else {
    output_info << _("No boundary regions in this processor") << endl;
  }
  
  output_info << _("Constructing default regions") << endl;
  createDefaultRegions();

  // Add boundary regions
  addBoundaryRegions();

  // Initialize default coordinates
  getCoordinates();

  output_info.write(_("\tdone\n"));

  return 0;
}

/****************************************************************
 *                 COMMUNICATIONS
 ****************************************************************/

const int IN_SENT_UP = 0;    ///< Data lower in X than branch-cut, at upper boundary in Y
const int OUT_SENT_UP = 1;   ///< Data higher in X than branch-cut, at upper boundary in Y
const int IN_SENT_DOWN = 2;  ///< Data lower in X than branch-cut, at lower boundary in Y
const int OUT_SENT_DOWN = 3; ///< Data higher in X than branch-cut, at lower boundary in Y
// X communication signals
const int IN_SENT_OUT = 4; ///< Data going in positive X direction (in to out)
const int OUT_SENT_IN = 5; ///< Data going in negative X direction (out to in)

void BoutMesh::post_receive(CommHandle &ch) {
  BoutReal *inbuff;
  int len;

  /// Post receive data from above (y+1)

  len = 0;
  if (UDATA_INDEST != -1) {
    len = msg_len(ch.var_list.get(), 0, UDATA_XSPLIT, 0, MYG);
    MPI_Irecv(std::begin(ch.umsg_recvbuff), len, PVEC_REAL_MPI_TYPE, UDATA_INDEST,
              IN_SENT_DOWN, BoutComm::get(), &ch.request[0]);
  }
  if (UDATA_OUTDEST != -1) {
    inbuff = &ch.umsg_recvbuff[len]; // pointer to second half of the buffer
    MPI_Irecv(inbuff, msg_len(ch.var_list.get(), UDATA_XSPLIT, LocalNx, 0, MYG),
              PVEC_REAL_MPI_TYPE, UDATA_OUTDEST, OUT_SENT_DOWN, BoutComm::get(),
              &ch.request[1]);
  }

  /// Post receive data from below (y-1)

  len = 0;

  if (DDATA_INDEST != -1) { // If sending & recieving data from a processor
    len = msg_len(ch.var_list.get(), 0, DDATA_XSPLIT, 0, MYG);
    MPI_Irecv(std::begin(ch.dmsg_recvbuff), len, PVEC_REAL_MPI_TYPE, DDATA_INDEST,
              IN_SENT_UP, BoutComm::get(), &ch.request[2]);
  }
  if (DDATA_OUTDEST != -1) {
    inbuff = &ch.dmsg_recvbuff[len];
    MPI_Irecv(inbuff, msg_len(ch.var_list.get(), DDATA_XSPLIT, LocalNx, 0, MYG),
              PVEC_REAL_MPI_TYPE, DDATA_OUTDEST, OUT_SENT_UP, BoutComm::get(),
              &ch.request[3]);
  }

  /// Post receive data from left (x-1)

  if (IDATA_DEST != -1) {
    MPI_Irecv(std::begin(ch.imsg_recvbuff), msg_len(ch.var_list.get(), 0, MXG, 0, MYSUB),
              PVEC_REAL_MPI_TYPE, IDATA_DEST, OUT_SENT_IN, BoutComm::get(),
              &ch.request[4]);
  }

  // Post receive data from right (x+1)

  if (ODATA_DEST != -1) {
    MPI_Irecv(std::begin(ch.omsg_recvbuff), msg_len(ch.var_list.get(), 0, MXG, 0, MYSUB),
              PVEC_REAL_MPI_TYPE, ODATA_DEST, IN_SENT_OUT, BoutComm::get(),
              &ch.request[5]);
  }
}

comm_handle BoutMesh::send(FieldGroup &g) {
  /// Start timer
  Timer timer("comms");

  /// Work out length of buffer needed
  int xlen = msg_len(g.get(), 0, MXG, 0, MYSUB);
  int ylen = msg_len(g.get(), 0, LocalNx, 0, MYG);

  /// Get a communications handle of (at least) the needed size
  CommHandle *ch = get_handle(xlen, ylen);
  ch->var_list = g; // Group of fields to send

  /// Post receives
  post_receive(*ch);

  //////////////////////////////////////////////////

  /// Send data going up (y+1)

  int len = 0;
  BoutReal *outbuff;

  if (UDATA_INDEST != -1) { // If there is a destination for inner x data
    len = pack_data(ch->var_list.get(), 0, UDATA_XSPLIT, MYSUB, MYSUB + MYG,
                    std::begin(ch->umsg_sendbuff));
    // Send the data to processor UDATA_INDEST

    if (async_send) {
      MPI_Isend(std::begin(ch->umsg_sendbuff), // Buffer to send
                len,                           // Length of buffer in BoutReals
                PVEC_REAL_MPI_TYPE,            // Real variable type
                UDATA_INDEST,                  // Destination processor
                IN_SENT_UP,                    // Label (tag) for the message
                BoutComm::get(), &(ch->sendreq[0]));
    } else
      MPI_Send(std::begin(ch->umsg_sendbuff), len, PVEC_REAL_MPI_TYPE, UDATA_INDEST,
               IN_SENT_UP, BoutComm::get());
  }
  if (UDATA_OUTDEST != -1) {             // if destination for outer x data
    outbuff = &(ch->umsg_sendbuff[len]); // A pointer to the start of the second part
                                         // of the buffer
    len =
        pack_data(ch->var_list.get(), UDATA_XSPLIT, LocalNx, MYSUB, MYSUB + MYG, outbuff);
    // Send the data to processor UDATA_OUTDEST
    if (async_send) {
      MPI_Isend(outbuff, len, PVEC_REAL_MPI_TYPE, UDATA_OUTDEST, OUT_SENT_UP,
                BoutComm::get(), &(ch->sendreq[1]));
    } else
      MPI_Send(outbuff, len, PVEC_REAL_MPI_TYPE, UDATA_OUTDEST, OUT_SENT_UP,
               BoutComm::get());
  }

  /// Send data going down (y-1)

  len = 0;
  if (DDATA_INDEST != -1) { // If there is a destination for inner x data
    len = pack_data(ch->var_list.get(), 0, DDATA_XSPLIT, MYG, 2 * MYG,
                    std::begin(ch->dmsg_sendbuff));
    // Send the data to processor DDATA_INDEST
    if (async_send) {
      MPI_Isend(std::begin(ch->dmsg_sendbuff), len, PVEC_REAL_MPI_TYPE, DDATA_INDEST,
                IN_SENT_DOWN, BoutComm::get(), &(ch->sendreq[2]));
    } else
      MPI_Send(std::begin(ch->dmsg_sendbuff), len, PVEC_REAL_MPI_TYPE, DDATA_INDEST,
               IN_SENT_DOWN, BoutComm::get());
  }
  if (DDATA_OUTDEST != -1) {             // if destination for outer x data
    outbuff = &(ch->dmsg_sendbuff[len]); // A pointer to the start of the second part
                                         // of the buffer
    len = pack_data(ch->var_list.get(), DDATA_XSPLIT, LocalNx, MYG, 2 * MYG, outbuff);
    // Send the data to processor DDATA_OUTDEST

    if (async_send) {
      MPI_Isend(outbuff, len, PVEC_REAL_MPI_TYPE, DDATA_OUTDEST, OUT_SENT_DOWN,
                BoutComm::get(), &(ch->sendreq[3]));
    } else
      MPI_Send(outbuff, len, PVEC_REAL_MPI_TYPE, DDATA_OUTDEST, OUT_SENT_DOWN,
               BoutComm::get());
  }

  /// Send to the left (x-1)

  if (IDATA_DEST != -1) {
    len = pack_data(ch->var_list.get(), MXG, 2 * MXG, MYG, MYG + MYSUB,
                    std::begin(ch->imsg_sendbuff));
    if (async_send) {
      MPI_Isend(std::begin(ch->imsg_sendbuff), len, PVEC_REAL_MPI_TYPE, IDATA_DEST,
                IN_SENT_OUT, BoutComm::get(), &(ch->sendreq[4]));
    } else
      MPI_Send(std::begin(ch->imsg_sendbuff), len, PVEC_REAL_MPI_TYPE, IDATA_DEST,
               IN_SENT_OUT, BoutComm::get());
  }

  /// Send to the right (x+1)

  if (ODATA_DEST != -1) {
    len = pack_data(ch->var_list.get(), MXSUB, MXSUB + MXG, MYG, MYG + MYSUB,
                    std::begin(ch->omsg_sendbuff));
    if (async_send) {
      MPI_Isend(std::begin(ch->omsg_sendbuff), len, PVEC_REAL_MPI_TYPE, ODATA_DEST,
                OUT_SENT_IN, BoutComm::get(), &(ch->sendreq[5]));
    } else
      MPI_Send(std::begin(ch->omsg_sendbuff), len, PVEC_REAL_MPI_TYPE, ODATA_DEST,
               OUT_SENT_IN, BoutComm::get());
  }

  /// Mark communication handle as in progress
  ch->in_progress = true;

  return static_cast<void *>(ch);
}

int BoutMesh::wait(comm_handle handle) {
  TRACE("BoutMesh::wait(comm_handle)");

  if (handle == nullptr)
    return 1;

  CommHandle *ch = static_cast<CommHandle *>(handle);

  if (!ch->in_progress)
    return 2;

  /// Start timer
  Timer timer("comms");

  ///////////// WAIT FOR DATA //////////////

  int ind, len;
  MPI_Status status;

  if (ch->var_list.size() == 0) {

    // Just waiting for a single MPI request
    MPI_Wait(ch->request, &status);
    free_handle(ch);

    return 0;
  }

  do {
    MPI_Waitany(6, ch->request, &ind, &status);
    switch (ind) {
    case 0: { // Up, inner
      unpack_data(ch->var_list.get(), 0, UDATA_XSPLIT, MYSUB + MYG, MYSUB + 2 * MYG,
                  std::begin(ch->umsg_recvbuff));
      break;
    }
    case 1: { // Up, outer
      len = msg_len(ch->var_list.get(), 0, UDATA_XSPLIT, 0, MYG);
      unpack_data(ch->var_list.get(), UDATA_XSPLIT, LocalNx, MYSUB + MYG, MYSUB + 2 * MYG,
                  &(ch->umsg_recvbuff[len]));
      break;
    }
    case 2: { // Down, inner
      unpack_data(ch->var_list.get(), 0, DDATA_XSPLIT, 0, MYG,
                  std::begin(ch->dmsg_recvbuff));
      break;
    }
    case 3: { // Down, outer
      len = msg_len(ch->var_list.get(), 0, DDATA_XSPLIT, 0, MYG);
      unpack_data(ch->var_list.get(), DDATA_XSPLIT, LocalNx, 0, MYG,
                  &(ch->dmsg_recvbuff[len]));
      break;
    }
    case 4: { // inner
      unpack_data(ch->var_list.get(), 0, MXG, MYG, MYG + MYSUB,
                  std::begin(ch->imsg_recvbuff));
      break;
    }
    case 5: { // outer
      unpack_data(ch->var_list.get(), MXSUB + MXG, MXSUB + 2 * MXG, MYG, MYG + MYSUB,
                  std::begin(ch->omsg_recvbuff));
      break;
    }
    }
    if (ind != MPI_UNDEFINED)
      ch->request[ind] = MPI_REQUEST_NULL;
  } while (ind != MPI_UNDEFINED);

  if (async_send) {
    /// Asyncronous sending: Need to check if sends have completed (frees MPI memory)
    MPI_Status async_status;

    if (UDATA_INDEST != -1)
      MPI_Wait(ch->sendreq, &async_status);
    if (UDATA_OUTDEST != -1)
      MPI_Wait(ch->sendreq + 1, &async_status);
    if (DDATA_INDEST != -1)
      MPI_Wait(ch->sendreq + 2, &async_status);
    if (DDATA_OUTDEST != -1)
      MPI_Wait(ch->sendreq + 3, &async_status);
    if (IDATA_DEST != -1)
      MPI_Wait(ch->sendreq + 4, &async_status);
    if (ODATA_DEST != -1)
      MPI_Wait(ch->sendreq + 5, &async_status);
  }

  // TWIST-SHIFT CONDITION
  if (TwistShift) {
    int jx, jy;

    // Perform Twist-shift using shifting method
    // Loop over 3D fields
    for (const auto &var : ch->var_list.field3d()) {
      // Lower boundary
      if (TS_down_in && (DDATA_INDEST != -1)) {
        for (jx = 0; jx < DDATA_XSPLIT; jx++)
          for (jy = 0; jy != MYG; jy++)
            shiftZ(*var, jx, jy, ShiftAngle[jx]);
      }
      if (TS_down_out && (DDATA_OUTDEST != -1)) {
        for (jx = DDATA_XSPLIT; jx < LocalNx; jx++)
          for (jy = 0; jy != MYG; jy++)
            shiftZ(*var, jx, jy, ShiftAngle[jx]);
      }

      // Upper boundary
      if (TS_up_in && (UDATA_INDEST != -1)) {
        for (jx = 0; jx < UDATA_XSPLIT; jx++)
          for (jy = LocalNy - MYG; jy != LocalNy; jy++)
            shiftZ(*var, jx, jy, -ShiftAngle[jx]);
      }
      if (TS_up_out && (UDATA_OUTDEST != -1)) {
        for (jx = UDATA_XSPLIT; jx < LocalNx; jx++)
          for (jy = LocalNy - MYG; jy != LocalNy; jy++)
            shiftZ(*var, jx, jy, -ShiftAngle[jx]);
      }
    }
  }

#if CHECK > 0
  // Keeping track of whether communications have been done
  for (const auto &var : ch->var_list)
    var->doneComms();
#endif

  free_handle(ch);

  return 0;
}

/***************************************************************
 *             Non-Local Communications
 ***************************************************************/

MPI_Request BoutMesh::sendToProc(int xproc, int yproc, BoutReal *buffer, int size,
                                 int tag) {
  Timer timer("comms");

  MPI_Request request;

  MPI_Isend(buffer, size, PVEC_REAL_MPI_TYPE, PROC_NUM(xproc, yproc), tag,
            BoutComm::get(), &request);

  return request;
}

comm_handle BoutMesh::receiveFromProc(int xproc, int yproc, BoutReal *buffer, int size,
                                      int tag) {
  Timer timer("comms");

  // Get a communications handle. Not fussy about size of arrays
  CommHandle *ch = get_handle(0, 0);

  MPI_Irecv(buffer, size, PVEC_REAL_MPI_TYPE, PROC_NUM(xproc, yproc), tag,
            BoutComm::get(), ch->request);

  ch->in_progress = true;

  return static_cast<comm_handle>(ch);
}

int BoutMesh::getNXPE() { return NXPE; }

int BoutMesh::getNYPE() { return NYPE; }

int BoutMesh::getXProcIndex() { return PE_XIND; }

int BoutMesh::getYProcIndex() { return PE_YIND; }

/****************************************************************
 *                 X COMMUNICATIONS
 *
 * Intended mainly to handle the perpendicular inversion operators
 ****************************************************************/

bool BoutMesh::firstX() { return PE_XIND == 0; }

bool BoutMesh::lastX() { return PE_XIND == NXPE - 1; }

int BoutMesh::sendXOut(BoutReal *buffer, int size, int tag) {
  if (PE_XIND == NXPE - 1)
    return 1;

  Timer timer("comms");

  MPI_Send(buffer, size, PVEC_REAL_MPI_TYPE, PROC_NUM(PE_XIND + 1, PE_YIND), tag,
           BoutComm::get());

  return 0;
}

int BoutMesh::sendXIn(BoutReal *buffer, int size, int tag) {
  if (PE_XIND == 0)
    return 1;

  Timer timer("comms");

  MPI_Send(buffer, size, PVEC_REAL_MPI_TYPE, PROC_NUM(PE_XIND - 1, PE_YIND), tag,
           BoutComm::get());

  return 0;
}

comm_handle BoutMesh::irecvXOut(BoutReal *buffer, int size, int tag) {
  if (PE_XIND == NXPE - 1)
    return nullptr;

  Timer timer("comms");

  // Get a communications handle. Not fussy about size of arrays
  CommHandle *ch = get_handle(0, 0);

  MPI_Irecv(buffer, size, PVEC_REAL_MPI_TYPE, PROC_NUM(PE_XIND + 1, PE_YIND), tag,
            BoutComm::get(), ch->request);

  ch->in_progress = true;

  return static_cast<comm_handle>(ch);
}

comm_handle BoutMesh::irecvXIn(BoutReal *buffer, int size, int tag) {
  if (PE_XIND == 0)
    return nullptr;

  Timer timer("comms");

  // Get a communications handle. Not fussy about size of arrays
  CommHandle *ch = get_handle(0, 0);

  MPI_Irecv(buffer, size, PVEC_REAL_MPI_TYPE, PROC_NUM(PE_XIND - 1, PE_YIND), tag,
            BoutComm::get(), ch->request);

  ch->in_progress = true;

  return static_cast<comm_handle>(ch);
}

/****************************************************************
 *                 Y COMMUNICATIONS
 *
 * Intended mainly to handle the non-local heat flux integrations
 ****************************************************************/

bool BoutMesh::firstY() const { return PE_YIND == 0; }

bool BoutMesh::lastY() const { return PE_YIND == NYPE - 1; }

bool BoutMesh::firstY(int xpos) const {
  int xglobal = XGLOBAL(xpos);
  int rank;

  if (xglobal < ixseps_inner) {
    MPI_Comm_rank(comm_inner, &rank);
  } else if (xglobal < ixseps_outer) {
    MPI_Comm_rank(comm_middle, &rank);
  } else {
    MPI_Comm_rank(comm_outer, &rank);
  }
  return rank == 0;
}

bool BoutMesh::lastY(int xpos) const {
  int xglobal = XGLOBAL(xpos);
  int rank;
  int size;

  if (xglobal < ixseps_inner) {
    MPI_Comm_size(comm_inner, &size);
    MPI_Comm_rank(comm_inner, &rank);
  } else if (xglobal < ixseps_outer) {
    MPI_Comm_size(comm_middle, &size);
    MPI_Comm_rank(comm_middle, &rank);
  } else {
    MPI_Comm_size(comm_outer, &size);
    MPI_Comm_rank(comm_outer, &rank);
  }
  return rank == size - 1;
}

int BoutMesh::UpXSplitIndex() { return UDATA_XSPLIT; }

int BoutMesh::DownXSplitIndex() { return DDATA_XSPLIT; }

int BoutMesh::sendYOutIndest(BoutReal *buffer, int size, int tag) {
  if (PE_YIND == NYPE - 1)
    return 1;

  Timer timer("comms");

  if (UDATA_INDEST != -1)
    MPI_Send(buffer, size, PVEC_REAL_MPI_TYPE, UDATA_INDEST, tag, BoutComm::get());
  else
    throw BoutException("Expected UDATA_INDEST to exist, but it does not.");
  return 0;
}

int BoutMesh::sendYOutOutdest(BoutReal *buffer, int size, int tag) {
  if (PE_YIND == NYPE - 1)
    return 1;

  Timer timer("comms");

  if (UDATA_OUTDEST != -1)
    MPI_Send(buffer, size, PVEC_REAL_MPI_TYPE, UDATA_OUTDEST, tag, BoutComm::get());
  else
    throw BoutException("Expected UDATA_OUTDEST to exist, but it does not.");

  return 0;
}

int BoutMesh::sendYInIndest(BoutReal *buffer, int size, int tag) {
  if (PE_YIND == 0)
    return 1;

  Timer timer("comms");

  if (DDATA_INDEST != -1)
    MPI_Send(buffer, size, PVEC_REAL_MPI_TYPE, DDATA_INDEST, tag, BoutComm::get());
  else
    throw BoutException("Expected DDATA_INDEST to exist, but it does not.");

  return 0;
}

int BoutMesh::sendYInOutdest(BoutReal *buffer, int size, int tag) {
  if (PE_YIND == 0)
    return 1;

  Timer timer("comms");

  if (DDATA_OUTDEST != -1)
    MPI_Send(buffer, size, PVEC_REAL_MPI_TYPE, DDATA_OUTDEST, tag, BoutComm::get());
  else
    throw BoutException("Expected DDATA_OUTDEST to exist, but it does not.");

  return 0;
}

comm_handle BoutMesh::irecvYOutIndest(BoutReal *buffer, int size, int tag) {
  if (PE_YIND == NYPE - 1)
    return nullptr;

  Timer timer("comms");

  // Get a communications handle. Not fussy about size of arrays
  CommHandle *ch = get_handle(0, 0);

  if (UDATA_INDEST != -1)
    MPI_Irecv(buffer, size, PVEC_REAL_MPI_TYPE, UDATA_INDEST, tag, BoutComm::get(),
              ch->request);
  else
    throw BoutException("Expected UDATA_INDEST to exist, but it does not.");

  ch->in_progress = true;

  return static_cast<comm_handle>(ch);
}

comm_handle BoutMesh::irecvYOutOutdest(BoutReal *buffer, int size, int tag) {
  if (PE_YIND == NYPE - 1)
    return nullptr;

  Timer timer("comms");

  // Get a communications handle. Not fussy about size of arrays
  CommHandle *ch = get_handle(0, 0);

  if (UDATA_OUTDEST != -1)
    MPI_Irecv(buffer, size, PVEC_REAL_MPI_TYPE, UDATA_OUTDEST, tag, BoutComm::get(),
              ch->request);
  else
    throw BoutException("Expected UDATA_OUTDEST to exist, but it does not.");

  ch->in_progress = true;

  return static_cast<comm_handle>(ch);
}

comm_handle BoutMesh::irecvYInIndest(BoutReal *buffer, int size, int tag) {
  if (PE_YIND == 0)
    return nullptr;

  Timer timer("comms");

  // Get a communications handle. Not fussy about size of arrays
  CommHandle *ch = get_handle(0, 0);

  if (DDATA_INDEST != -1)
    MPI_Irecv(buffer, size, PVEC_REAL_MPI_TYPE, DDATA_INDEST, tag, BoutComm::get(),
              ch->request);
  else
    throw BoutException("Expected DDATA_INDEST to exist, but it does not.");

  ch->in_progress = true;

  return static_cast<comm_handle>(ch);
}

comm_handle BoutMesh::irecvYInOutdest(BoutReal *buffer, int size, int tag) {
  if (PE_YIND == 0)
    return nullptr;

  Timer timer("comms");

  // Get a communications handle. Not fussy about size of arrays
  CommHandle *ch = get_handle(0, 0);

  if (DDATA_OUTDEST != -1)
    MPI_Irecv(buffer, size, PVEC_REAL_MPI_TYPE, DDATA_OUTDEST, tag, BoutComm::get(),
              ch->request);
  else
    throw BoutException("Expected DDATA_OUTDEST to exist, but it does not.");

  ch->in_progress = true;

  return static_cast<comm_handle>(ch);
}

/****************************************************************
 *                 GRID INDEX ROUTINES
 *
 * These routines translate between local and global coordinates
 * This so that more flexible indexing (e.g. not equal on processors)
 * can be implemented later (maybe)
 ****************************************************************/

/// Returns the processor number, given X and Y processor indices.
/*!
 * If out of range returns -1 (no processor)
 */

int BoutMesh::PROC_NUM(int xind, int yind) {
  if ((xind >= NXPE) || (xind < 0))
    return -1;
  if ((yind >= NYPE) || (yind < 0))
    return -1;

  return yind * NXPE + xind;
}

/// Returns the global X index given a local index
int BoutMesh::XGLOBAL(int xloc) const { return xloc + PE_XIND * MXSUB; }

/// Returns the global X index given a local index
int BoutMesh::XGLOBAL(BoutReal xloc, BoutReal &xglo) const {
  xglo = xloc + PE_XIND * MXSUB;
  return static_cast<int>(xglo);
}

/// Returns a local X index given a global index
int BoutMesh::XLOCAL(int xglo) const { return xglo - PE_XIND * MXSUB; }

/// Returns the global Y index given a local index
int BoutMesh::YGLOBAL(int yloc) const { return yloc + PE_YIND * MYSUB - MYG; }

/// Returns the global Y index given a local index
int BoutMesh::YGLOBAL(BoutReal yloc, BoutReal &yglo) const {
  yglo = yloc + PE_YIND * MYSUB - MYG;
  return static_cast<int>(yglo);
}

/// Global Y index given local index and processor
int BoutMesh::YGLOBAL(int yloc, int yproc) const { return yloc + yproc * MYSUB - MYG; }

/// Returns a local Y index given a global index
int BoutMesh::YLOCAL(int yglo) const { return yglo - PE_YIND * MYSUB + MYG; }

int BoutMesh::YLOCAL(int yglo, int yproc) const { return yglo - yproc * MYSUB + MYG; }

/// Return the Y processor number given a global Y index
int BoutMesh::YPROC(int yind) {
  if ((yind < 0) || (yind > ny))
    return -1;
  return yind / MYSUB;
}

/// Return the X processor number given a global X index
int BoutMesh::XPROC(int xind) { return (xind >= MXG) ? (xind - MXG) / MXSUB : 0; }

/****************************************************************
 *                       CONNECTIONS
 ****************************************************************/

/// Connection initialisation: Set processors in a simple 2D grid
void BoutMesh::default_connections() {
  DDATA_XSPLIT = UDATA_XSPLIT = 0;  // everything by default outside (arb. choice)
  DDATA_INDEST = UDATA_INDEST = -1; // since nothing inside

  DDATA_OUTDEST = PROC_NUM(PE_XIND, PE_YIND - 1);
  UDATA_OUTDEST = PROC_NUM(PE_XIND, PE_YIND + 1);

  IDATA_DEST = PROC_NUM(PE_XIND - 1, PE_YIND);
  ODATA_DEST = PROC_NUM(PE_XIND + 1, PE_YIND);

  TS_up_in = TS_up_out = TS_down_in = TS_down_out = false; // No twist-shifts

  /// Check if X is periodic
  if (periodicX) {
    if (PE_XIND == (NXPE - 1))
      ODATA_DEST = PROC_NUM(0, PE_YIND);

    if (PE_XIND == 0)
      IDATA_DEST = PROC_NUM(NXPE - 1, PE_YIND);
  }
}

/// Add a topology connection
/*!
 * Set ypos1 and ypos2 to be neighbours in the range xge <= x < xlt.
 * Optional argument ts sets whether to use twist-shift condition
 */
void BoutMesh::set_connection(int ypos1, int ypos2, int xge, int xlt, bool ts) {
  int ype1, ype2; // the two Y processor indices
  int ypeup, ypedown;
  int yind1, yind2;

  if (xlt <= xge)
    return;

  if ((ypos1 < 0) || (ypos1 >= MY)) {
    output_warn.write("WARNING adding connection: poloidal index %d out of range\n",
                      ypos1);
    return;
  }
  if ((ypos2 < 0) || (ypos2 >= MY)) {
    output_warn.write("WARNING adding connection: poloidal index %d out of range\n",
                      ypos2);
    return;
  }

  ype1 = YPROC(ypos1);
  ype2 = YPROC(ypos2);

  /* y index within processors */
  yind1 = YLOCAL(ypos1, ype1);
  yind2 = YLOCAL(ypos2, ype2);

  /* Check which boundary the connection is on */
  if ((yind1 == MYG) && (yind2 == MYSUB + MYG - 1)) {
    ypeup = ype2;   /* processor sending data up (+ve y) */
    ypedown = ype1; /* processor sending data down (-ve y) */
  } else if ((yind2 == MYG) && (yind1 == MYSUB + MYG - 1)) {
    ypeup = ype1;
    ypedown = ype2;
  } else {
    throw BoutException(
        "ERROR adding connection: y index %d or %d not on processor boundary\n", ypos1,
        ypos2);
  }

  /* check the x ranges are possible */
  if ((xge != 0) && (xlt != MX)) {
    throw BoutException(
        "ERROR adding connection(%d,%d,%d,%d): can only divide X domain in 2\n", ypos1,
        ypos2, xge, xlt);
  }

  output_info.write(
      "Connection between top of Y processor %d and bottom of %d in range %d <= x < %d\n",
      ypeup, ypedown, xge, xlt);

  // Convert X coordinates into local indices

  xge = XLOCAL(xge);
  xlt = XLOCAL(xlt);

  if ((xge >= LocalNx) || (xlt <= 0)) {
    return; // Not in this x domain
  }

  if (xge < 0)
    xge = 0;
  if (xlt > LocalNx)
    xlt = LocalNx;

  if (MYPE == PROC_NUM(PE_XIND, ypeup)) { /* PROCESSOR SENDING +VE Y */
    /* Set the branch cut x position */
    if (xge <= MXG) {
      /* Connect on the inside */
      UDATA_XSPLIT = xlt;
      UDATA_INDEST = PROC_NUM(PE_XIND, ypedown);
      if (UDATA_XSPLIT == LocalNx)
        UDATA_OUTDEST = -1;

      TS_up_in = ts; // Twist-shift

      output_info.write("=> This processor sending in up\n");
    } else {
      /* Connect on the outside */
      if (UDATA_XSPLIT <= 0)
        UDATA_INDEST = UDATA_OUTDEST;
      UDATA_XSPLIT = xge;
      UDATA_OUTDEST = PROC_NUM(PE_XIND, ypedown);
      if (UDATA_XSPLIT <= 0)
        UDATA_INDEST = -1;

      TS_up_out = ts;
      output_info.write("=> This processor sending out up\n");
    }
  }

  if (MYPE == PROC_NUM(PE_XIND, ypedown)) { /* PROCESSOR SENDING -VE Y */
    /* Set the branch cut x position */
    if (xge <= MXG) {
      /* Connect on the inside */
      DDATA_XSPLIT = xlt;
      DDATA_INDEST = PROC_NUM(PE_XIND, ypeup);
      if (DDATA_XSPLIT == LocalNx)
        DDATA_OUTDEST = -1;

      TS_down_in = ts;

      output_info.write("=> This processor sending in down\n");
    } else {
      /* Connect on the outside */
      if (DDATA_XSPLIT <= 0)
        DDATA_INDEST = DDATA_OUTDEST;
      DDATA_XSPLIT = xge;
      DDATA_OUTDEST = PROC_NUM(PE_XIND, ypeup);
      if (DDATA_XSPLIT == 0)
        DDATA_INDEST = -1;

      TS_down_out = ts;

      output_info.write("=> This processor sending out down\n");
    }
  }
}

/// Add a divertor target or limiter
/*!
 * ypos is the y index which will become an upper target
 * ypos+1 will become a lower target.
 * Target created in the range xge <= x < xlt.
 */
void BoutMesh::add_target(int ypos, int xge, int xlt) {
  if (xlt <= xge)
    return;

  if ((ypos < 0) || (ypos >= MY)) {
    output_warn.write("WARNING adding target: poloidal index %d out of range\n", ypos);
    return;
  }

  int ypeup = YPROC(ypos);
  int ypedown = YPROC(ypos + 1);
  if (ypeup == ypedown) {
    throw BoutException("Adding target at y=%d in middle of processor %d\n", ypos, ypeup);
  }

  output_info.write(
      "Target at top of Y processor %d and bottom of %d in range %d <= x < %d\n", ypeup,
      ypedown, xge, xlt);

  // Convert X coordinates into local indices
  xge = XLOCAL(xge);
  xlt = XLOCAL(xlt);
  if ((xge >= LocalNx) || (xlt <= 0)) {
    return; // Not in this x domain
  }

  if (MYPE == PROC_NUM(PE_XIND, ypeup)) {
    // Target on upper processor boundary
    if (xge <= MXG) {
      // Target on inside
      UDATA_XSPLIT = xlt;
      UDATA_INDEST = -1;
      if (xlt >= LocalNx)
        UDATA_OUTDEST = -1;
      output_info.write("=> This processor has target upper inner\n");
    } else {
      // Target on outside
      if (UDATA_XSPLIT <= 0)
        UDATA_INDEST = UDATA_OUTDEST;
      UDATA_XSPLIT = xge;
      UDATA_OUTDEST = -1;
      if (xge <= 0)
        UDATA_INDEST = -1;
      output_info.write("=> This processor has target upper outer\n");
    }
  }
  if (MYPE == PROC_NUM(PE_XIND, ypedown)) {
    // Target on upper processor boundary
    if (xge <= MXG) {
      // Target on inside
      DDATA_XSPLIT = xlt;
      DDATA_INDEST = -1;
      if (xlt >= LocalNx)
        DDATA_OUTDEST = -1;
      output_info.write("=> This processor has target lower inner\n");
    } else {
      // Target on outside
      if (DDATA_XSPLIT <= 0)
        DDATA_INDEST = DDATA_OUTDEST;
      DDATA_XSPLIT = xge;
      DDATA_OUTDEST = -1;
      if (xge <= 0)
        DDATA_INDEST = -1;
      output_info.write("=> This processor has target lower outer\n");
    }
  }
}

/****************************************************************
 *                MAIN TOPOLOGY FUNCTION
 ****************************************************************/

void BoutMesh::topology() {
  // Perform checks common to all topologies

  if (NPES != NXPE * NYPE) {
    throw BoutException("\tTopology error: npes=%d is not equal to NXPE*NYPE=%d\n", NPES,
                        NXPE * NYPE);
  }
  if (MYSUB * NYPE != MY) {
    throw BoutException("\tTopology error: MYSUB[%d] * NYPE[%d] != MY[%d]\n", MYSUB, NYPE,
                        MY);
  }
  if (MXSUB * NXPE != MX) {
    throw BoutException("\tTopology error: MXSUB[%d] * NXPE[%d] != MX[%d]\n", MXSUB, NXPE,
                        MX);
  }

  if ((NXPE > 1) && (MXSUB < MXG)) {
    throw BoutException("\tERROR: Grid X size must be >= guard cell size\n");
  }
  if (MYSUB < MYG) {
    throw BoutException("\tERROR: Grid Y size must be >= guard cell size\n");
  }

  if (jyseps2_1 == jyseps1_2) {
    /********* SINGLE NULL OPERATION *************/
    output_info.write("\tEQUILIBRIUM IS SINGLE NULL (SND) \n");

    /* Set separatrices - x location all the same */
    ixseps_inner = ixseps_outer = ixseps_upper = ixseps_lower = ixseps1;

    default_connections();
    set_connection(jyseps1_1 + 1, jyseps2_2, 0, ixseps1,
                   true);                                 // Twist-shift this connection
    set_connection(jyseps1_1, jyseps2_2 + 1, 0, ixseps1); // No twist-shift in PF region

  } else {
    /*************** DOUBLE NULL OPERATION *******************/
    /* UPPER LEGS: Do not have to be the same length as each
       other or lower legs, but do have to have an integer number
       of processors */
    if ((ny_inner - jyseps2_1 - 1) % MYSUB != 0) {
      throw BoutException("\tTopology error: Upper inner leg does not have integer "
                          "number of processors\n");
    }
    if ((jyseps1_2 - ny_inner + 1) % MYSUB != 0) {
      throw BoutException("\tTopology error: Upper outer leg does not have integer "
                          "number of processors\n");
    }

    if (ixseps1 == ixseps2) {
      /*************** CONNECTED (balanced) DOUBLE NULL ******************/
      output_info.write("\tEQUILIBRIUM IS CONNECTED DOUBLE NULL (CDND)\n");
      /* all separatrix indices the same */
      ixseps_inner = ixseps_outer = ixseps_upper = ixseps_lower = ixseps1;

    } else if (ixseps1 < ixseps2) {
      /*************** LOWER DOUBLE NULL **********************/
      output_info.write("\tEQUILIBRIUM IS LOWER DOUBLE NULL (LDND)\n");
      ixseps_inner = ixseps_lower = ixseps1;
      ixseps_outer = ixseps_upper = ixseps2;
    } else {
      /*************** UPPER DOUBLE NULL **********************/
      output_info.write("\tEQUILIBRIUM IS UPPER DOUBLE NULL (UDND)\n");
      ixseps_inner = ixseps_upper = ixseps2;
      ixseps_outer = ixseps_lower = ixseps1;
    }

    /* Following code works for any Double Null */

    /********* DND CONNECTIONS **********/
    default_connections();
    /* Lower x-point */
    set_connection(jyseps1_1 + 1, jyseps2_2, 0, ixseps_lower,
                   ixseps1 <= ixseps2);                        /* Core */
    set_connection(jyseps1_1, jyseps2_2 + 1, 0, ixseps_lower); /* PF   */
    /* Upper x-point */
    set_connection(jyseps2_1, jyseps1_2 + 1, 0, ixseps_upper,
                   ixseps1 > ixseps2);                         /* Core */
    set_connection(jyseps2_1 + 1, jyseps1_2, 0, ixseps_upper); /* PF   */

    // Add target plates at the top
    add_target(ny_inner - 1, 0, nx);
  }

  MYPE_IN_CORE = 0; // processor not in core
  if ((ixseps_inner > 0) &&
      (((PE_YIND * MYSUB > jyseps1_1) && (PE_YIND * MYSUB <= jyseps2_1)) ||
       ((PE_YIND * MYSUB > jyseps1_2) && (PE_YIND * MYSUB <= jyseps2_2)))) {
    MYPE_IN_CORE = 1; /* processor is in the core */
  }

  if (DDATA_XSPLIT > LocalNx)
    DDATA_XSPLIT = LocalNx;
  if (UDATA_XSPLIT > LocalNx)
    UDATA_XSPLIT = LocalNx;

  // Print out settings
  output_info.write("\tMYPE_IN_CORE = %d\n", MYPE_IN_CORE);
  output_info.write("\tDXS = %d, DIN = %d. DOUT = %d\n", DDATA_XSPLIT, DDATA_INDEST,
                    DDATA_OUTDEST);
  output_info.write("\tUXS = %d, UIN = %d. UOUT = %d\n", UDATA_XSPLIT, UDATA_INDEST,
                    UDATA_OUTDEST);
  output_info.write("\tXIN = %d, XOUT = %d\n", IDATA_DEST, ODATA_DEST);

  output_info.write("\tTwist-shift: ");
  if (TS_down_in)
    output_info.write("DI ");
  if (TS_down_out)
    output_info.write("DO ");
  if (TS_up_in)
    output_info.write("UI ");
  if (TS_up_out)
    output_info.write("UO ");
  output_info.write("\n");
}

/****************************************************************
 *                     Communication handles
 ****************************************************************/

BoutMesh::CommHandle *BoutMesh::get_handle(int xlen, int ylen) {
  if (comm_list.empty()) {
    // Allocate a new CommHandle

    auto *ch = new CommHandle;
    for (auto &i : ch->request)
      i = MPI_REQUEST_NULL;

    if (ylen > 0) {
      ch->umsg_sendbuff.reallocate(ylen);
      ch->dmsg_sendbuff.reallocate(ylen);
      ch->umsg_recvbuff.reallocate(ylen);
      ch->dmsg_recvbuff.reallocate(ylen);
    }

    if (xlen > 0) {
      ch->imsg_sendbuff.reallocate(xlen);
      ch->omsg_sendbuff.reallocate(xlen);
      ch->imsg_recvbuff.reallocate(xlen);
      ch->omsg_recvbuff.reallocate(xlen);
    }

    ch->xbufflen = xlen;
    ch->ybufflen = ylen;

    ch->in_progress = false;

    return ch;
  }

  // Pop first pointer off the list
  CommHandle *ch = comm_list.front();
  comm_list.pop_front();

  // Check that the buffers are big enough (NOTE: Could search list for bigger buffers)
  if (ch->ybufflen < ylen) {
    ch->umsg_sendbuff.reallocate(ylen);
    ch->dmsg_sendbuff.reallocate(ylen);
    ch->umsg_recvbuff.reallocate(ylen);
    ch->dmsg_recvbuff.reallocate(ylen);

    ch->ybufflen = ylen;
  }
  if (ch->xbufflen < xlen) {
    ch->imsg_sendbuff.reallocate(xlen);
    ch->omsg_sendbuff.reallocate(xlen);
    ch->imsg_recvbuff.reallocate(xlen);
    ch->omsg_recvbuff.reallocate(xlen);

    ch->xbufflen = xlen;
  }

  ch->in_progress = false;

  ch->var_list.clear();

  return ch;
}

void BoutMesh::free_handle(CommHandle *h) {
  h->var_list.clear();
  comm_list.push_front(h);
}

void BoutMesh::clear_handles() {
  while (!comm_list.empty()) {
    CommHandle *ch = comm_list.front();

    delete ch;

    comm_list.pop_front();
  }
}

/****************************************************************
 *                   Communication utilities
 ****************************************************************/

int BoutMesh::pack_data(const std::vector<FieldData *> &var_list, int xge, int xlt, int yge,
                        int ylt, BoutReal *buffer) {

  int len = 0;

  /// Loop over variables
  for (const auto &var : var_list) {
    if (var->is3D()) {
      // 3D variable
      ASSERT2(static_cast<Field3D *>(var)->isAllocated());
      auto& var3d_ref = *static_cast<Field3D *>(var);
      for (int jx = xge; jx != xlt; jx++) {
        for (int jy = yge; jy < ylt; jy++) {
          for (int jz = 0; jz < LocalNz; jz++, len++) {
            buffer[len] = var3d_ref(jx, jy, jz);
          }
        }
      }
    } else {
      // 2D variable
      ASSERT2(static_cast<Field2D *>(var)->isAllocated());
      auto& var2d_ref = *static_cast<Field2D *>(var);
      for (int jx = xge; jx != xlt; jx++) {
        for (int jy = yge; jy < ylt; jy++, len++) {
          buffer[len] = var2d_ref(jx, jy);
        }
      }
    }
  }

  return (len);
}

int BoutMesh::unpack_data(const std::vector<FieldData *> &var_list, int xge, int xlt, int yge,
                          int ylt, BoutReal *buffer) {

  int len = 0;

  /// Loop over variables
  for (const auto &var : var_list) {
    if (var->is3D()) {
      // 3D variable
      auto& var3d_ref = *static_cast<Field3D *>(var);
      for (int jx = xge; jx != xlt; jx++) {
        for (int jy = yge; jy < ylt; jy++) {
          for (int jz = 0; jz < LocalNz; jz++, len++) {
            var3d_ref(jx, jy, jz) = buffer[len];
          }
        }
      }
    } else {
      // 2D variable
      auto& var2d_ref = *static_cast<Field2D *>(var);
      for (int jx = xge; jx != xlt; jx++) {
        for (int jy = yge; jy < ylt; jy++, len++) {
          var2d_ref(jx, jy) = buffer[len];
        }
      }
    }
  }

  return (len);
}

/****************************************************************
 *                 SURFACE ITERATION
 ****************************************************************/

bool BoutMesh::periodicY(int jx) const {
  return (XGLOBAL(jx) < ixseps_inner) && MYPE_IN_CORE;
}

bool BoutMesh::periodicY(int jx, BoutReal &ts) const {
  ts = 0.;
  if ((XGLOBAL(jx) < ixseps_inner) && MYPE_IN_CORE) {
    if (TwistShift)
      ts = ShiftAngle[jx];
    return true;
  }
  return false;
}

int BoutMesh::ySize(int xpos) const {
  int xglobal = XGLOBAL(xpos);
  int yglobal = YGLOBAL(MYG);

  if ((xglobal < ixseps_lower) && ((yglobal <= jyseps1_1) || (yglobal > jyseps2_2))) {
    // Lower PF region
    return (jyseps1_1 + 1) + (ny - jyseps2_2);

  } else if ((xglobal < ixseps_upper) && (yglobal > jyseps2_1) &&
             (yglobal >= jyseps1_2)) {
    // Upper PF region
    return jyseps1_2 - jyseps2_1;

  } else if (xglobal < ixseps_inner) {
    // Core
    return (jyseps2_1 - jyseps1_1) + (jyseps2_2 - jyseps1_2);

  } else if (jyseps2_1 == jyseps1_2) {
    // Single null, so in the SOL
    return ny;

  } else if ((xglobal >= ixseps_inner) && (xglobal < ixseps_outer)) {
    // Intermediate SOL in DND

    if (ixseps_lower < ixseps_upper) {
      // Connects to lower divertor
      return (jyseps2_1 + 1) + (ny - jyseps1_2);
    } else {
      // Connects to upper divertor
      return jyseps2_2 - jyseps1_1;
    }
  } else if (yglobal < ny_inner) {
    // Inner SOL
    return ny_inner;
  }
  // Outer SOL
  return ny - ny_inner;
}

MPI_Comm BoutMesh::getYcomm(int xpos) const {
  int xglobal = XGLOBAL(xpos);

  if (xglobal < ixseps_inner) {
    return comm_inner;
  } else if (xglobal < ixseps_outer) {
    return comm_middle;
  }
  return comm_outer;
}

/****************************************************************
 *                 Range iteration
 ****************************************************************/

void BoutMesh::addBoundaryRegions() {
  std::list<std::string> all_boundaries; ///< Keep track of all boundary regions
  
  // Lower Inner Y
  int xs = 0;
  int xe = LocalNx - 1;

  if (!firstY()) {
    xs = -1;
    xe = -2;
  } else {
    if ((DDATA_INDEST >= 0) && (DDATA_XSPLIT > xstart))
      xs = DDATA_XSPLIT;
    if ((DDATA_OUTDEST >= 0) && (DDATA_XSPLIT < xend + 1))
      xe = DDATA_XSPLIT - 1;

    if (xs < xstart)
      xs = xstart;
    if (xe > xend)
      xe = xend;
  }
  
  addRegion3D("RGN_LOWER_INNER_Y", Region<Ind3D>(xs, xe, 0, ystart-1, 0, LocalNz-1,
                                                 LocalNy, LocalNz, maxregionblocksize));
  addRegion2D("RGN_LOWER_INNER_Y", Region<Ind2D>(xs, xe, 0, ystart-1, 0, 0,
                                                 LocalNy, 1, maxregionblocksize));

  all_boundaries.emplace_back("RGN_LOWER_INNER_Y");

  // Lower Outer Y
  
  xs = 0;
  xe = LocalNx - 1;
  if (!firstY()) {
    if ((DDATA_INDEST >= 0) && (DDATA_XSPLIT > xstart))
      xs = DDATA_XSPLIT;
    if ((DDATA_OUTDEST >= 0) && (DDATA_XSPLIT < xend + 1))
      xe = DDATA_XSPLIT - 1;

    if (xs < xstart)
      xs = xstart;
    if (xe > xend)
      xe = xend;
  } else {
    xs = -1;
    xe = -2;
  }

  addRegion3D("RGN_LOWER_OUTER_Y", Region<Ind3D>(xs, xe, 0, ystart-1, 0, LocalNz-1,
                                                 LocalNy, LocalNz, maxregionblocksize));
  addRegion2D("RGN_LOWER_OUTER_Y", Region<Ind2D>(xs, xe, 0, ystart-1, 0, 0,
                                                 LocalNy, 1, maxregionblocksize));
  all_boundaries.emplace_back("RGN_LOWER_OUTER_Y");
  
  // Lower Y

  xs = 0;
  xe = LocalNx - 1;
  if ((DDATA_INDEST >= 0) && (DDATA_XSPLIT > xstart))
    xs = DDATA_XSPLIT;
  if ((DDATA_OUTDEST >= 0) && (DDATA_XSPLIT < xend + 1))
    xe = DDATA_XSPLIT - 1;

  if (xs < xstart)
    xs = xstart;
  if (xe > xend)
    xe = xend;

  addRegion3D("RGN_LOWER_Y", Region<Ind3D>(xs, xe, 0, ystart-1, 0, LocalNz-1,
                                           LocalNy, LocalNz, maxregionblocksize));
  addRegion2D("RGN_LOWER_Y", Region<Ind2D>(xs, xe, 0, ystart-1, 0, 0,
                                           LocalNy, 1, maxregionblocksize));
  all_boundaries.emplace_back("RGN_LOWER_Y");
  
  // Upper Inner Y

  xs = 0;
  xe = LocalNx - 1;

  if (!lastY()) {
    if ((UDATA_INDEST >= 0) && (UDATA_XSPLIT > xstart))
      xs = UDATA_XSPLIT;
    if ((UDATA_OUTDEST >= 0) && (UDATA_XSPLIT < xend + 1))
      xe = UDATA_XSPLIT - 1;

    if (xs < xstart)
      xs = xstart;
    if (xe > xend)
      xe = xend;
  } else {
    xs = -1;
    xe = -2;
  }
  
  addRegion3D("RGN_UPPER_INNER_Y", Region<Ind3D>(xs, xe, 0, ystart-1, 0, LocalNz-1,
                                                 LocalNy, LocalNz, maxregionblocksize));
  addRegion2D("RGN_UPPER_INNER_Y", Region<Ind2D>(xs, xe, 0, ystart-1, 0, 0,
                                                 LocalNy, 1, maxregionblocksize));
  all_boundaries.emplace_back("RGN_UPPER_INNER_Y");

  // Upper Outer Y
  
  xs = 0;
  xe = LocalNx - 1;

  if (!lastY()) {
    xs = -1;
    xe = -2;
  } else {
    if ((UDATA_INDEST >= 0) && (UDATA_XSPLIT > xstart))
      xs = UDATA_XSPLIT;
    if ((UDATA_OUTDEST >= 0) && (UDATA_XSPLIT < xend + 1))
      xe = UDATA_XSPLIT - 1;

    if (xs < xstart)
      xs = xstart;
    if (xe > xend)
      xe = xend;
  }

  addRegion3D("RGN_UPPER_OUTER_Y", Region<Ind3D>(xs, xe, 0, ystart-1, 0, LocalNz-1,
                                                 LocalNy, LocalNz, maxregionblocksize));
  addRegion2D("RGN_UPPER_OUTER_Y", Region<Ind2D>(xs, xe, 0, ystart-1, 0, 0,
                                                 LocalNy, 1, maxregionblocksize));
  all_boundaries.emplace_back("RGN_UPPER_OUTER_Y");

  // Upper Y

  xs = 0;
  xe = LocalNx - 1;
  if ((UDATA_INDEST >= 0) && (UDATA_XSPLIT > xstart))
    xs = UDATA_XSPLIT;
  if ((UDATA_OUTDEST >= 0) && (UDATA_XSPLIT < xend + 1))
    xe = UDATA_XSPLIT - 1;

  if (xs < xstart)
    xs = xstart;
  if (xe > xend)
    xe = xend;

  addRegion3D("RGN_UPPER_Y", Region<Ind3D>(xs, xe, 0, ystart-1, 0, LocalNz-1,
                                           LocalNy, LocalNz, maxregionblocksize));
  addRegion2D("RGN_UPPER_Y", Region<Ind2D>(xs, xe, 0, ystart-1, 0, 0,
                                           LocalNy, 1, maxregionblocksize));
  all_boundaries.emplace_back("RGN_UPPER_Y");
  
  // Inner X
  if(firstX() && !periodicX) {
    addRegion3D("RGN_INNER_X", Region<Ind3D>(0, xstart-1, ystart, yend, 0, LocalNz-1,
                                             LocalNy, LocalNz, maxregionblocksize));
    addRegion2D("RGN_INNER_X", Region<Ind2D>(0, xstart-1, ystart, yend, 0, 0,
                                             LocalNy, 1, maxregionblocksize));
    all_boundaries.emplace_back("RGN_INNER_X");
    
    output_info.write("\tBoundary region inner X\n");
  } else {
    // Empty region
    addRegion3D("RGN_INNER_X", Region<Ind3D>(0, -1, 0, 0, 0, 0,
                                             LocalNy, LocalNz, maxregionblocksize));
    addRegion2D("RGN_INNER_X", Region<Ind2D>(0, -1, 0, 0, 0, 0,
                                             LocalNy, 1, maxregionblocksize));
  }

  // Outer X
  if(firstX() && !periodicX) {
    addRegion3D("RGN_OUTER_X", Region<Ind3D>(xend+1, LocalNx-1, ystart, yend, 0, LocalNz-1,
                                             LocalNy, LocalNz, maxregionblocksize));
    addRegion2D("RGN_OUTER_X", Region<Ind2D>(xend+1, LocalNx-1, ystart, yend, 0, 0,
                                             LocalNy, 1, maxregionblocksize));
    all_boundaries.emplace_back("RGN_OUTER_X");
    
    output_info.write("\tBoundary region outer X\n");
  } else {
    // Empty region
    addRegion3D("RGN_OUTER_X", Region<Ind3D>(0, -1, 0, 0, 0, 0,
                                             LocalNy, LocalNz, maxregionblocksize));
    addRegion2D("RGN_OUTER_X", Region<Ind2D>(0, -1, 0, 0, 0, 0,
                                             LocalNy, 1, maxregionblocksize));
  }

  // Join boundary regions together
  
  Region<Ind3D> bndry3d; // Empty
  for (const auto &region_name : all_boundaries) {
    bndry3d += getRegion3D(region_name);
  }
  bndry3d.unique(); // Ensure that the points are unique

  // Create a region which is all boundaries
  addRegion3D("RGN_BNDRY", bndry3d);

  Region<Ind2D> bndry2d; // Empty
  for (const auto &region_name : all_boundaries) {
    bndry2d += getRegion2D(region_name);
  }
  bndry2d.unique(); // Ensure that the points are unique

  // Create a region which is all boundaries
  addRegion2D("RGN_BNDRY", bndry2d);
}

const RangeIterator BoutMesh::iterateBndryLowerInnerY() const {

  int xs = 0;
  int xe = LocalNx - 1;

  if (!firstY()) {
    xs = -1;
    xe = -2;
  } else {
    if ((DDATA_INDEST >= 0) && (DDATA_XSPLIT > xstart))
      xs = DDATA_XSPLIT;
    if ((DDATA_OUTDEST >= 0) && (DDATA_XSPLIT < xend + 1))
      xe = DDATA_XSPLIT - 1;

    if (xs < xstart)
      xs = xstart;
    if (xe > xend)
      xe = xend;
  }
  return RangeIterator(xs, xe);
}

const RangeIterator BoutMesh::iterateBndryLowerOuterY() const {

  int xs = 0;
  int xe = LocalNx - 1;
  if (!firstY()) {
    if ((DDATA_INDEST >= 0) && (DDATA_XSPLIT > xstart))
      xs = DDATA_XSPLIT;
    if ((DDATA_OUTDEST >= 0) && (DDATA_XSPLIT < xend + 1))
      xe = DDATA_XSPLIT - 1;

    if (xs < xstart)
      xs = xstart;
    if (xe > xend)
      xe = xend;
  } else {
    xs = -1;
    xe = -2;
  }
  return RangeIterator(xs, xe);
}

const RangeIterator BoutMesh::iterateBndryLowerY() const {
  int xs = 0;
  int xe = LocalNx - 1;
  if ((DDATA_INDEST >= 0) && (DDATA_XSPLIT > xstart))
    xs = DDATA_XSPLIT;
  if ((DDATA_OUTDEST >= 0) && (DDATA_XSPLIT < xend + 1))
    xe = DDATA_XSPLIT - 1;

  if (xs < xstart)
    xs = xstart;
  if (xe > xend)
    xe = xend;

  return RangeIterator(xs, xe);
}

const RangeIterator BoutMesh::iterateBndryUpperInnerY() const {
  int xs = 0;
  int xe = LocalNx - 1;

  if (!lastY()) {
    if ((UDATA_INDEST >= 0) && (UDATA_XSPLIT > xstart))
      xs = UDATA_XSPLIT;
    if ((UDATA_OUTDEST >= 0) && (UDATA_XSPLIT < xend + 1))
      xe = UDATA_XSPLIT - 1;

    if (xs < xstart)
      xs = xstart;
    if (xe > xend)
      xe = xend;
  } else {
    xs = -1;
    xe = -2;
  }
  return RangeIterator(xs, xe);
}

const RangeIterator BoutMesh::iterateBndryUpperOuterY() const {
  int xs = 0;
  int xe = LocalNx - 1;

  if (!lastY()) {
    xs = -1;
    xe = -2;
  } else {
    if ((UDATA_INDEST >= 0) && (UDATA_XSPLIT > xstart))
      xs = UDATA_XSPLIT;
    if ((UDATA_OUTDEST >= 0) && (UDATA_XSPLIT < xend + 1))
      xe = UDATA_XSPLIT - 1;

    if (xs < xstart)
      xs = xstart;
    if (xe > xend)
      xe = xend;
  }
  return RangeIterator(xs, xe);
}

const RangeIterator BoutMesh::iterateBndryUpperY() const {
  int xs = 0;
  int xe = LocalNx - 1;
  if ((UDATA_INDEST >= 0) && (UDATA_XSPLIT > xstart))
    xs = UDATA_XSPLIT;
  if ((UDATA_OUTDEST >= 0) && (UDATA_XSPLIT < xend + 1))
    xe = UDATA_XSPLIT - 1;

  if (xs < xstart)
    xs = xstart;
  if (xe > xend)
    xe = xend;

  return RangeIterator(xs, xe);
}

std::vector<BoundaryRegion *> BoutMesh::getBoundaries() { return boundary; }

std::vector<BoundaryRegionPar *> BoutMesh::getBoundariesPar() { return par_boundary; }

void BoutMesh::addBoundaryPar(BoundaryRegionPar *bndry) {
  output_info << "Adding new parallel boundary: " << bndry->label << endl;
  par_boundary.push_back(bndry);
}

const Field3D BoutMesh::smoothSeparatrix(const Field3D &f) {
  Field3D result{emptyFrom(f)};
  if ((ixseps_inner > 0) && (ixseps_inner < nx - 1)) {
    if (XPROC(ixseps_inner) == PE_XIND) {
      int x = XLOCAL(ixseps_inner);
      for (int y = 0; y < LocalNy; y++)
        for (int z = 0; z < LocalNz; z++) {
          result(x, y, z) = 0.5 * (f(x, y, z) + f(x - 1, y, z));
        }
    }
    if (XPROC(ixseps_inner - 1) == PE_XIND) {
      int x = XLOCAL(ixseps_inner - 1);
      for (int y = 0; y < LocalNy; y++)
        for (int z = 0; z < LocalNz; z++) {
          result(x, y, z) = 0.5 * (f(x, y, z) + f(x + 1, y, z));
        }
    }
  }
  if ((ixseps_outer > 0) && (ixseps_outer < nx - 1) && (ixseps_outer != ixseps_inner)) {
    if (XPROC(ixseps_outer) == PE_XIND) {
      int x = XLOCAL(ixseps_outer);
      for (int y = 0; y < LocalNy; y++)
        for (int z = 0; z < LocalNz; z++) {
          result(x, y, z) = 0.5 * (f(x, y, z) + f(x - 1, y, z));
        }
    }
    if (XPROC(ixseps_outer - 1) == PE_XIND) {
      int x = XLOCAL(ixseps_outer - 1);
      for (int y = 0; y < LocalNy; y++)
        for (int z = 0; z < LocalNz; z++) {
          result(x, y, z) = 0.5 * (f(x, y, z) + f(x + 1, y, z));
        }
    }
  }
  return result;
}

BoutReal BoutMesh::GlobalX(int jx) const {
  if (symmetricGlobalX) {
    // With this definition the boundary sits dx/2 away form the first/last inner points
    return (0.5 + XGLOBAL(jx) - (nx - MX) * 0.5) / static_cast<BoutReal>(MX);
  }
  return static_cast<BoutReal>(XGLOBAL(jx)) / static_cast<BoutReal>(MX);
}

BoutReal BoutMesh::GlobalX(BoutReal jx) const {

  // Get global X index as a BoutReal
  BoutReal xglo;
  XGLOBAL(jx, xglo);

  if (symmetricGlobalX) {
    // With this definition the boundary sits dx/2 away form the first/last inner points
    return (0.5 + xglo - (nx - MX) * 0.5) / static_cast<BoutReal>(MX);
  }
  return xglo / static_cast<BoutReal>(MX);
}

BoutReal BoutMesh::GlobalY(int jy) const {
  if (symmetricGlobalY) {
    BoutReal yi = YGLOBAL(jy);
    int nycore = (jyseps2_1 - jyseps1_1) + (jyseps2_2 - jyseps1_2);

    if (yi < ny_inner) {
      yi -= jyseps1_1 + 0.5;
    } else {
      // Result in core between 0.5 and 1.0
      yi -= jyseps1_1 + 0.5 + (jyseps1_2 - jyseps2_1);
    }
    return yi / nycore;
  }

  int ly = YGLOBAL(jy); // global poloidal index across subdomains
  int nycore = (jyseps2_1 - jyseps1_1) + (jyseps2_2 - jyseps1_2);

  if (MYPE_IN_CORE) {
    // Turn ly into an index over the core cells only
    if (ly <= jyseps2_1) {
      ly -= jyseps1_1 + 1;
    } else
      ly -= jyseps1_1 + 1 + (jyseps1_2 - jyseps2_1);
  } else {
    // Not in core. Need to get the last "core" value
    if (ly <= jyseps1_1) {
      // Inner lower leg
      ly = 0;
    } else if ((ly > jyseps2_1) && (ly <= jyseps1_2)) {
      // Upper legs
      ly = jyseps2_1 - jyseps1_1;
    } else if (ly > jyseps2_2) {
      // Outer lower leg
      ly = nycore;
    }
  }

  return static_cast<BoutReal>(ly) / static_cast<BoutReal>(nycore);
}

BoutReal BoutMesh::GlobalY(BoutReal jy) const {

  // Get global Y index as a BoutReal
  BoutReal yglo;
  YGLOBAL(jy, yglo);

  if (symmetricGlobalY) {
    BoutReal yi = yglo;
    int nycore = (jyseps2_1 - jyseps1_1) + (jyseps2_2 - jyseps1_2);

    if (yi < ny_inner) {
      yi -= jyseps1_1 + 0.5;
    } else {
      // Result in core between 0.5 and 1.0
      yi -= jyseps1_1 + 0.5 + (jyseps1_2 - jyseps2_1);
    }
    return yi / nycore;
  }

  int nycore = (jyseps2_1 - jyseps1_1) + (jyseps2_2 - jyseps1_2);

  if (MYPE_IN_CORE) {
    // Turn yglo into an index over the core cells onyglo
    if (yglo <= jyseps2_1) {
      yglo -= jyseps1_1 + 1;
    } else {
      yglo -= jyseps1_1 + 1 + (jyseps1_2 - jyseps2_1);
    }
  } else {
    // Not in core. Need to get the last "core" value
    if (yglo <= jyseps1_1) {
      // Inner lower leg
      yglo = 0;
    } else if ((yglo > jyseps2_1) && (yglo <= jyseps1_2)) {
      // Upper legs
      yglo = jyseps2_1 - jyseps1_1;
    } else if (yglo > jyseps2_2) {
      // Outer lower leg
      yglo = nycore;
    }
  }

  return yglo / static_cast<BoutReal>(nycore);
}

void BoutMesh::outputVars(Datafile &file) {
  file.add(zperiod, "zperiod", false);
  file.add(MXSUB, "MXSUB", false);
  file.add(MYSUB, "MYSUB", false);
  file.add(MXG, "MXG", false);
  file.add(MYG, "MYG", false);
  file.add(nx, "nx", false);
  file.add(ny, "ny", false);
  file.add(LocalNz, "nz", false);
  file.add(LocalNz, "MZ", false);
  file.add(NXPE, "NXPE", false);
  file.add(NYPE, "NYPE", false);
  file.add(ZMAX, "ZMAX", false);
  file.add(ZMIN, "ZMIN", false);
  file.add(ixseps1, "ixseps1", false);
  file.add(ixseps2, "ixseps2", false);
  file.add(jyseps1_1, "jyseps1_1", false);
  file.add(jyseps1_2, "jyseps1_2", false);
  file.add(jyseps2_1, "jyseps2_1", false);
  file.add(jyseps2_2, "jyseps2_2", false);

  getCoordinates()->outputVars(file);
}<|MERGE_RESOLUTION|>--- conflicted
+++ resolved
@@ -116,16 +116,10 @@
     ASSERT0(nz == MZ);
     if (!is_pow2(nz)) {
       // Should be a power of 2 for efficient FFTs
-<<<<<<< HEAD
       output_warn.write(
           _("WARNING: Number of toroidal points should be 2^n for efficient "
-            "FFT performance -- consider changing MZ if using FFTs\n"),
+            "FFT performance -- consider changing MZ (%d) if using FFTs\n"),
           nz);
-=======
-      output_warn.write(_("WARNING: Number of toroidal points should be 2^n for efficient "
-                          "FFT performance -- consider changing MZ (%d) if using FFTs\n"),
-                        MZ);
->>>>>>> b69bf928
     }
   } else {
     MZ = nz;
