--- conflicted
+++ resolved
@@ -33,21 +33,12 @@
 #ifndef __COORDINATES_H__
 #define __COORDINATES_H__
 
-<<<<<<< HEAD
-#include "field2d.hxx"
-#include "field3d.hxx"
-
-class Datafile;
-class Mesh;
-
-=======
-#include "datafile.hxx"
->>>>>>> e244e533
 #include "utils.hxx"
 #include <bout_types.hxx>
 #include "field2d.hxx"
 #include "field3d.hxx"
 
+class Datafile;
 class Mesh;
 
 /*!
