--- conflicted
+++ resolved
@@ -1,10 +1,6 @@
 
 BOUT_TOP = ../../../..
 
-<<<<<<< HEAD
-DIRS            = serial_tri serial_band pdd spt petsc cyclic shoot multigrid naulin petsc3damg hypre3d
-=======
-DIRS            = serial_tri serial_band pdd spt petsc cyclic multigrid naulin petsc3damg iterative_parallel_tri pcr
->>>>>>> bbac1d08
+DIRS            = serial_tri serial_band pdd spt petsc cyclic multigrid naulin petsc3damg iterative_parallel_tri pcr hypre3d
 
 include $(BOUT_TOP)/make.config