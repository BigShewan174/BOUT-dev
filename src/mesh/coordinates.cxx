/**************************************************************************
 * Differential geometry
 * Calculates the covariant metric tensor, and christoffel symbol terms
 * given the contravariant metric tensor terms
 **************************************************************************/

#include <bout/assert.hxx>
#include <bout/constants.hxx>
#include <bout/coordinates.hxx>
#include <msg_stack.hxx>
#include <output.hxx>
#include <utils.hxx>

#include <derivs.hxx>
#include <fft.hxx>
#include <interpolation.hxx>

#include <globals.hxx>

#include "parallel/fci.hxx"

// use anonymous namespace so this utility function is not available outside this file
namespace {
/// Interpolate a Field2D to a new CELL_LOC with interp_to.
/// Communicates to set internal guard cells.
/// Boundary guard cells are set by extrapolating from the grid, like
/// 'free_o3' boundary conditions
/// Corner guard cells are set to BoutNaN
Coordinates::metric_field_type interpolateAndExtrapolate(const Coordinates::metric_field_type& f, CELL_LOC location,
    bool extrapolate_x = true, bool extrapolate_y = true,
    bool no_extra_interpolate = false) {

  Mesh* localmesh = f.getMesh();
  Field2D result = interp_to(f, location, "RGN_NOBNDRY");
  // Ensure result's data is unique. Otherwise result might be a duplicate of
  // f (if no interpolation is needed, e.g. if interpolation is in the
  // z-direction); then f would be communicated. Since this function is used
  // on geometrical quantities that might not be periodic in y even on closed
  // field lines (due to dependence on integrated shear), we don't want to
  // communicate f. We will sort out result's boundary guard cells below, but
  // not f's so we don't want to change f.
  result.allocate();
  localmesh->communicate(result);

  // Extrapolate into boundaries (if requested) so that differential geometry
  // terms can be interpolated if necessary
  // Note: cannot use applyBoundary("free_o3") here because applyBoundary()
  // would try to create a new Coordinates object since we have not finished
  // initializing yet, leading to an infinite recursion.
  // Also, here we interpolate for the boundary points at xstart/ystart and
  // (xend+1)/(yend+1) instead of extrapolating.
  for (auto& bndry : localmesh->getBoundaries()) {
    if ((extrapolate_x and bndry->bx != 0) or (extrapolate_y and bndry->by != 0)) {
      int extrap_start = 0;
      if (not no_extra_interpolate) {
        // Can use no_extra_interpolate argument to skip the extra interpolation when we
        // want to extrapolate the Christoffel symbol terms which come from derivatives so
        // don't have the extra point set already
        if ((location == CELL_XLOW) && (bndry->bx > 0)) {
          extrap_start = 1;
        } else if ((location == CELL_YLOW) && (bndry->by > 0)) {
          extrap_start = 1;
        }
      }
      for (bndry->first(); !bndry->isDone(); bndry->next1d()) {
        // interpolate extra boundary point that is missed by interp_to, if
        // necessary.
        // Only interpolate this point if we are actually changing location. E.g.
        // when we use this function to extrapolate J and Bxy on staggered grids,
        // this point should already be set correctly because the metric
        // components have been interpolated to here.
        if (extrap_start > 0 and f.getLocation() != location) {
          ASSERT1(bndry->bx == 0 or localmesh->xstart > 1);
          ASSERT1(bndry->by == 0 or localmesh->ystart > 1);
          // note that either bx or by is >0 here
          result(bndry->x, bndry->y) =
              (9. * (f(bndry->x - bndry->bx, bndry->y - bndry->by) + f(bndry->x, bndry->y))
               - f(bndry->x - 2 * bndry->bx, bndry->y - 2 * bndry->by)
               - f(bndry->x + bndry->bx, bndry->y + bndry->by))
              / 16.;
        }

        // set boundary guard cells
        if ((bndry->bx != 0 && localmesh->GlobalNx - 2 * bndry->width >= 3)
            || (bndry->by != 0 && localmesh->GlobalNy - 2 * bndry->width >= 3)) {
          if (bndry->bx != 0 && localmesh->LocalNx == 1 && bndry->width == 1) {
            throw BoutException(
                "Not enough points in the x-direction on this "
                "processor for extrapolation needed to use staggered grids. "
                "Increase number of x-guard cells MXG or decrease number of "
                "processors in the x-direction NXPE.");
          }
          if (bndry->by != 0 && localmesh->LocalNy == 1 && bndry->width == 1) {
            throw BoutException(
                "Not enough points in the y-direction on this "
                "processor for extrapolation needed to use staggered grids. "
                "Increase number of y-guard cells MYG or decrease number of "
                "processors in the y-direction NYPE.");
          }
          // extrapolate into boundary guard cells if there are enough grid points
          for (int i = extrap_start; i < bndry->width; i++) {
            int xi = bndry->x + i * bndry->bx;
            int yi = bndry->y + i * bndry->by;
            result(xi, yi) = 3.0 * result(xi - bndry->bx, yi - bndry->by)
                             - 3.0 * result(xi - 2 * bndry->bx, yi - 2 * bndry->by)
                             + result(xi - 3 * bndry->bx, yi - 3 * bndry->by);
          }
        } else {
          // not enough grid points to extrapolate, set equal to last grid point
          for (int i = extrap_start; i < bndry->width; i++) {
            result(bndry->x + i * bndry->bx, bndry->y + i * bndry->by) =
                result(bndry->x - bndry->bx, bndry->y - bndry->by);
          }
        }
      }
    }
  }

  // Set corner guard cells
  for (int i = 0; i < localmesh->xstart; i++) {
    for (int j = 0; j < localmesh->ystart; j++) {
      result(i, j) = BoutNaN;
      result(i, localmesh->LocalNy - 1 - j) = BoutNaN;
      result(localmesh->LocalNx - 1 - i, j) = BoutNaN;
      result(localmesh->LocalNx - 1 - i, localmesh->LocalNy - 1 - j) = BoutNaN;
    }
  }

  return result;
}

// If the CELL_CENTRE variable was read, the staggered version is required to
// also exist for consistency
void checkStaggeredGet(Mesh* mesh, const std::string& name, const std::string& suffix) {
  if (mesh->sourceHasVar(name) != mesh->sourceHasVar(name+suffix)) {
    throw BoutException("Attempting to read staggered fields from grid, but " + name
        + " is not present in both CELL_CENTRE and staggered versions.");
  }
}

// convenience function for repeated code
void getAtLoc(Mesh* mesh, Field2D &var, const std::string& name,
    const std::string& suffix, CELL_LOC location, BoutReal default_value = 0.) {

  checkStaggeredGet(mesh, name, suffix);
  mesh->get(var, name+suffix, default_value);
  var.setLocation(location);
}

std::string getLocationSuffix(CELL_LOC location) {
  switch (location) {
  case CELL_CENTRE: {
      return "";
    }
  case CELL_XLOW: {
      return "_xlow";
    }
  case CELL_YLOW: {
      return "_ylow";
    }
  case CELL_ZLOW: {
      // geometrical quantities are Field2D, so CELL_ZLOW version is the same
      // as CELL_CENTRE
      return "";
    }
  default: {
      throw BoutException("Incorrect location passed to "
          "Coordinates(Mesh*,const CELL_LOC,const Coordinates*) constructor.");
    }
  }
}
}

Coordinates::Coordinates(Mesh* mesh, Field2D dx, Field2D dy, BoutReal dz, Field2D J,
                         Field2D Bxy, Field2D g11, Field2D g22, Field2D g33, Field2D g12,
                         Field2D g13, Field2D g23, Field2D g_11, Field2D g_22,
                         Field2D g_33, Field2D g_12, Field2D g_13, Field2D g_23,
                         Field2D ShiftTorsion, Field2D IntShiftTorsion,
                         bool calculate_geometry)
    : dx(std::move(dx)), dy(std::move(dy)), dz(dz), J(std::move(J)), Bxy(std::move(Bxy)),
      g11(std::move(g11)), g22(std::move(g22)), g33(std::move(g33)), g12(std::move(g12)),
      g13(std::move(g13)), g23(std::move(g23)), g_11(std::move(g_11)),
      g_22(std::move(g_22)), g_33(std::move(g_33)), g_12(std::move(g_12)),
      g_13(std::move(g_13)), g_23(std::move(g_23)), ShiftTorsion(std::move(ShiftTorsion)),
      IntShiftTorsion(std::move(IntShiftTorsion)), nz(mesh->LocalNz), localmesh(mesh),
      location(CELL_CENTRE) {
  if (calculate_geometry) {
    if (geometry()) {
      throw BoutException("Differential geometry failed\n");
    }
  }
}

Coordinates::Coordinates(Mesh* mesh, Options* options)
    : dx(1, mesh), dy(1, mesh), dz(1), d1_dx(mesh), d1_dy(mesh), J(1, mesh), Bxy(1, mesh),
      // Identity metric tensor
      g11(1, mesh), g22(1, mesh), g33(1, mesh), g12(0, mesh), g13(0, mesh), g23(0, mesh),
      g_11(1, mesh), g_22(1, mesh), g_33(1, mesh), g_12(0, mesh), g_13(0, mesh),
      g_23(0, mesh), G1_11(mesh), G1_22(mesh), G1_33(mesh), G1_12(mesh), G1_13(mesh),
      G1_23(mesh), G2_11(mesh), G2_22(mesh), G2_33(mesh), G2_12(mesh), G2_13(mesh),
      G2_23(mesh), G3_11(mesh), G3_22(mesh), G3_33(mesh), G3_12(mesh), G3_13(mesh),
      G3_23(mesh), G1(mesh), G2(mesh), G3(mesh), ShiftTorsion(mesh),
      IntShiftTorsion(mesh), localmesh(mesh), location(CELL_CENTRE) {

  if (options == nullptr) {
    options = Options::getRoot()->getSection("mesh");
  }

  // Note: If boundary cells were not loaded from the grid file, use
  // 'interpolateAndExtrapolate' to set them. Ensures that derivatives are
  // smooth at all the boundaries.

  const bool extrapolate_x = not mesh->sourceHasXBoundaryGuards();
  const bool extrapolate_y = not mesh->sourceHasYBoundaryGuards();

  if (extrapolate_x) {
    output_warn.write(_("WARNING: extrapolating input mesh quantities into x-boundary "
          "cells\n"));
  }

  if (extrapolate_y) {
    output_warn.write(_("WARNING: extrapolating input mesh quantities into y-boundary "
          "cells\n"));
  }

  if (mesh->get(dx, "dx")) {
    output_warn.write(_("\tWARNING: differencing quantity 'dx' not found. Set to 1.0\n"));
    dx = 1.0;
  }
  dx = interpolateAndExtrapolate(dx, location, extrapolate_x, extrapolate_y);

  if (mesh->periodicX) {
    mesh->communicate(dx);
  }

  if (mesh->get(dy, "dy")) {
    output_warn.write(_("\tWARNING: differencing quantity 'dy' not found. Set to 1.0\n"));
    dy = 1.0;
  }
  dy = interpolateAndExtrapolate(dy, location, extrapolate_x, extrapolate_y);

  nz = mesh->LocalNz;

  if (mesh->get(dz, "dz")) {
    // Couldn't read dz from input
    BoutReal ZMIN, ZMAX;
    Options* options = Options::getRoot();
    if (options->isSet("zperiod")) {
      int zperiod;
      OPTION(options, zperiod, 1);
      ZMIN = 0.0;
      ZMAX = 1.0 / static_cast<BoutReal>(zperiod);
    } else {
      OPTION(options, ZMIN, 0.0);
      OPTION(options, ZMAX, 1.0);
    }

    dz = (ZMAX - ZMIN) * TWOPI / nz;
  }

  // Diagonal components of metric tensor g^{ij} (default to 1)
  mesh->get(g11, "g11", 1.0, false);
  mesh->get(g22, "g22", 1.0, false);
  mesh->get(g33, "g33", 1.0, false);

  // Off-diagonal elements. Default to 0
  mesh->get(g12, "g12", 0.0, false);
  mesh->get(g13, "g13", 0.0, false);
  mesh->get(g23, "g23", 0.0, false);

  mesh->communicateXZ(g11, g22, g33, g12, g13, g23);

  // Check input metrics
  // Diagonal metric components should be finite
  bout::checkFinite(g11, "g11", "RGN_NOCORNERS");
  bout::checkFinite(g22, "g22", "RGN_NOCORNERS");
  bout::checkFinite(g33, "g33", "RGN_NOCORNERS");
  // Diagonal metric components should be positive
  bout::checkPositive(g11, "g11", "RGN_NOCORNERS");
  bout::checkPositive(g22, "g22", "RGN_NOCORNERS");
  bout::checkPositive(g33, "g33", "RGN_NOCORNERS");
  // Off-diagonal metric components should be finite
  bout::checkFinite(g12, "g12", "RGN_NOCORNERS");
  bout::checkFinite(g13, "g13", "RGN_NOCORNERS");
  bout::checkFinite(g23, "g23", "RGN_NOCORNERS");

  /// Find covariant metric components
  auto covariant_component_names = {"g_11", "g_22", "g_33", "g_12", "g_13", "g_23"};
  auto source_has_component = [&mesh] (const std::string& name) {
    return mesh->sourceHasVar(name);
  };
  // Check if any of the components are present
  if (std::any_of(begin(covariant_component_names), end(covariant_component_names),
                  source_has_component)) {
    // Check that all components are present
    if (std::all_of(begin(covariant_component_names), end(covariant_component_names),
                    source_has_component)) {
      mesh->get(g_11, "g_11", 1.0, false);
      mesh->get(g_22, "g_22", 1.0, false);
      mesh->get(g_33, "g_33", 1.0, false);
      mesh->get(g_12, "g_12", 0.0, false);
      mesh->get(g_13, "g_13", 0.0, false);
      mesh->get(g_23, "g_23", 0.0, false);

      mesh->communicateXZ(g_11, g_22, g_33, g_12, g_13, g_23);

      output_warn.write("\tWARNING! Covariant components of metric tensor set manually. "
                        "Contravariant components NOT recalculated\n");

    } else {
      output_warn.write("Not all covariant components of metric tensor found. "
                        "Calculating all from the contravariant tensor\n");
      /// Calculate contravariant metric components if not found
      if (calcCovariant("RGN_NOCORNERS")) {
        throw BoutException("Error in calcCovariant call");
      }
    }
  } else {
    /// Calculate contravariant metric components if not found
    if (calcCovariant("RGN_NOCORNERS")) {
      throw BoutException("Error in calcCovariant call");
    }
  }
  // More robust to extrapolate derived quantities directly, rather than
  // deriving from extrapolated covariant metric components
  g_11 = interpolateAndExtrapolate(g_11, location, extrapolate_x, extrapolate_y);
  g_22 = interpolateAndExtrapolate(g_22, location, extrapolate_x, extrapolate_y);
  g_33 = interpolateAndExtrapolate(g_33, location, extrapolate_x, extrapolate_y);
  g_12 = interpolateAndExtrapolate(g_12, location, extrapolate_x, extrapolate_y);
  g_13 = interpolateAndExtrapolate(g_13, location, extrapolate_x, extrapolate_y);
  g_23 = interpolateAndExtrapolate(g_23, location, extrapolate_x, extrapolate_y);

  // Check covariant metrics
  // Diagonal metric components should be finite
  bout::checkFinite(g_11, "g_11", "RGN_NOCORNERS");
  bout::checkFinite(g_22, "g_22", "RGN_NOCORNERS");
  bout::checkFinite(g_33, "g_33", "RGN_NOCORNERS");
  // Diagonal metric components should be positive
  bout::checkPositive(g_11, "g_11", "RGN_NOCORNERS");
  bout::checkPositive(g_22, "g_22", "RGN_NOCORNERS");
  bout::checkPositive(g_33, "g_33", "RGN_NOCORNERS");
  // Off-diagonal metric components should be finite
  bout::checkFinite(g_12, "g_12", "RGN_NOCORNERS");
  bout::checkFinite(g_13, "g_13", "RGN_NOCORNERS");
  bout::checkFinite(g_23, "g_23", "RGN_NOCORNERS");

  /// Calculate Jacobian and Bxy
  if (jacobian())
    throw BoutException("Error in jacobian call");

  // Attempt to read J from the grid file
  auto Jcalc = J;
  if (mesh->get(J, "J", 0.0, false)) {
    output_warn.write("\tWARNING: Jacobian 'J' not found. Calculating from metric tensor\n");
    J = Jcalc;
  } else {
    J = interpolateAndExtrapolate(J, location, extrapolate_x, extrapolate_y);

    // Compare calculated and loaded values
    output_warn.write("\tMaximum difference in J is %e\n", max(abs(J - Jcalc)));

    mesh->communicateXZ(J);

    // Re-evaluate Bxy using new J
    Bxy = sqrt(g_22) / J;
  }

  // Attempt to read Bxy from the grid file
  auto Bcalc = Bxy;
  if (mesh->get(Bxy, "Bxy", 0.0, false)) {
    output_warn.write("\tWARNING: Magnitude of B field 'Bxy' not found. Calculating from "
                      "metric tensor\n");
    Bxy = Bcalc;
  } else {
    Bxy = interpolateAndExtrapolate(Bxy, location, extrapolate_x, extrapolate_y);

    output_warn.write("\tMaximum difference in Bxy is %e\n", max(abs(Bxy - Bcalc)));
    // Check Bxy
    bout::checkFinite(Bxy, "Bxy", "RGN_NOCORNERS");
    bout::checkPositive(Bxy, "Bxy", "RGN_NOCORNERS");
  }

  //////////////////////////////////////////////////////
  /// Calculate Christoffel symbols. Needs communication
  if (geometry()) {
    throw BoutException("Differential geometry failed\n");
  }

  if (mesh->get(ShiftTorsion, "ShiftTorsion")) {
    output_warn.write(
        "\tWARNING: No Torsion specified for zShift. Derivatives may not be correct\n");
    ShiftTorsion = 0.0;
  }
  ShiftTorsion = interpolateAndExtrapolate(ShiftTorsion, location, extrapolate_x, extrapolate_y);

  //////////////////////////////////////////////////////

  if (mesh->IncIntShear) {
    if (mesh->get(IntShiftTorsion, "IntShiftTorsion", 0.0, false)) {
      output_warn.write("\tWARNING: No Integrated torsion specified\n");
    }
    IntShiftTorsion = interpolateAndExtrapolate(IntShiftTorsion, location, extrapolate_x, extrapolate_y);
  } else {
    // IntShiftTorsion will not be used, but set to zero to avoid uninitialized field
    IntShiftTorsion = 0.;
  }

  setParallelTransform(options);
}

// use anonymous namespace so this utility function is not available outside this file
namespace {
  /// Interpolate a Field2D to a new CELL_LOC with interp_to.
  /// Communicates to set internal guard cells.
  /// Boundary guard cells are set equal to the nearest grid point (equivalent to
  /// 2nd order accurate Neumann boundary condition).
  /// Corner guard cells are set to BoutNaN
Coordinates::metric_field_type
interpolateAndNeumann(const Coordinates::metric_field_type& f, CELL_LOC location) {
#ifndef COORDINATES_USE_3D
  Mesh* localmesh = f.getMesh();
  auto result = interp_to(f, location, RGN_NOBNDRY);
  localmesh->communicate(result);

  // Copy nearest value into boundaries so that differential geometry terms can
  // be interpolated if necessary
  // Note: cannot use applyBoundary("neumann") here because applyBoundary()
  // would try to create a new Coordinates object since we have not finished
  // initializing yet, leading to an infinite recursion
  for (auto bndry : localmesh->getBoundaries()) {
    if (bndry->bx != 0) {
      // If bx!=0 we are on an x-boundary, inner if bx>0 and outer if bx<0
      for (bndry->first(); !bndry->isDone(); bndry->next1d()) {
        for (int i = 0; i < localmesh->xstart; i++)
          result(bndry->x + i * bndry->bx, bndry->y) =
              result(bndry->x + (i - 1) * bndry->bx, bndry->y - bndry->by);
      }
    }
    if (bndry->by != 0) {
      // If by!=0 we are on a y-boundary, upper if by>0 and lower if by<0
      for (bndry->first(); !bndry->isDone(); bndry->next1d()) {
        for (int i = 0; i < localmesh->ystart; i++)
          result(bndry->x, bndry->y + i * bndry->by) =
              result(bndry->x - bndry->bx, bndry->y + (i - 1) * bndry->by);
      }
    }
  }

  // Set corner guard cells
  for (int i = 0; i < localmesh->xstart; i++) {
    for (int j = 0; j < localmesh->ystart; j++) {
      result(i, j) = BoutNaN;
      result(i, localmesh->LocalNy - 1 - j) = BoutNaN;
      result(localmesh->LocalNx - 1 - i, j) = BoutNaN;
      result(localmesh->LocalNx - 1 - i, localmesh->LocalNy - 1 - j) = BoutNaN;
    }
  }

  return result;
#else
  throw BoutException(
      "Staggered coordinates locations not currently supported with 3D metrics.");
#endif
  }

  // If the CELL_CENTRE variable was read, the staggered version is required to
  // also exist for consistency
  void checkStaggeredGet(Mesh* mesh, std::string name, std::string suffix) {
    if (mesh->sourceHasVar(name) != mesh->sourceHasVar(name+suffix)) {
      throw BoutException("Attempting to read staggered fields from grid, but " + name
          + " is not present in both CELL_CENTRE and staggered versions.");
    }
  }

  // convenience function for repeated code
  void getAtLoc(Mesh* mesh, Coordinates::metric_field_type &var, std::string name, std::string suffix,
      CELL_LOC location, BoutReal default_value = 0.) {

    checkStaggeredGet(mesh, name, suffix);
    mesh->get(var, name+suffix, default_value);
    var.setLocation(location);
  }
}

Coordinates::Coordinates(Mesh *mesh, Options* options, const CELL_LOC loc,
      const Coordinates* coords_in, bool force_interpolate_from_centre)
    : dx(1, mesh), dy(1, mesh), dz(1), d1_dx(mesh), d1_dy(mesh), J(1, mesh), Bxy(1, mesh),
      // Identity metric tensor
      g11(1, mesh), g22(1, mesh), g33(1, mesh), g12(0, mesh), g13(0, mesh), g23(0, mesh),
      g_11(1, mesh), g_22(1, mesh), g_33(1, mesh), g_12(0, mesh), g_13(0, mesh),
      g_23(0, mesh), G1_11(mesh), G1_22(mesh), G1_33(mesh), G1_12(mesh), G1_13(mesh),
      G1_23(mesh), G2_11(mesh), G2_22(mesh), G2_33(mesh), G2_12(mesh), G2_13(mesh),
      G2_23(mesh), G3_11(mesh), G3_22(mesh), G3_33(mesh), G3_12(mesh), G3_13(mesh),
      G3_23(mesh), G1(mesh), G2(mesh), G3(mesh), ShiftTorsion(mesh),
      IntShiftTorsion(mesh), localmesh(mesh), location(loc) {

  std::string suffix = getLocationSuffix(location);

  nz = mesh->LocalNz;

  dz = coords_in->dz;

  // Default to true in case staggered quantities are not read from file
  bool extrapolate_x = true;
  bool extrapolate_y = true;

  if (!force_interpolate_from_centre && mesh->sourceHasVar("dx"+suffix)) {

    extrapolate_x = not mesh->sourceHasXBoundaryGuards();
    extrapolate_y = not mesh->sourceHasYBoundaryGuards();

    if (extrapolate_x) {
      output_warn.write(_("WARNING: extrapolating input mesh quantities into x-boundary "
            "cells\n"));
    }

    if (extrapolate_y) {
      output_warn.write(_("WARNING: extrapolating input mesh quantities into y-boundary "
            "cells\n"));
    }

    checkStaggeredGet(mesh, "dx", suffix);
    if (mesh->get(dx, "dx"+suffix)) {
      output_warn.write(
          "\tWARNING: differencing quantity 'dx%s' not found. Set to 1.0\n", suffix.c_str());
      dx = 1.0;
    }
    dx.setLocation(location);
    dx = interpolateAndExtrapolate(dx, location, extrapolate_x, extrapolate_y);

    if (mesh->periodicX) {
      mesh->communicate(dx);
    }

    checkStaggeredGet(mesh, "dy", suffix);
    if (mesh->get(dy, "dy"+suffix)) {
      output_warn.write(
          "\tWARNING: differencing quantity 'dy%s' not found. Set to 1.0\n", suffix.c_str());
      dy = 1.0;
    }
    dy.setLocation(location);
    dy = interpolateAndExtrapolate(dy, location, extrapolate_x, extrapolate_y);

    // grid data source has staggered fields, so read instead of interpolating
    // Diagonal components of metric tensor g^{ij} (default to 1)
    getAtLoc(mesh, g11, "g11", suffix, location, 1.0);
    g11 = interpolateAndExtrapolate(g11, location, extrapolate_x, extrapolate_y);
    getAtLoc(mesh, g22, "g22", suffix, location, 1.0);
    g22 = interpolateAndExtrapolate(g22, location, extrapolate_x, extrapolate_y);
    getAtLoc(mesh, g33, "g33", suffix, location, 1.0);
    g33 = interpolateAndExtrapolate(g33, location, extrapolate_x, extrapolate_y);
    getAtLoc(mesh, g12, "g12", suffix, location, 0.0);
    g12 = interpolateAndExtrapolate(g12, location, extrapolate_x, extrapolate_y);
    getAtLoc(mesh, g13, "g13", suffix, location, 0.0);
    g13 = interpolateAndExtrapolate(g13, location, extrapolate_x, extrapolate_y);
    getAtLoc(mesh, g23, "g23", suffix, location, 0.0);
    g23 = interpolateAndExtrapolate(g23, location, extrapolate_x, extrapolate_y);

    /// Find covariant metric components
    auto covariant_component_names = {"g_11", "g_22", "g_33", "g_12", "g_13", "g_23"};
    auto source_has_component = [&suffix, &mesh] (const std::string& name) {
      return mesh->sourceHasVar(name + suffix);
    };
    // Check if any of the components are present
    if (std::any_of(begin(covariant_component_names), end(covariant_component_names),
                    source_has_component)) {
      // Check that all components are present
      if (std::all_of(begin(covariant_component_names), end(covariant_component_names),
                      source_has_component)) {

        getAtLoc(mesh, g_11, "g_11", suffix, location);
        getAtLoc(mesh, g_22, "g_22", suffix, location);
        getAtLoc(mesh, g_33, "g_33", suffix, location);
        getAtLoc(mesh, g_12, "g_12", suffix, location);
        getAtLoc(mesh, g_13, "g_13", suffix, location);
        getAtLoc(mesh, g_23, "g_23", suffix, location);

        output_warn.write("\tWARNING! Staggered covariant components of metric tensor set manually. "
                          "Contravariant components NOT recalculated\n");

      } else {
        output_warn.write("Not all staggered covariant components of metric tensor found. "
                          "Calculating all from the contravariant tensor\n");
        /// Calculate contravariant metric components if not found
        if (calcCovariant("RGN_NOCORNERS")) {
          throw BoutException("Error in staggered calcCovariant call");
        }
      }
    } else {
      /// Calculate contravariant metric components if not found
      if (calcCovariant("RGN_NOCORNERS")) {
        throw BoutException("Error in staggered calcCovariant call");
      }
    }
    // More robust to extrapolate derived quantities directly, rather than
    // deriving from extrapolated covariant metric components
    g_11 = interpolateAndExtrapolate(g_11, location, extrapolate_x, extrapolate_y);
    g_22 = interpolateAndExtrapolate(g_22, location, extrapolate_x, extrapolate_y);
    g_33 = interpolateAndExtrapolate(g_33, location, extrapolate_x, extrapolate_y);
    g_12 = interpolateAndExtrapolate(g_12, location, extrapolate_x, extrapolate_y);
    g_13 = interpolateAndExtrapolate(g_13, location, extrapolate_x, extrapolate_y);
    g_23 = interpolateAndExtrapolate(g_23, location, extrapolate_x, extrapolate_y);

    /// Calculate Jacobian and Bxy
    if (jacobian()) {
      throw BoutException("Error in jacobian call while constructing staggered Coordinates");
    }

    checkStaggeredGet(mesh, "ShiftTorsion", suffix);
    if (mesh->get(ShiftTorsion, "ShiftTorsion"+suffix)) {
      output_warn.write("\tWARNING: No Torsion specified for zShift. Derivatives may not be correct\n");
      ShiftTorsion = 0.0;
    }
    ShiftTorsion.setLocation(location);
    ShiftTorsion = interpolateAndExtrapolate(ShiftTorsion, location, extrapolate_x, extrapolate_y);

    //////////////////////////////////////////////////////

    if (mesh->IncIntShear) {
      checkStaggeredGet(mesh, "IntShiftTorsion", suffix);
      if (mesh->get(IntShiftTorsion, "IntShiftTorsion"+suffix)) {
        output_warn.write("\tWARNING: No Integrated torsion specified\n");
        IntShiftTorsion = 0.0;
      }
      IntShiftTorsion.setLocation(location);
      IntShiftTorsion = interpolateAndExtrapolate(IntShiftTorsion, location, extrapolate_x, extrapolate_y);
    } else {
      // IntShiftTorsion will not be used, but set to zero to avoid uninitialized field
      IntShiftTorsion = 0.;
    }
  } else {
    // Interpolate fields from coords_in

    dx = interpolateAndExtrapolate(coords_in->dx, location);
    dy = interpolateAndExtrapolate(coords_in->dy, location);

    // Diagonal components of metric tensor g^{ij}
    g11 = interpolateAndExtrapolate(coords_in->g11, location);
    g22 = interpolateAndExtrapolate(coords_in->g22, location);
    g33 = interpolateAndExtrapolate(coords_in->g33, location);

    // Off-diagonal elements.
    g12 = interpolateAndExtrapolate(coords_in->g12, location);
    g13 = interpolateAndExtrapolate(coords_in->g13, location);
    g23 = interpolateAndExtrapolate(coords_in->g23, location);

    // 3x3 matrix inversion can exaggerate small interpolation errors, so it is
    // more robust to interpolate and extrapolate derived quantities directly,
    // rather than deriving from interpolated/extrapolated covariant metric
    // components
    g_11 = interpolateAndExtrapolate(coords_in->g_11, location);
    g_22 = interpolateAndExtrapolate(coords_in->g_22, location);
    g_33 = interpolateAndExtrapolate(coords_in->g_33, location);
    g_12 = interpolateAndExtrapolate(coords_in->g_12, location);
    g_13 = interpolateAndExtrapolate(coords_in->g_13, location);
    g_23 = interpolateAndExtrapolate(coords_in->g_23, location);

    J = interpolateAndExtrapolate(coords_in->J, location);
    Bxy = interpolateAndExtrapolate(coords_in->Bxy, location);

    bout::checkFinite(J, "The Jacobian", "RGN_NOCORNERS");
    bout::checkPositive(J, "The Jacobian", "RGN_NOCORNERS");
    bout::checkFinite(Bxy, "Bxy", "RGN_NOCORNERS");
    bout::checkPositive(Bxy, "Bxy", "RGN_NOCORNERS");

    ShiftTorsion = interpolateAndExtrapolate(coords_in->ShiftTorsion, location);

    if (mesh->IncIntShear) {
      IntShiftTorsion = interpolateAndExtrapolate(coords_in->IntShiftTorsion, location);
    }
  }

  // Check input metrics
  // Diagonal metric components should be finite
  bout::checkFinite(g11, "g11", "RGN_NOCORNERS");
  bout::checkFinite(g22, "g22", "RGN_NOCORNERS");
  bout::checkFinite(g33, "g33", "RGN_NOCORNERS");
  bout::checkFinite(g_11, "g_11", "RGN_NOCORNERS");
  bout::checkFinite(g_22, "g_22", "RGN_NOCORNERS");
  bout::checkFinite(g_33, "g_33", "RGN_NOCORNERS");
  // Diagonal metric components should be positive
  bout::checkPositive(g11, "g11", "RGN_NOCORNERS");
  bout::checkPositive(g22, "g22", "RGN_NOCORNERS");
  bout::checkPositive(g33, "g33", "RGN_NOCORNERS");
  bout::checkPositive(g_11, "g_11", "RGN_NOCORNERS");
  bout::checkPositive(g_22, "g_22", "RGN_NOCORNERS");
  bout::checkPositive(g_33, "g_33", "RGN_NOCORNERS");
  // Off-diagonal metric components should be finite
  bout::checkFinite(g12, "g12", "RGN_NOCORNERS");
  bout::checkFinite(g13, "g13", "RGN_NOCORNERS");
  bout::checkFinite(g23, "g23", "RGN_NOCORNERS");
  bout::checkFinite(g_12, "g_12", "RGN_NOCORNERS");
  bout::checkFinite(g_13, "g_13", "RGN_NOCORNERS");
  bout::checkFinite(g_23, "g_23", "RGN_NOCORNERS");

  ShiftTorsion = interpolateAndNeumann(coords_in->ShiftTorsion, location);

  //////////////////////////////////////////////////////

  if (mesh->IncIntShear) {
    IntShiftTorsion = interpolateAndNeumann(coords_in->IntShiftTorsion, location);
  } else {
    // IntShiftTorsion will not be used, but set to zero to avoid uninitialized field
    IntShiftTorsion = 0.;
  }
  //////////////////////////////////////////////////////
  /// Calculate Christoffel symbols. Needs communication
  if (geometry(false, force_interpolate_from_centre)) {
    throw BoutException("Differential geometry failed while constructing staggered Coordinates");
  }

  setParallelTransform(options);
}

void Coordinates::outputVars(Datafile& file) {
  const std::string loc_string = (location == CELL_CENTRE) ? "" : "_"+toString(location);

  file.addOnce(dx, "dx" + loc_string);
  file.addOnce(dy, "dy" + loc_string);
  file.addOnce(dz, "dz" + loc_string);

  file.addOnce(g11, "g11" + loc_string);
  file.addOnce(g22, "g22" + loc_string);
  file.addOnce(g33, "g33" + loc_string);
  file.addOnce(g12, "g12" + loc_string);
  file.addOnce(g13, "g13" + loc_string);
  file.addOnce(g23, "g23" + loc_string);

  file.addOnce(g_11, "g_11" + loc_string);
  file.addOnce(g_22, "g_22" + loc_string);
  file.addOnce(g_33, "g_33" + loc_string);
  file.addOnce(g_12, "g_12" + loc_string);
  file.addOnce(g_13, "g_13" + loc_string);
  file.addOnce(g_23, "g_23" + loc_string);

  file.addOnce(J, "J" + loc_string);

  getParallelTransform().outputVars(file);
}

int Coordinates::geometry(bool recalculate_staggered,
    bool force_interpolate_from_centre) {
  TRACE("Coordinates::geometry");
  localmesh->communicate(dx, dy, g11, g22, g33, g12, g13, g23);
  localmesh->communicate(g_11, g_22, g_33, g_12, g_13, g_23, J, Bxy);

  output_progress.write("Calculating differential geometry terms\n");

  if (min(abs(dx)) < 1e-8)
    throw BoutException("dx magnitude less than 1e-8");

  if (min(abs(dy)) < 1e-8)
    throw BoutException("dy magnitude less than 1e-8");

  if (fabs(dz) < 1e-8)
    throw BoutException("dz magnitude less than 1e-8");

  // Check input metrics
  // Diagonal metric components should be finite
  bout::checkFinite(g11, "g11", "RGN_NOCORNERS");
  bout::checkFinite(g22, "g22", "RGN_NOCORNERS");
  bout::checkFinite(g33, "g33", "RGN_NOCORNERS");
  // Diagonal metric components should be positive
  bout::checkPositive(g11, "g11", "RGN_NOCORNERS");
  bout::checkPositive(g22, "g22", "RGN_NOCORNERS");
  bout::checkPositive(g33, "g33", "RGN_NOCORNERS");
  // Off-diagonal metric components should be finite
  bout::checkFinite(g12, "g12", "RGN_NOCORNERS");
  bout::checkFinite(g13, "g13", "RGN_NOCORNERS");
  bout::checkFinite(g23, "g23", "RGN_NOCORNERS");

  // Diagonal metric components should be finite
  bout::checkFinite(g_11, "g_11", "RGN_NOCORNERS");
  bout::checkFinite(g_22, "g_22", "RGN_NOCORNERS");
  bout::checkFinite(g_33, "g_33", "RGN_NOCORNERS");
  // Diagonal metric components should be positive
  bout::checkPositive(g_11, "g_11", "RGN_NOCORNERS");
  bout::checkPositive(g_22, "g_22", "RGN_NOCORNERS");
  bout::checkPositive(g_33, "g_33", "RGN_NOCORNERS");
  // Off-diagonal metric components should be finite
  bout::checkFinite(g_12, "g_12", "RGN_NOCORNERS");
  bout::checkFinite(g_13, "g_13", "RGN_NOCORNERS");
  bout::checkFinite(g_23, "g_23", "RGN_NOCORNERS");

  // Calculate Christoffel symbol terms (18 independent values)
  // Note: This calculation is completely general: metric
  // tensor can be 2D or 3D. For 2D, all DDZ terms are zero

  G1_11 = 0.5 * g11 * DDX(g_11) + g12 * (DDX(g_12) - 0.5 * DDY(g_11))
          + g13 * (DDX(g_13) - 0.5 * DDZ(g_11));
  G1_22 = g11 * (DDY(g_12) - 0.5 * DDX(g_22)) + 0.5 * g12 * DDY(g_22)
          + g13 * (DDY(g_23) - 0.5 * DDZ(g_22));
  G1_33 = g11 * (DDZ(g_13) - 0.5 * DDX(g_33)) + g12 * (DDZ(g_23) - 0.5 * DDY(g_33))
          + 0.5 * g13 * DDZ(g_33);
  G1_12 = 0.5 * g11 * DDY(g_11) + 0.5 * g12 * DDX(g_22)
          + 0.5 * g13 * (DDY(g_13) + DDX(g_23) - DDZ(g_12));
  G1_13 = 0.5 * g11 * DDZ(g_11) + 0.5 * g12 * (DDZ(g_12) + DDX(g_23) - DDY(g_13))
          + 0.5 * g13 * DDX(g_33);
  G1_23 = 0.5 * g11 * (DDZ(g_12) + DDY(g_13) - DDX(g_23))
          + 0.5 * g12 * (DDZ(g_22) + DDY(g_23) - DDY(g_23))
          // + 0.5 *g13*(DDZ(g_32) + DDY(g_33) - DDZ(g_23));
          // which equals
          + 0.5 * g13 * DDY(g_33);

  G2_11 = 0.5 * g12 * DDX(g_11) + g22 * (DDX(g_12) - 0.5 * DDY(g_11))
          + g23 * (DDX(g_13) - 0.5 * DDZ(g_11));
  G2_22 = g12 * (DDY(g_12) - 0.5 * DDX(g_22)) + 0.5 * g22 * DDY(g_22)
          + g23 * (DDY(g23) - 0.5 * DDZ(g_22));
  G2_33 = g12 * (DDZ(g_13) - 0.5 * DDX(g_33)) + g22 * (DDZ(g_23) - 0.5 * DDY(g_33))
          + 0.5 * g23 * DDZ(g_33);
  G2_12 = 0.5 * g12 * DDY(g_11) + 0.5 * g22 * DDX(g_22)
          + 0.5 * g23 * (DDY(g_13) + DDX(g_23) - DDZ(g_12));
  G2_13 =
      // 0.5 *g21*(DDZ(g_11) + DDX(g_13) - DDX(g_13))
      // which equals
      0.5 * g12 * (DDZ(g_11) + DDX(g_13) - DDX(g_13))
      // + 0.5 *g22*(DDZ(g_21) + DDX(g_23) - DDY(g_13))
      // which equals
      + 0.5 * g22 * (DDZ(g_12) + DDX(g_23) - DDY(g_13))
      // + 0.5 *g23*(DDZ(g_31) + DDX(g_33) - DDZ(g_13));
      // which equals
      + 0.5 * g23 * DDX(g_33);
  G2_23 = 0.5 * g12 * (DDZ(g_12) + DDY(g_13) - DDX(g_23)) + 0.5 * g22 * DDZ(g_22)
          + 0.5 * g23 * DDY(g_33);

  G3_11 = 0.5 * g13 * DDX(g_11) + g23 * (DDX(g_12) - 0.5 * DDY(g_11))
          + g33 * (DDX(g_13) - 0.5 * DDZ(g_11));
  G3_22 = g13 * (DDY(g_12) - 0.5 * DDX(g_22)) + 0.5 * g23 * DDY(g_22)
          + g33 * (DDY(g_23) - 0.5 * DDZ(g_22));
  G3_33 = g13 * (DDZ(g_13) - 0.5 * DDX(g_33)) + g23 * (DDZ(g_23) - 0.5 * DDY(g_33))
          + 0.5 * g33 * DDZ(g_33);
  G3_12 =
      // 0.5 *g31*(DDY(g_11) + DDX(g_12) - DDX(g_12))
      // which equals to
      0.5 * g13 * DDY(g_11)
      // + 0.5 *g32*(DDY(g_21) + DDX(g_22) - DDY(g_12))
      // which equals to
      + 0.5 * g23 * DDX(g_22)
      //+ 0.5 *g33*(DDY(g_31) + DDX(g_32) - DDZ(g_12));
      // which equals to
      + 0.5 * g33 * (DDY(g_13) + DDX(g_23) - DDZ(g_12));
  G3_13 = 0.5 * g13 * DDZ(g_11) + 0.5 * g23 * (DDZ(g_12) + DDX(g_23) - DDY(g_13))
          + 0.5 * g33 * DDX(g_33);
  G3_23 = 0.5 * g13 * (DDZ(g_12) + DDY(g_13) - DDX(g_23)) + 0.5 * g23 * DDZ(g_22)
          + 0.5 * g33 * DDY(g_33);

  auto tmp = J * g12;
  localmesh->communicate(tmp);
  G1 = (DDX(J * g11) + DDY(tmp) + DDZ(J * g13)) / J;
  tmp = J * g22;
  localmesh->communicate(tmp);
  G2 = (DDX(J * g12) + DDY(tmp) + DDZ(J * g23)) / J;
  tmp = J * g23;
  localmesh->communicate(tmp);
  G3 = (DDX(J * g13) + DDY(tmp) + DDZ(J * g33)) / J;

  // Communicate christoffel symbol terms
  output_progress.write("\tCommunicating connection terms\n");

  FieldGroup com;

  com.add(G1_11);
  com.add(G1_22);
  com.add(G1_33);
  com.add(G1_12);
  com.add(G1_13);
  com.add(G1_23);

  com.add(G2_11);
  com.add(G2_22);
  com.add(G2_33);
  com.add(G2_12);
  com.add(G2_13);
  com.add(G2_23);

  com.add(G3_11);
  com.add(G3_22);
  com.add(G3_33);
  com.add(G3_12);
  com.add(G3_13);
  com.add(G3_23);

  com.add(G1);
  com.add(G2);
  com.add(G3);

  localmesh->communicateXZ(com);

  // Set boundary guard cells of Christoffel symbol terms
  // Ideally, when location is staggered, we would set the upper/outer boundary point
  // correctly rather than by extrapolating here: e.g. if location==CELL_YLOW and we are
  // at the upper y-boundary the x- and z-derivatives at yend+1 at the boundary can be
  // calculated because the guard cells are available, while the y-derivative could be
  // calculated from the CELL_CENTRE metric components (which have guard cells available
  // past the boundary location). This would avoid the problem that the y-boundary on the
  // CELL_YLOW grid is at a 'guard cell' location (yend+1).
  // However, the above would require lots of special handling, so just extrapolate for
  // now.
  G1_11 = interpolateAndExtrapolate(G1_11, location, true, true, true);
  G1_22 = interpolateAndExtrapolate(G1_22, location, true, true, true);
  G1_33 = interpolateAndExtrapolate(G1_33, location, true, true, true);
  G1_12 = interpolateAndExtrapolate(G1_12, location, true, true, true);
  G1_13 = interpolateAndExtrapolate(G1_13, location, true, true, true);
  G1_23 = interpolateAndExtrapolate(G1_23, location, true, true, true);

  G2_11 = interpolateAndExtrapolate(G2_11, location, true, true, true);
  G2_22 = interpolateAndExtrapolate(G2_22, location, true, true, true);
  G2_33 = interpolateAndExtrapolate(G2_33, location, true, true, true);
  G2_12 = interpolateAndExtrapolate(G2_12, location, true, true, true);
  G2_13 = interpolateAndExtrapolate(G2_13, location, true, true, true);
  G2_23 = interpolateAndExtrapolate(G2_23, location, true, true, true);

  G3_11 = interpolateAndExtrapolate(G3_11, location, true, true, true);
  G3_22 = interpolateAndExtrapolate(G3_22, location, true, true, true);
  G3_33 = interpolateAndExtrapolate(G3_33, location, true, true, true);
  G3_12 = interpolateAndExtrapolate(G3_12, location, true, true, true);
  G3_13 = interpolateAndExtrapolate(G3_13, location, true, true, true);
  G3_23 = interpolateAndExtrapolate(G3_23, location, true, true, true);

  G1 = interpolateAndExtrapolate(G1, location, true, true, true);
  G2 = interpolateAndExtrapolate(G2, location, true, true, true);
  G3 = interpolateAndExtrapolate(G3, location, true, true, true);

  //////////////////////////////////////////////////////
  /// Non-uniform meshes. Need to use DDX, DDY

  OPTION(Options::getRoot(), non_uniform, true);

  Coordinates::metric_field_type d2x(localmesh), d2y(localmesh); // d^2 x / d i^2

  // Read correction for non-uniform meshes
  std::string suffix = getLocationSuffix(location);
  if (CELL_CENTRE or (!force_interpolate_from_centre
                      and localmesh->sourceHasVar("dx"+suffix))) {
    bool extrapolate_x = not localmesh->sourceHasXBoundaryGuards();
    bool extrapolate_y = not localmesh->sourceHasYBoundaryGuards();

    if (localmesh->get(d2x, "d2x"+suffix)) {
      output_warn.write(
          "\tWARNING: differencing quantity 'd2x' not found. Calculating from dx\n");
      d1_dx = bout::derivatives::index::DDX(1. / dx); // d/di(1/dx)

      localmesh->communicate(d1_dx);
      d1_dx = interpolateAndExtrapolate(d1_dx, location, true, true, true);
    } else {
      // set boundary cells if necessary
      d2x = interpolateAndExtrapolate(d2x, location, extrapolate_x, extrapolate_y);

      d1_dx = -d2x / (dx * dx);
    }

    if (localmesh->get(d2y, "d2y"+suffix)) {
      output_warn.write(
          "\tWARNING: differencing quantity 'd2y' not found. Calculating from dy\n");
      d1_dy = bout::derivatives::index::DDY(1. / dy); // d/di(1/dy)

      localmesh->communicate(d1_dy);
      d1_dy = interpolateAndExtrapolate(d1_dy, location, true, true, true);
    } else {
      // Shift d2y to our location
      d2y = interpolateAndExtrapolate(d2y, location, extrapolate_x, extrapolate_y);

      d1_dy = -d2y / (dy * dy);
    }
  } else {
    if (localmesh->get(d2x, "d2x")) {
      output_warn.write(
          "\tWARNING: differencing quantity 'd2x' not found. Calculating from dx\n");
      d1_dx = bout::derivatives::index::DDX(1. / dx); // d/di(1/dx)

      localmesh->communicate(d1_dx);
      d1_dx = interpolateAndExtrapolate(d1_dx, location, true, true, true);
    } else {
      // Shift d2x to our location
      d2x = interpolateAndExtrapolate(d2x, location);

      d1_dx = -d2x / (dx * dx);
    }

    if (localmesh->get(d2y, "d2y")) {
      output_warn.write(
          "\tWARNING: differencing quantity 'd2y' not found. Calculating from dy\n");
      d1_dy = bout::derivatives::index::DDY(1. / dy); // d/di(1/dy)

      localmesh->communicate(d1_dy);
      d1_dy = interpolateAndExtrapolate(d1_dy, location, true, true, true);
    } else {
      // Shift d2y to our location
      d2y = interpolateAndExtrapolate(d2y, location);

      d1_dy = -d2y / (dy * dy);
    }
  }
  localmesh->communicateXZ(d1_dx, d1_dy);

  if (location == CELL_CENTRE && recalculate_staggered) {
    // Re-calculate interpolated Coordinates at staggered locations
    localmesh->recalculateStaggeredCoordinates();
  }

  return 0;
}

int Coordinates::calcCovariant(const std::string& region) {
  TRACE("Coordinates::calcCovariant");

  // Make sure metric elements are allocated
  g_11.allocate();
  g_22.allocate();
  g_33.allocate();
  g_12.allocate();
  g_13.allocate();
  g_23.allocate();

  g_11.setLocation(location);
  g_22.setLocation(location);
  g_33.setLocation(location);
  g_12.setLocation(location);
  g_13.setLocation(location);
  g_23.setLocation(location);

  // Perform inversion of g^{ij} to get g_{ij}
  // NOTE: Currently this bit assumes that metric terms are Field2D objects

  auto a = Matrix<BoutReal>(3, 3);

  BOUT_FOR_SERIAL(i, g11.getRegion(region)) {
    a(0, 0) = g11[i];
    a(1, 1) = g22[i];
    a(2, 2) = g33[i];

    a(0, 1) = a(1, 0) = g12[i];
    a(1, 2) = a(2, 1) = g23[i];
    a(0, 2) = a(2, 0) = g13[i];

    if (invert3x3(a)) {
      output_error.write("\tERROR: metric tensor is singular at (%d, %d)\n", i.x(), i.y());
      return 1;
    }

    g_11[i] = a(0, 0);
    g_22[i] = a(1, 1);
    g_33[i] = a(2, 2);

    g_12[i] = a(0, 1);
    g_13[i] = a(0, 2);
    g_23[i] = a(1, 2);
  }

  BoutReal maxerr;
  maxerr = BOUTMAX(max(abs((g_11 * g11 + g_12 * g12 + g_13 * g13) - 1)),
                   max(abs((g_12 * g12 + g_22 * g22 + g_23 * g23) - 1)),
                   max(abs((g_13 * g13 + g_23 * g23 + g_33 * g33) - 1)));

  output_info.write("\tLocal maximum error in diagonal inversion is %e\n", maxerr);

  maxerr = BOUTMAX(max(abs(g_11 * g12 + g_12 * g22 + g_13 * g23)),
                   max(abs(g_11 * g13 + g_12 * g23 + g_13 * g33)),
                   max(abs(g_12 * g13 + g_22 * g23 + g_23 * g33)));

  output_info.write("\tLocal maximum error in off-diagonal inversion is %e\n", maxerr);

  return 0;
}

int Coordinates::calcContravariant(const std::string& region) {
  TRACE("Coordinates::calcContravariant");

  // Make sure metric elements are allocated
  g11.allocate();
  g22.allocate();
  g33.allocate();
  g12.allocate();
  g13.allocate();
  g23.allocate();

  // Perform inversion of g_{ij} to get g^{ij}
  // NOTE: Currently this bit assumes that metric terms are Field2D objects

  auto a = Matrix<BoutReal>(3, 3);

  BOUT_FOR_SERIAL(i, g_11.getRegion(region)) {
    a(0, 0) = g_11[i];
    a(1, 1) = g_22[i];
    a(2, 2) = g_33[i];

    a(0, 1) = a(1, 0) = g_12[i];
    a(1, 2) = a(2, 1) = g_23[i];
    a(0, 2) = a(2, 0) = g_13[i];

    if (invert3x3(a)) {
      output_error.write("\tERROR: metric tensor is singular at (%d, %d)\n", i.x(), i.y());
      return 1;
    }

    g11[i] = a(0, 0);
    g22[i] = a(1, 1);
    g33[i] = a(2, 2);

    g12[i] = a(0, 1);
    g13[i] = a(0, 2);
    g23[i] = a(1, 2);
  }

  BoutReal maxerr;
  maxerr = BOUTMAX(max(abs((g_11 * g11 + g_12 * g12 + g_13 * g13) - 1)),
                   max(abs((g_12 * g12 + g_22 * g22 + g_23 * g23) - 1)),
                   max(abs((g_13 * g13 + g_23 * g23 + g_33 * g33) - 1)));

  output_info.write("\tMaximum error in diagonal inversion is %e\n", maxerr);

  maxerr = BOUTMAX(max(abs(g_11 * g12 + g_12 * g22 + g_13 * g23)),
                   max(abs(g_11 * g13 + g_12 * g23 + g_13 * g33)),
                   max(abs(g_12 * g13 + g_22 * g23 + g_23 * g33)));

  output_info.write("\tMaximum error in off-diagonal inversion is %e\n", maxerr);
  return 0;
}

int Coordinates::jacobian() {
  TRACE("Coordinates::jacobian");
  // calculate Jacobian using g^-1 = det[g^ij], J = sqrt(g)

  const bool extrapolate_x = not localmesh->sourceHasXBoundaryGuards();
  const bool extrapolate_y = not localmesh->sourceHasYBoundaryGuards();

  auto g = g11 * g22 * g33 + 2.0 * g12 * g13 * g23 - g11 * g23 * g23 - g22 * g13 * g13
           - g33 * g12 * g12;

  // Check that g is positive
  bout::checkPositive(g, "The determinant of g^ij", "RGN_NOBNDRY");

  J = 1. / sqrt(g);
  // More robust to extrapolate derived quantities directly, rather than
  // deriving from extrapolated covariant metric components
  J = interpolateAndExtrapolate(J, location, extrapolate_x, extrapolate_y);

  // Check jacobian
  bout::checkFinite(J, "The Jacobian", "RGN_NOCORNERS");
  bout::checkPositive(J, "The Jacobian", "RGN_NOCORNERS");
  if (min(abs(J)) < 1.0e-10) {
    throw BoutException("\tERROR: Jacobian becomes very small\n");
  }

  bout::checkPositive(g_22, "g_22", "RGN_NOCORNERS");

  Bxy = sqrt(g_22) / J;
  Bxy = interpolateAndExtrapolate(Bxy, location, extrapolate_x, extrapolate_y);

  bout::checkFinite(Bxy, "Bxy", "RGN_NOCORNERS");
  bout::checkPositive(Bxy, "Bxy", "RGN_NOCORNERS");

  return 0;
}

namespace {
// Utility function for fixing up guard cells of zShift
void fixZShiftGuards(Field2D& zShift) {
  auto localmesh = zShift.getMesh();

  // extrapolate into boundary guard cells if necessary
  zShift = interpolateAndExtrapolate(zShift, zShift.getLocation(),
      not localmesh->sourceHasXBoundaryGuards(),
      not localmesh->sourceHasYBoundaryGuards());

  // make sure zShift has been communicated
  localmesh->communicate(zShift);

  // Correct guard cells for discontinuity of zShift at poloidal branch cut
  for (int x = 0; x < localmesh->LocalNx; x++) {
    const auto lower = localmesh->hasBranchCutLower(x);
    if (lower.first) {
      for (int y = 0; y < localmesh->ystart; y++) {
        zShift(x, y) -= lower.second;
      }
    }
    const auto upper = localmesh->hasBranchCutUpper(x);
    if (upper.first) {
      for (int y = localmesh->yend + 1; y < localmesh->LocalNy; y++) {
        zShift(x, y) += upper.second;
      }
    }
  }
}
}

void Coordinates::setParallelTransform(Options* options) {

  std::string ptstr;
  options->get("paralleltransform", ptstr, "identity");

  // Convert to lower case for comparison
  ptstr = lowercase(ptstr);

  if(ptstr == "identity") {
    // Identity method i.e. no transform needed
    transform = bout::utils::make_unique<ParallelTransformIdentity>(*localmesh);

  } else if (ptstr == "shifted") {
    // Shifted metric method

    Field2D zShift{localmesh};

    // Read the zShift angle from the mesh
    std::string suffix = getLocationSuffix(location);
    if (localmesh->sourceHasVar("dx"+suffix)) {
      // Grid file has variables at this location, so should be able to read
      checkStaggeredGet(localmesh, "zShift", suffix);
      if (localmesh->get(zShift, "zShift"+suffix)) {
        // No zShift variable. Try qinty in BOUT grid files
        if (localmesh->get(zShift, "qinty"+suffix)) {
          // Failed to find either variable, cannot use ShiftedMetric
          throw BoutException("Could not read zShift"+suffix+" from grid file");
        }
      }
    } else {
      Field2D zShift_centre;
      if (localmesh->get(zShift_centre, "zShift")) {
        // No zShift variable. Try qinty in BOUT grid files
        if (localmesh->get(zShift_centre, "qinty")) {
          // Failed to find either variable, cannot use ShiftedMetric
          throw BoutException("Could not read zShift"+suffix+" from grid file");
        }
      }

      fixZShiftGuards(zShift_centre);

      zShift = interpolateAndExtrapolate(zShift_centre, location);
    }

    fixZShiftGuards(zShift);

    transform = bout::utils::make_unique<ShiftedMetric>(*localmesh, location, zShift,
        zlength());

  } else if (ptstr == "fci") {

    if (location != CELL_CENTRE) {
      throw BoutException("FCITransform is not available on staggered grids.");
    }

    // Flux Coordinate Independent method
    const bool fci_zperiodic = Options::root()["fci"]["z_periodic"].withDefault(true);
    transform = bout::utils::make_unique<FCITransform>(*localmesh, fci_zperiodic);

  } else {
    throw BoutException(_("Unrecognised paralleltransform option.\n"
                          "Valid choices are 'identity', 'shifted', 'fci'"));
  }
}

/*******************************************************************************
 * Operators
 *
 *******************************************************************************/

<<<<<<< HEAD
const Coordinates::metric_field_type Coordinates::DDX(const Field2D& f, CELL_LOC loc,
                                                      const std::string& method,
                                                      REGION region) {
=======
Field2D Coordinates::DDX(const Field2D& f, CELL_LOC loc, const std::string& method,
    const std::string& region) {
>>>>>>> 38fb7f18
  ASSERT1(location == loc || loc == CELL_DEFAULT);
  return bout::derivatives::index::DDX(f, loc, method, region) / dx;
}
const Field3D Coordinates::DDX(const Field3D& f, CELL_LOC outloc,
                               const std::string& method, REGION region) {

  auto result = bout::derivatives::index::DDX(f, outloc, method, region);
  result /= dx;

  if (f.getMesh()->IncIntShear) {
    // Using BOUT-06 style shifting
    result += IntShiftTorsion * DDZ(f, outloc, method, region);
  }

  return result;
};

<<<<<<< HEAD
const Coordinates::metric_field_type Coordinates::DDY(const Field2D& f, CELL_LOC loc,
                                                      const std::string& method,
                                                      REGION region) {
=======
Field2D Coordinates::DDY(const Field2D& f, CELL_LOC loc, const std::string& method,
    const std::string& region) {
>>>>>>> 38fb7f18
  ASSERT1(location == loc || loc == CELL_DEFAULT);
  return bout::derivatives::index::DDY(f, loc, method, region) / dy;
}

<<<<<<< HEAD
const Field3D Coordinates::DDY(const Field3D& f, CELL_LOC outloc,
                               const std::string& method, REGION region) {
  return bout::derivatives::index::DDY(f, outloc, method, region) / dy;
};

const Coordinates::metric_field_type Coordinates::DDZ(MAYBE_UNUSED(const Field2D& f),
                                                      MAYBE_UNUSED(CELL_LOC loc),
                                                      const std::string& UNUSED(method),
                                                      REGION UNUSED(region)) {
=======
Field2D Coordinates::DDZ(MAYBE_UNUSED(const Field2D& f), CELL_LOC loc,
    const std::string& UNUSED(method), const std::string& UNUSED(region)) {
>>>>>>> 38fb7f18
  ASSERT1(location == loc || loc == CELL_DEFAULT);
  ASSERT1(f.getMesh() == localmesh);
  if (loc == CELL_DEFAULT) {
    loc = f.getLocation();
  }
  return zeroFrom(f).setLocation(loc);
}
const Field3D Coordinates::DDZ(const Field3D& f, CELL_LOC outloc,
                               const std::string& method, REGION region) {
  return bout::derivatives::index::DDZ(f, outloc, method, region) / dz;
};

/////////////////////////////////////////////////////////
// Parallel gradient

<<<<<<< HEAD
const Coordinates::metric_field_type
Coordinates::Grad_par(const Field2D& var, MAYBE_UNUSED(CELL_LOC outloc),
                      const std::string& UNUSED(method)) {
=======
Field2D Coordinates::Grad_par(const Field2D& var, MAYBE_UNUSED(CELL_LOC outloc),
    const std::string& UNUSED(method)) {
>>>>>>> 38fb7f18
  TRACE("Coordinates::Grad_par( Field2D )");
  ASSERT1(location == outloc
          || (outloc == CELL_DEFAULT && location == var.getLocation()));

  return DDY(var) / sqrt(g_22);
}

Field3D Coordinates::Grad_par(const Field3D& var, CELL_LOC outloc,
    const std::string& method) {
  TRACE("Coordinates::Grad_par( Field3D )");
  ASSERT1(location == outloc || outloc == CELL_DEFAULT);

  return ::DDY(var, outloc, method) / sqrt(g_22);
}

/////////////////////////////////////////////////////////
// Vpar_Grad_par
// vparallel times the parallel derivative along unperturbed B-field

<<<<<<< HEAD
const Coordinates::metric_field_type
Coordinates::Vpar_Grad_par(const Field2D& v, const Field2D& f,
                           MAYBE_UNUSED(CELL_LOC outloc),
                           const std::string& UNUSED(method)) {
=======
Field2D Coordinates::Vpar_Grad_par(const Field2D& v, const Field2D& f,
    MAYBE_UNUSED(CELL_LOC outloc), const std::string& UNUSED(method)) {
>>>>>>> 38fb7f18
  ASSERT1(location == outloc || (outloc == CELL_DEFAULT && location == f.getLocation()));
  return VDDY(v, f) / sqrt(g_22);
}

Field3D Coordinates::Vpar_Grad_par(const Field3D& v, const Field3D& f, CELL_LOC outloc,
    const std::string& method) {
  ASSERT1(location == outloc || outloc == CELL_DEFAULT);
  return VDDY(v, f, outloc, method) / sqrt(g_22);
}

/////////////////////////////////////////////////////////
// Parallel divergence

<<<<<<< HEAD
const Coordinates::metric_field_type
Coordinates::Div_par(const Field2D& f, CELL_LOC outloc, const std::string& method) {
=======
Field2D Coordinates::Div_par(const Field2D& f, CELL_LOC outloc,
    const std::string& method) {
>>>>>>> 38fb7f18
  TRACE("Coordinates::Div_par( Field2D )");
  ASSERT1(location == outloc || outloc == CELL_DEFAULT);

  // Need Bxy at location of f, which might be different from location of this
  // Coordinates object
  auto Bxy_floc = f.getCoordinates()->Bxy;

  return Bxy * Grad_par(f / Bxy_floc, outloc, method);
}

Field3D Coordinates::Div_par(const Field3D& f, CELL_LOC outloc,
    const std::string& method) {
  TRACE("Coordinates::Div_par( Field3D )");
  ASSERT1(location == outloc || outloc == CELL_DEFAULT);

  // Need Bxy at location of f, which might be different from location of this
  // Coordinates object
  auto Bxy_floc = f.getCoordinates()->Bxy;

  if (!f.hasParallelSlices()) {
    // No yup/ydown fields. The Grad_par operator will
    // shift to field aligned coordinates
    return Bxy * Grad_par(f / Bxy_floc, outloc, method);
  }

  // Need to modify yup and ydown fields
  Field3D f_B = f / Bxy_floc;
  f_B.splitParallelSlices();
  f_B.yup() = f.yup() / Bxy_floc;
  f_B.ydown() = f.ydown() / Bxy_floc;
  return Bxy * Grad_par(f_B, outloc, method);
}

/////////////////////////////////////////////////////////
// second parallel derivative (b dot Grad)(b dot Grad)
// Note: For parallel Laplacian use Laplace_par

<<<<<<< HEAD
const Coordinates::metric_field_type
Coordinates::Grad2_par2(const Field2D& f, CELL_LOC outloc, const std::string& method) {
=======
Field2D Coordinates::Grad2_par2(const Field2D& f, CELL_LOC outloc,
    const std::string& method) {
>>>>>>> 38fb7f18
  TRACE("Coordinates::Grad2_par2( Field2D )");
  ASSERT1(location == outloc || (outloc == CELL_DEFAULT && location == f.getLocation()));

  auto invSg = 1.0 / sqrt(g_22);
  localmesh->communicate(invSg);
  auto result = DDY(invSg, outloc, method) * DDY(f, outloc, method) * invSg
                + D2DY2(f, outloc, method) / g_22;

  return result;
}

Field3D Coordinates::Grad2_par2(const Field3D& f, CELL_LOC outloc,
    const std::string& method) {
  TRACE("Coordinates::Grad2_par2( Field3D )");
  if (outloc == CELL_DEFAULT) {
    outloc = f.getLocation();
  }
  ASSERT1(location == outloc);

  auto sg = sqrt(g_22);
  auto invSg = 1.0 / sg;
  localmesh->communicate(invSg);
  sg = DDY(invSg, outloc, method) * invSg;

  Field3D result = ::DDY(f, outloc, method);

  Field3D r2 = D2DY2(f, outloc, method) / g_22;

  result = sg * result + r2;

  ASSERT2(result.getLocation() == outloc);

  return result;
}

/////////////////////////////////////////////////////////
// perpendicular Laplacian operator

#include <invert_laplace.hxx> // Delp2 uses same coefficients as inversion code

<<<<<<< HEAD
const Coordinates::metric_field_type Coordinates::Delp2(const Field2D& f,
                                                        CELL_LOC outloc, bool UNUSED(useFFT)) {
=======
Field2D Coordinates::Delp2(const Field2D& f, CELL_LOC outloc, bool UNUSED(useFFT)) {
>>>>>>> 38fb7f18
  TRACE("Coordinates::Delp2( Field2D )");
  ASSERT1(location == outloc || outloc == CELL_DEFAULT);

  auto result = G1 * DDX(f, outloc) + g11 * D2DX2(f, outloc);

  return result;
}

Field3D Coordinates::Delp2(const Field3D& f, CELL_LOC outloc, bool useFFT) {
  TRACE("Coordinates::Delp2( Field3D )");

  if (outloc == CELL_DEFAULT) {
    outloc = f.getLocation();
  }

  ASSERT1(location == outloc);
  ASSERT1(f.getLocation() == outloc);

  if (localmesh->GlobalNx == 1 && localmesh->GlobalNz == 1) {
    // copy mesh, location, etc
    return f * 0;
  }
  ASSERT2(localmesh->xstart > 0); // Need at least one guard cell

  Field3D result{emptyFrom(f).setLocation(outloc)};

  if (useFFT) {
#ifndef COORDINATES_USE_3D
    int ncz = localmesh->LocalNz;

    // Allocate memory
    auto ft = Matrix<dcomplex>(localmesh->LocalNx, ncz / 2 + 1);
    auto delft = Matrix<dcomplex>(localmesh->LocalNx, ncz / 2 + 1);

    // Loop over all y indices
    for (int jy = 0; jy < localmesh->LocalNy; jy++) {

      // Take forward FFT

      for (int jx = 0; jx < localmesh->LocalNx; jx++)
        rfft(&f(jx, jy, 0), ncz, &ft(jx, 0));

      // Loop over kz
      for (int jz = 0; jz <= ncz / 2; jz++) {

        // No smoothing in the x direction
        for (int jx = localmesh->xstart; jx <= localmesh->xend; jx++) {
          // Perform x derivative

          dcomplex a, b, c;
          laplace_tridag_coefs(jx, jy, jz, a, b, c, nullptr, nullptr, outloc);

          delft(jx, jz) = a * ft(jx - 1, jz) + b * ft(jx, jz) + c * ft(jx + 1, jz);
        }
      }

      // Reverse FFT
      for (int jx = localmesh->xstart; jx <= localmesh->xend; jx++) {

        irfft(&delft(jx, 0), ncz, &result(jx, jy, 0));
      }
    }
#else
  throw BoutException("Delp2(Field3D) currently only works when passed useFFT=False.");
#endif
  } else {
    result = G1 * ::DDX(f, outloc) + G3 * ::DDZ(f, outloc) + g11 * ::D2DX2(f, outloc)
             + g33 * ::D2DZ2(f, outloc) + 2 * g13 * ::D2DXDZ(f, outloc);
  };

  ASSERT2(result.getLocation() == outloc);

  return result;
}

FieldPerp Coordinates::Delp2(const FieldPerp& f, CELL_LOC outloc, bool useFFT) {
  TRACE("Coordinates::Delp2( FieldPerp )");

  if (outloc == CELL_DEFAULT) {
    outloc = f.getLocation();
  }

  ASSERT1(location == outloc);
  ASSERT1(f.getLocation() == outloc);

  if (localmesh->GlobalNx == 1 && localmesh->GlobalNz == 1) {
    // copy mesh, location, etc
    return f * 0;
  }
  ASSERT2(localmesh->xstart > 0); // Need at least one guard cell

  FieldPerp result{emptyFrom(f).setLocation(outloc)};

  int jy = f.getIndex();
  result.setIndex(jy);

  if (useFFT) {
    int ncz = localmesh->LocalNz;

    // Allocate memory
    auto ft = Matrix<dcomplex>(localmesh->LocalNx, ncz / 2 + 1);
    auto delft = Matrix<dcomplex>(localmesh->LocalNx, ncz / 2 + 1);

    // Take forward FFT
    for (int jx = 0; jx < localmesh->LocalNx; jx++)
      rfft(&f(jx, 0), ncz, &ft(jx, 0));

    // Loop over kz
    for (int jz = 0; jz <= ncz / 2; jz++) {

      // No smoothing in the x direction
      for (int jx = localmesh->xstart; jx <= localmesh->xend; jx++) {
        // Perform x derivative

        dcomplex a, b, c;
        laplace_tridag_coefs(jx, jy, jz, a, b, c);

        delft(jx, jz) = a * ft(jx - 1, jz) + b * ft(jx, jz) + c * ft(jx + 1, jz);
      }
    }

    // Reverse FFT
    for (int jx = localmesh->xstart; jx <= localmesh->xend; jx++) {
      irfft(&delft(jx, 0), ncz, &result(jx, 0));
    }

  } else {
    throw BoutException("Non-fourier Delp2 not currently implented for FieldPerp.");
    // Would be the following but don't have standard derivative operators for FieldPerps
    // yet
    // result = G1 * ::DDX(f, outloc) + G3 * ::DDZ(f, outloc) + g11 * ::D2DX2(f, outloc)
    //          + g33 * ::D2DZ2(f, outloc) + 2 * g13 * ::D2DXDZ(f, outloc);
  };

  return result;
}

<<<<<<< HEAD
const Coordinates::metric_field_type Coordinates::Laplace_par(const Field2D& f,
                                                              CELL_LOC outloc) {
=======
Field2D Coordinates::Laplace_par(const Field2D& f, CELL_LOC outloc) {
>>>>>>> 38fb7f18
  ASSERT1(location == outloc || outloc == CELL_DEFAULT);
  return D2DY2(f, outloc) / g_22 + DDY(J / g_22, outloc) * DDY(f, outloc) / J;
}

Field3D Coordinates::Laplace_par(const Field3D& f, CELL_LOC outloc) {
  ASSERT1(location == outloc || outloc == CELL_DEFAULT);
  return D2DY2(f, outloc) / g_22 + DDY(J / g_22, outloc) * ::DDY(f, outloc) / J;
}

// Full Laplacian operator on scalar field

<<<<<<< HEAD
const Coordinates::metric_field_type Coordinates::Laplace(const Field2D& f,
                                                          CELL_LOC outloc) {
=======
Field2D Coordinates::Laplace(const Field2D& f, CELL_LOC outloc) {
>>>>>>> 38fb7f18
  TRACE("Coordinates::Laplace( Field2D )");
  ASSERT1(location == outloc || outloc == CELL_DEFAULT);

  auto result = G1 * DDX(f, outloc) + G2 * DDY(f, outloc) + g11 * D2DX2(f, outloc)
                + g22 * D2DY2(f, outloc) + 2.0 * g12 * D2DXDY(f, outloc);

  ASSERT2(result.getLocation() == outloc);

  return result;
}

Field3D Coordinates::Laplace(const Field3D& f, CELL_LOC outloc) {
  TRACE("Coordinates::Laplace( Field3D )");
  ASSERT1(location == outloc || outloc == CELL_DEFAULT);

  Field3D result = G1 * ::DDX(f, outloc) + G2 * ::DDY(f, outloc) + G3 * ::DDZ(f, outloc)
                   + g11 * D2DX2(f, outloc) + g22 * D2DY2(f, outloc)
                   + g33 * D2DZ2(f, outloc)
                   + 2.0 * (g12 * D2DXDY(f, outloc) + g13 * D2DXDZ(f, outloc)
                            + g23 * D2DYDZ(f, outloc));

  ASSERT2(result.getLocation() == f.getLocation());

  return result;
}

 bool Coordinates::is3D() {
#ifdef COORDINATES_USE_3D
  return true;
#else
  return false;
#endif
}<|MERGE_RESOLUTION|>--- conflicted
+++ resolved
@@ -1254,19 +1254,14 @@
  *
  *******************************************************************************/
 
-<<<<<<< HEAD
-const Coordinates::metric_field_type Coordinates::DDX(const Field2D& f, CELL_LOC loc,
-                                                      const std::string& method,
-                                                      REGION region) {
-=======
-Field2D Coordinates::DDX(const Field2D& f, CELL_LOC loc, const std::string& method,
-    const std::string& region) {
->>>>>>> 38fb7f18
+Coordinates::metric_field_type Coordinates::DDX(const Field2D& f, CELL_LOC loc,
+                                                const std::string& method,
+                                                const std::string& region) {
   ASSERT1(location == loc || loc == CELL_DEFAULT);
   return bout::derivatives::index::DDX(f, loc, method, region) / dx;
 }
 const Field3D Coordinates::DDX(const Field3D& f, CELL_LOC outloc,
-                               const std::string& method, REGION region) {
+                               const std::string& method, const std::string& region) {
 
   auto result = bout::derivatives::index::DDX(f, outloc, method, region);
   result /= dx;
@@ -1279,32 +1274,22 @@
   return result;
 };
 
-<<<<<<< HEAD
-const Coordinates::metric_field_type Coordinates::DDY(const Field2D& f, CELL_LOC loc,
-                                                      const std::string& method,
-                                                      REGION region) {
-=======
-Field2D Coordinates::DDY(const Field2D& f, CELL_LOC loc, const std::string& method,
-    const std::string& region) {
->>>>>>> 38fb7f18
+Coordinates::metric_field_type Coordinates::DDY(const Field2D& f, CELL_LOC loc,
+                                                const std::string& method,
+                                                const std::string& region) {
   ASSERT1(location == loc || loc == CELL_DEFAULT);
   return bout::derivatives::index::DDY(f, loc, method, region) / dy;
 }
 
-<<<<<<< HEAD
 const Field3D Coordinates::DDY(const Field3D& f, CELL_LOC outloc,
-                               const std::string& method, REGION region) {
+                               const std::string& method, const std::string& region) {
   return bout::derivatives::index::DDY(f, outloc, method, region) / dy;
 };
 
-const Coordinates::metric_field_type Coordinates::DDZ(MAYBE_UNUSED(const Field2D& f),
-                                                      MAYBE_UNUSED(CELL_LOC loc),
-                                                      const std::string& UNUSED(method),
-                                                      REGION UNUSED(region)) {
-=======
-Field2D Coordinates::DDZ(MAYBE_UNUSED(const Field2D& f), CELL_LOC loc,
-    const std::string& UNUSED(method), const std::string& UNUSED(region)) {
->>>>>>> 38fb7f18
+Coordinates::metric_field_type Coordinates::DDZ(MAYBE_UNUSED(const Field2D& f),
+                                                MAYBE_UNUSED(CELL_LOC loc),
+                                                const std::string& UNUSED(method),
+                                                const std::string& UNUSED(region)) {
   ASSERT1(location == loc || loc == CELL_DEFAULT);
   ASSERT1(f.getMesh() == localmesh);
   if (loc == CELL_DEFAULT) {
@@ -1313,21 +1298,16 @@
   return zeroFrom(f).setLocation(loc);
 }
 const Field3D Coordinates::DDZ(const Field3D& f, CELL_LOC outloc,
-                               const std::string& method, REGION region) {
+                               const std::string& method, const std::string& region) {
   return bout::derivatives::index::DDZ(f, outloc, method, region) / dz;
 };
 
 /////////////////////////////////////////////////////////
 // Parallel gradient
 
-<<<<<<< HEAD
-const Coordinates::metric_field_type
+Coordinates::metric_field_type
 Coordinates::Grad_par(const Field2D& var, MAYBE_UNUSED(CELL_LOC outloc),
                       const std::string& UNUSED(method)) {
-=======
-Field2D Coordinates::Grad_par(const Field2D& var, MAYBE_UNUSED(CELL_LOC outloc),
-    const std::string& UNUSED(method)) {
->>>>>>> 38fb7f18
   TRACE("Coordinates::Grad_par( Field2D )");
   ASSERT1(location == outloc
           || (outloc == CELL_DEFAULT && location == var.getLocation()));
@@ -1347,15 +1327,10 @@
 // Vpar_Grad_par
 // vparallel times the parallel derivative along unperturbed B-field
 
-<<<<<<< HEAD
-const Coordinates::metric_field_type
+Coordinates::metric_field_type
 Coordinates::Vpar_Grad_par(const Field2D& v, const Field2D& f,
                            MAYBE_UNUSED(CELL_LOC outloc),
                            const std::string& UNUSED(method)) {
-=======
-Field2D Coordinates::Vpar_Grad_par(const Field2D& v, const Field2D& f,
-    MAYBE_UNUSED(CELL_LOC outloc), const std::string& UNUSED(method)) {
->>>>>>> 38fb7f18
   ASSERT1(location == outloc || (outloc == CELL_DEFAULT && location == f.getLocation()));
   return VDDY(v, f) / sqrt(g_22);
 }
@@ -1369,13 +1344,8 @@
 /////////////////////////////////////////////////////////
 // Parallel divergence
 
-<<<<<<< HEAD
-const Coordinates::metric_field_type
+Coordinates::metric_field_type
 Coordinates::Div_par(const Field2D& f, CELL_LOC outloc, const std::string& method) {
-=======
-Field2D Coordinates::Div_par(const Field2D& f, CELL_LOC outloc,
-    const std::string& method) {
->>>>>>> 38fb7f18
   TRACE("Coordinates::Div_par( Field2D )");
   ASSERT1(location == outloc || outloc == CELL_DEFAULT);
 
@@ -1413,13 +1383,8 @@
 // second parallel derivative (b dot Grad)(b dot Grad)
 // Note: For parallel Laplacian use Laplace_par
 
-<<<<<<< HEAD
-const Coordinates::metric_field_type
+Coordinates::metric_field_type
 Coordinates::Grad2_par2(const Field2D& f, CELL_LOC outloc, const std::string& method) {
-=======
-Field2D Coordinates::Grad2_par2(const Field2D& f, CELL_LOC outloc,
-    const std::string& method) {
->>>>>>> 38fb7f18
   TRACE("Coordinates::Grad2_par2( Field2D )");
   ASSERT1(location == outloc || (outloc == CELL_DEFAULT && location == f.getLocation()));
 
@@ -1460,12 +1425,8 @@
 
 #include <invert_laplace.hxx> // Delp2 uses same coefficients as inversion code
 
-<<<<<<< HEAD
-const Coordinates::metric_field_type Coordinates::Delp2(const Field2D& f,
-                                                        CELL_LOC outloc, bool UNUSED(useFFT)) {
-=======
-Field2D Coordinates::Delp2(const Field2D& f, CELL_LOC outloc, bool UNUSED(useFFT)) {
->>>>>>> 38fb7f18
+Coordinates::metric_field_type Coordinates::Delp2(const Field2D& f,
+                                                  CELL_LOC outloc, bool UNUSED(useFFT)) {
   TRACE("Coordinates::Delp2( Field2D )");
   ASSERT1(location == outloc || outloc == CELL_DEFAULT);
 
@@ -1603,12 +1564,8 @@
   return result;
 }
 
-<<<<<<< HEAD
-const Coordinates::metric_field_type Coordinates::Laplace_par(const Field2D& f,
-                                                              CELL_LOC outloc) {
-=======
-Field2D Coordinates::Laplace_par(const Field2D& f, CELL_LOC outloc) {
->>>>>>> 38fb7f18
+Coordinates::metric_field_type Coordinates::Laplace_par(const Field2D& f,
+                                                        CELL_LOC outloc) {
   ASSERT1(location == outloc || outloc == CELL_DEFAULT);
   return D2DY2(f, outloc) / g_22 + DDY(J / g_22, outloc) * DDY(f, outloc) / J;
 }
@@ -1620,12 +1577,8 @@
 
 // Full Laplacian operator on scalar field
 
-<<<<<<< HEAD
-const Coordinates::metric_field_type Coordinates::Laplace(const Field2D& f,
+Coordinates::metric_field_type Coordinates::Laplace(const Field2D& f,
                                                           CELL_LOC outloc) {
-=======
-Field2D Coordinates::Laplace(const Field2D& f, CELL_LOC outloc) {
->>>>>>> 38fb7f18
   TRACE("Coordinates::Laplace( Field2D )");
   ASSERT1(location == outloc || outloc == CELL_DEFAULT);
 
